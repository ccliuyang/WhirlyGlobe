/*
 *  MapboxVectorTileParser.cpp
 *  WhirlyGlobeLib
 *
 *  Created by Steve Gifford on 5/25/16.
 *  Copyright 2011-2016 mousebird consulting
 *
 *  Licensed under the Apache License, Version 2.0 (the "License");
 *  you may not use this file except in compliance with the License.
 *  You may obtain a copy of the License at
 *  http://www.apache.org/licenses/LICENSE-2.0
 *
 *  Unless required by applicable law or agreed to in writing, software
 *  distributed under the License is distributed on an "AS IS" BASIS,
 *  WITHOUT WARRANTIES OR CONDITIONS OF ANY KIND, either express or implied.
 *  See the License for the specific language governing permissions and
 *  limitations under the License.
 *
 */

#import "MapboxVectorTileParser.h"
#import "MaplyVectorStyleC.h"
#import "VectorObject.h"
#import "vector_tile.pb.h"
<<<<<<< HEAD
#import "pb_decode.h"
#import "WhirlyKitLog.h"
=======
#import "DictionaryC.h"
>>>>>>> 415d7f46
#import <vector>
#import <string>

static double MAX_EXTENT = 20037508.342789244;

using namespace Eigen;

namespace WhirlyKit
{
    
VectorTileData::VectorTileData()
{
}
    
VectorTileData::VectorTileData(const VectorTileData &that)
    : ident(that.ident), bbox(that.bbox), geoBBox(that.geoBBox)
{
}
    
VectorTileData::~VectorTileData()
{
    for (auto it : vecObjsByStyle)
        delete it.second;
}
    
void VectorTileData::mergeFrom(VectorTileData *that)
{
    compObjs.insert(compObjs.end(),that->compObjs.begin(),that->compObjs.end());
    images.insert(images.end(),that->images.begin(),that->images.end());
    vecObjs.insert(vecObjs.end(),that->vecObjs.begin(),that->vecObjs.end());
    for (auto it : that->vecObjsByStyle) {
        auto it2 = vecObjsByStyle.find(it.first);
        if (it2 != vecObjsByStyle.end())
            it2->second->insert(it2->second->end(),it.second->begin(),it.second->end());
        else
            vecObjsByStyle[it.first] = it.second;
    }
    that->vecObjsByStyle.clear();
    for (auto it : that->categories) {
        categories[it.first] = it.second;
    }
    
    if (!that->changes.empty())
        changes.insert(changes.end(),that->changes.begin(),that->changes.end());
    
    that->clear();
}

void VectorTileData::clear()
{
    compObjs.clear();
    images.clear();
    vecObjs.clear();

    for (auto it : vecObjsByStyle)
        delete it.second;
    vecObjsByStyle.clear();
    categories.clear();
    
    changes.clear();
}

MapboxVectorTileParser::MapboxVectorTileParser(PlatformThreadInfo *inst,VectorStyleDelegateImplRef styleDelegate)
    : localCoords(false), keepVectors(false), parseAll(false), styleDelegate(styleDelegate)
{
    // Index all the categories ahead of time.  Once.
    std::vector<VectorStyleImplRef> allStyles = styleDelegate->allStyles(inst);
    for (VectorStyleImplRef style: allStyles) {
        std::string category = style->getCategory(inst);
        if (!category.empty()) {
            long long styleID = style->getUuid(inst);
            addCategory(category, styleID);
        }
    }
}

MapboxVectorTileParser::~MapboxVectorTileParser()
{
}
    
void MapboxVectorTileParser::setUUIDs(const std::string &name,const std::set<std::string> &uuids)
{
    uuidName = name;
    uuidValues = uuids;
}

void MapboxVectorTileParser::addCategory(const std::string &category,long long styleID)
{
    styleCategories[styleID] = category;
}

class VectorTilePBFParser
{
public:
    typedef VectorTilePBFParser This;
    
public:
    VectorTilePBFParser(VectorTileData *tileData,
                        VectorStyleDelegateImpl* styleData,
                        PlatformThreadInfo *styleInst)
        : _tileData    (tileData)
        , _styleData   (styleData)
        , _styleInst   (styleInst)
        , _bbox        (tileData->bbox)
        , _bboxWidth   (_bbox.ur().x() - _bbox.ll().x())
        , _bboxHeight  (_bbox.ur().y() - _bbox.ll().y())
        , _sx          ((_bboxWidth > 0) ? (TileSize / _bboxWidth) : 0)
        , _sy          ((_bboxHeight > 0) ? (TileSize / _bboxHeight) : 0)
        , _tileOriginX (tileData->bbox.ll().x())
        , _tileOriginY (tileData->bbox.ur().y())
    {
    }

    bool Parse(const uint8_t* data, size_t length)
    {
        _vector_tile_Tile tile = {
            /* layer     */ { layerDecode, this },
            /*extensions */ nullptr,
        };

        auto stream = pb_istream_from_buffer(data, length);
        if (!pb_decode(&stream, vector_tile_Tile_fields, &tile))
        {
            _parseError = stream.errmsg ? stream.errmsg : std::string();
            return false;
        }

        return true;
    }
    
    std::string GetErrorString(const char* def) const
    {
        return _parseError.length() ? _parseError : def;
    }
    const std::string &GetErrorString(const std::string &def) const
    {
        return _parseError.length() ? _parseError : def;
    }

private:
    // Tile contains a collection of Layers
    static bool layerDecode(pb_istream_t *stream, const pb_field_t *field, void **arg) {
        return (*(This**)arg)->layerDecode(stream, field);
    }
    bool layerDecode(pb_istream_t *stream, const pb_field_t *field)
    {
        _currentLayer = _defaultLayer;
        _layerStarted = false;
        if (!pb_decode(stream, vector_tile_Tile_Layer_fields, &_currentLayer))
        {
            return false;
        }

        return layerFinish(_currentLayer);
    }

    // Layer contains a collection of Features
    static bool featureDecode(pb_istream_t *stream, const pb_field_t *field, void **arg) {
        return (*(This**)arg)->featureDecode(stream, field);
    }
    bool featureDecode(pb_istream_t *stream, const pb_field_t *field)
    {
        layerElement();

        // todo: see if we have enough info to make better guesses here
        _featureTags.clear();
        _featureTags.reserve(20);
        _featureGeometry.clear();
        _featureGeometry.reserve(100);
        
        auto feature = _defaultFeature;
        if (!pb_decode(stream, vector_tile_Tile_Feature_fields, &feature))
        {
            return false;
        }
        
        const auto geomType = static_cast<MapnikGeometryType>(feature.type);
        wkLog("[%llx] Read feature type %d with %d tags, %d geometry",
              this, (int)geomType, (int)_featureTags.size(), (int)_featureGeometry.size());

        if (_featureTags.size() % 2 != 0) {
            wkLogLevel(Warn, "Odd feature tags!");
        }

        auto attributes = MutableDictionaryMake();
        attributes->setString("layer_name", _layerName);
        attributes->setInt("geometry_type", (int)geomType);
        attributes->setInt("layer_order", _layerIndex);

        for (int m = 0; m + 1 < _featureTags.size(); m += 2)
        {
            const auto keyIndex = _featureTags[m];
            const auto valueIndex = _featureTags[m + 1];
            
            if (keyIndex >= _layerKeys.size() || valueIndex >= _layerValues.size()) {
                ++_badAttributeCount;
                continue;
            }
            
            const auto &key = _layerKeys[keyIndex];
            if (key.empty()) {
                continue;
            }

            // TODO: We don't really need transient string allocations here
            const auto skey = std::string(key);

            const auto &value = _layerValues[valueIndex];
            switch (value.type) {
                case SmallValue::SmallValString: attributes->setString(skey, std::string(value.stringValue)); break;
                case SmallValue::SmallValFloat:  attributes->setDouble(skey, value.floatValue); break;
                case SmallValue::SmallValDouble: attributes->setDouble(skey, value.doubleValue); break;
                case SmallValue::SmallValInt:    attributes->setInt(skey, value.intValue); break;
                case SmallValue::SmallValUInt:   attributes->setInt(skey, (int)value.uintValue); break;
                case SmallValue::SmallValSInt:   attributes->setInt(skey, (int)value.sintValue); break;
                case SmallValue::SmallValBool:   attributes->setInt(skey, (int)value.boolValue); break;
                default:
                case SmallValue::SmallValNone:
                    _unknownAttributeCount += 1;
                    wkLogLevel(Warn, "Invalid Value Type %d", value.type);
                    break;
            }
        }

        _featureTags.clear();
        _featureGeometry.clear();

        return true;
    }

    // Layer contains a collection of Values
    static bool valueVecDecode(pb_istream_t *stream, const pb_field_t *field, void **arg) {
        if (!arg || !*arg) {
            return true;
        }
        auto &vec = **(std::vector<SmallValue>**)arg;
        
        std::string_view string;
        vector_tile_Tile_Value value = vector_tile_Tile_Value_init_zero;
        value.string_value.funcs.decode = &stringDecode;
        value.string_value.arg = &string;

        if (!pb_decode(stream, vector_tile_Tile_Value_fields, &value))
        {
            return false;
        }

        if      (!string.empty())        vec.push_back({{.stringValue = string},             SmallValue::SmallValString});
        else if (value.has_float_value)  vec.push_back({{.floatValue  = value.float_value},  SmallValue::SmallValFloat});
        else if (value.has_double_value) vec.push_back({{.doubleValue = value.double_value}, SmallValue::SmallValDouble});
        else if (value.has_int_value)    vec.push_back({{.intValue    = value.int_value},    SmallValue::SmallValInt});
        else if (value.has_uint_value)   vec.push_back({{.uintValue   = value.uint_value},   SmallValue::SmallValUInt});
        else if (value.has_sint_value)   vec.push_back({{.sintValue   = value.sint_value},   SmallValue::SmallValSInt});
        else if (value.has_bool_value)   vec.push_back({{.boolValue   = value.bool_value},   SmallValue::SmallValBool});
        
        return true;
    }

    void layerElement()
    {
        // When we see a feature, that means we finished with (some of) the layer message
        if (!_layerStarted && !layerStart(_currentLayer))
        {
            _skipLayer = true;
        }
        _layerStarted = true;
    }
        
    // Called when we have first seen a sub-element of a layer, meaning that
    // the version, name, and extent are populated, and the layer can be evaluated.
    // Return false to skip this layer.
    bool layerStart(const vector_tile_Tile_Layer &layer)
    {
        if (!layer.has_extent)
        {
            wkLog("Layer has no extent! (%s)", _layerName.c_str());
            return false;
        }
        
        _layerName = _layerNameView;
        _layerNameView = std::string_view();
        
        _layerScale = (double)layer.extent / TileSize;
       
        // if we dont have any styles for a layer, dont bother parsing the features
        if (!_styleData->layerShouldDisplay(_styleInst, _layerName, _tileData->ident))
        {
            wkLog("Skipping layer '%s' with no style", _layerName.c_str());
            return false;
        }

        wkLog("Starting layer '%s'", _layerName.c_str());
        
        return true;
    }

    bool layerFinish(const vector_tile_Tile_Layer& layer)
    {
        wkLog("Layer '%s' has %d keys, %d values", _layerName.c_str(), (int)_layerKeys.size(), (int)_layerValues.size());
        wkLog("Done with layer '%s'", _layerName.c_str());

        _layerName.clear();
        _layerKeys.clear();
        _layerValues.clear();
        return true;
    }
    
    static bool stringDecode(pb_istream_t *stream, const pb_field_t *field, void **arg)
    {
        if (arg && *arg) {
            *((std::string_view*)*arg) = std::string_view((char*)stream->state, stream->bytes_left);
        }
        return true;
    }
    static bool stringVecDecode(pb_istream_t *stream, const pb_field_t *field, void **arg)
    {
        if (arg && *arg) {
            auto &vec = **(std::vector<std::string_view>**)arg;
            vec.push_back(std::string_view((char*)stream->state, stream->bytes_left));
        }
        return true;
    }
    static bool intVecDecode(pb_istream_t *stream, const pb_field_t *field, void **arg)
    {
        if (!arg || !*arg) {
            return true;
        }
        auto &vec = **(std::vector<uint32_t>**)arg;
        vec.reserve(vec.size() + stream->bytes_left);
        while (stream->bytes_left)
        {
            uint64_t value;
            if (!pb_decode_varint(stream, &value))
            {
                return false;
            }
            vec.push_back((uint32_t)value);
        }
        return true;
    }

private:
    // Default state of state structures, for easy setup
    
    const vector_tile_Tile_Layer _defaultLayer = {
        /* name       */ { &stringDecode,    &_layerNameView },
        /* features   */ { &featureDecode,   this },
        /* keys       */ { &stringVecDecode, &_layerKeys },
        /* values     */ { &valueVecDecode,  &_layerValues },
        /* has_extent */ false,
        /* extent     */ 0,
        /* version    */ 0,
        /* extensions */ nullptr,
    };
    const vector_tile_Tile_Feature _defaultFeature = {
        /* has_id   */ false,
        /* id       */ 0LL,
        /* tags     */ { &intVecDecode, &_featureTags },
        /* has_type */ false,
        /* type     */ vector_tile_Tile_GeomType_UNKNOWN,
        /* geometry */ { &intVecDecode, &_featureGeometry },
    };
    const vector_tile_Tile_Value _defaultValue = {
        /* pb_callback_t string_value */ { stringDecode, nullptr },
        /* bool has_float_value       */ false,
        /* float float_value          */ 0.0f,
        /* bool has_double_value      */ false,
        /* double double_value        */ 0.0,
        /* bool has_int_value         */ false,
        /* int64_t int_value          */ 0LL,
        /* bool has_uint_value        */ false,
        /* uint64_t uint_value        */ 0ULL,
        /* bool has_sint_value        */ false,
        /* int64_t sint_value         */ 0LL,
        /* has_bool_value             */ false,
        /* bool_value                 */ false,
        /* extensions                 */ nullptr,
    };

    // The current elements being parsed
    vector_tile_Tile_Layer _currentLayer;
    bool _layerStarted = false;
    bool _skipLayer = false;

    struct SmallValue
    {
        enum SmallValueType : int8_t {
            SmallValNone,
            SmallValString,
            SmallValFloat,
            SmallValDouble,
            SmallValInt,
            SmallValUInt,
            SmallValSInt,
            SmallValBool,
        };
        union {
            std::string_view stringValue;
            float floatValue;
            double doubleValue;
            int64_t intValue;
            uint64_t uintValue;
            int64_t sintValue;
            bool boolValue;
        };
        SmallValueType type;
    };
    
    int _layerIndex = 0;
    double _layerScale = 0;
    std::string _layerName;
    std::string_view _layerNameView;
    std::vector<uint32_t> _featureTags;
    std::vector<uint32_t> _featureGeometry;
    std::vector<std::string_view> _layerKeys;
    std::vector<SmallValue> _layerValues;

private:
    const VectorTileData *_tileData;
    VectorStyleDelegateImpl *_styleData;
    PlatformThreadInfo *_styleInst;
    std::string _parseError;

    const MbrD _bbox;
    const double _bboxWidth;
    const double _bboxHeight;
    
    static const int TileSize = 256;
    const double _sx;
    const double _sy;
    const double _tileOriginX;
    const double _tileOriginY;
    
    double _scale;
    double _x;
    double _y;
    int32_t _dx;
    int32_t _dy;
    int _geometrySize;
    int _cmd;
    const int CmdBits = 3;
    unsigned _length;
    int _k;
    unsigned _cmdLength;
    Point2d _point;
    Point2d _firstCoord;
    unsigned _featureCount = 0;
    int _unknownAttributeCount = 0;
    int _badAttributeCount = 0;
    int _unknownCommandTypes = 0;
    int _parseErrors = 0;
};


bool MapboxVectorTileParser::parse(PlatformThreadInfo *styleInst,RawData *rawData,VectorTileData *tileData)
{
    VectorTilePBFParser parser(tileData, &*styleDelegate, styleInst);
    if (!parser.Parse(rawData->getRawData(), rawData->getLen()))
    {
        wkLogLevel(Warn, "Failed to parse vector tile PBF: '%s'",
                   std::string(parser.GetErrorString("unknown")).c_str());
        return false;
    }
    
    //now attempt to open protobuf
    /*
        for (unsigned i=0;i<tile.layers_size();++i) {
            for (unsigned j=0;j<tileLayer.features_size();++j) {
<<<<<<< HEAD
=======
                featureCount++;
                vector_tile::Tile_Feature const & f = tileLayer.features(j);
                g_type = static_cast<MapnikGeometryType>(f.type());
                
                //Parse attributes
//                MutableDictionaryRef attributes = MutableDictionaryMake();
                MutableDictionaryRef attributes = std::make_shared<MutableDictionaryC>();
                attributes->setInt("geometry_type", (int)g_type);
                attributes->setString("layer_name", layerName);
                attributes->setInt("layer_order",i);
                
                for (int m = 0; m < f.tags_size(); m += 2) {
                    int32_t key_name = f.tags(m);
                    int32_t key_value = f.tags(m + 1);
                    if (key_name < static_cast<std::size_t>(tileLayer.keys_size())
                        && key_value < static_cast<std::size_t>(tileLayer.values_size())) {
                        const std::string &key = tileLayer.keys(key_name);
                        if(key.empty()) {
                            continue;
                        }
                        
                        vector_tile::Tile_Value const& value = tileLayer.values(key_value);
                        if (value.has_string_value()) {
                            attributes->setString(key, value.string_value());
                        } else if (value.has_int_value()) {
                            attributes->setInt(key, value.int_value());
                        } else if (value.has_double_value()) {
                            attributes->setDouble(key, value.double_value());
                        } else if (value.has_float_value()) {
                            attributes->setDouble(key, value.float_value());
                        } else if (value.has_bool_value()) {
                            attributes->setInt(key, (int)value.bool_value());
                        } else if (value.has_sint_value()) {
                            attributes->setInt(key, (int)value.sint_value());
                        } else if (value.has_uint_value()) {
                            attributes->setInt(key, (int)value.uint_value());
                        } else {
                            unknownAttributeCount++;
                        }
                    } else {
                        badAttributeCount++;
                    }
                }
>>>>>>> 415d7f46
                
                // Ask for the styles that correspond to this feature
                // If there are none, we can skip this
                SimpleIDSet styleIDs;
                // Do a quick inclusion check
                if (!uuidName.empty()) {
                    std::string uuidVal = attributes->getString(uuidName);
                    if (uuidValues.find(uuidVal) == uuidValues.end())
                        continue;
                }
                std::vector<VectorStyleImplRef> styles = styleDelegate->stylesForFeature(styleInst, attributes, tileData->ident, tileLayer.name());
                for (auto style: styles) {
                    styleIDs.insert(style->getUuid(styleInst));
                }
                if (styleIDs.empty() && !parseAll)
                    continue;
                
                //Parse geometry
                x = 0;
                y = 0;
                geometrySize = f.geometry_size();
                cmd = -1;
                length = 0;
                
                VectorObjectRef vecObj = std::make_shared<VectorObject>();
                
                try {
                    if(g_type == GeomTypeLineString) {
                        VectorLinearRef lin;
                        for (k = 0; k < geometrySize;) {
                            if (!length) {
                                cmd_length = f.geometry(k++);
                                cmd = cmd_length & ((1 << cmd_bits) - 1);
                                length = cmd_length >> cmd_bits;
                            }//length is the number of coordinates before the CMD changes
                            
                            if (length > 0) {
                                length--;
                                if (cmd == SEG_MOVETO || cmd == SEG_LINETO) {
                                    dx = f.geometry(k++);
                                    dy = f.geometry(k++);
                                    dx = ((dx >> 1) ^ (-(dx & 1)));
                                    dy = ((dy >> 1) ^ (-(dy & 1)));
                                    x += (static_cast<double>(dx) / scale);
                                    y += (static_cast<double>(dy) / scale);
                                    //At this point x/y is a coord encoded in tile coord space, from 0 to TILE_SIZE
                                    //Convert to epsg:3785, then to degrees, then to radians
                                    Point2d loc((tileOriginX + x / sx),(tileOriginY - y / sy));
                                    if (localCoords) {
                                        point = loc;
                                    } else {
                                        point.x() = DegToRad((loc.x() / MAX_EXTENT) * 180.0);
                                        point.y() = 2 * atan(exp(DegToRad((loc.y() / MAX_EXTENT) * 180.0))) - M_PI_2;
                                    }

                                    if(cmd == SEG_MOVETO) { //move to means we are starting a new segment
                                        if(lin && lin->pts.size() > 0) { //We've already got a line, finish it
                                            lin->initGeoMbr();
                                            vecObj->shapes.insert(lin);
                                        }
                                        lin = VectorLinear::createLinear();
                                        lin->pts.reserve(length);
                                        firstCoord = point;
                                    }
                                    
                                    lin->pts.push_back(Point2f(point.x(),point.y()));
                                } else if (cmd == (SEG_CLOSE & ((1 << cmd_bits) - 1))) {
                                    //NSLog(@"Close line, layer:%@", layerName);
                                    if(lin->pts.size() > 0) { //We've already got a line, finish it
                                        lin->pts.push_back(Point2f(firstCoord.x(),firstCoord.y()));
                                        lin->initGeoMbr();
                                        vecObj->shapes.insert(lin);
                                        lin.reset();
                                    } else {
//                                        NSLog(@"Error: Close line with no points");
                                    }
                                } else {
//                                    NSLog(@"Unknown command type:%i", cmd);
                                }
                            }
                        }
                        
                        if(lin->pts.size() > 0) {
                            lin->initGeoMbr();
                            vecObj->shapes.insert(lin);
                        }
                    } else if(g_type == GeomTypePolygon) {
                        VectorArealRef shape = VectorAreal::createAreal();
                        VectorRing ring;
                        
                        for (k = 0; k < geometrySize;) {
                            if (!length) {
                                cmd_length = f.geometry(k++);
                                cmd = cmd_length & ((1 << cmd_bits) - 1);
                                length = cmd_length >> cmd_bits;
                            }
                            
                            if (length > 0) {
                                length--;
                                if (cmd == SEG_MOVETO || cmd == SEG_LINETO) {
                                    dx = f.geometry(k++);
                                    dy = f.geometry(k++);
                                    dx = ((dx >> 1) ^ (-(dx & 1)));
                                    dy = ((dy >> 1) ^ (-(dy & 1)));
                                    x += (static_cast<double>(dx) / scale);
                                    y += (static_cast<double>(dy) / scale);
                                    //At this point x/y is a coord is encoded in tile coord space, from 0 to TILE_SIZE
                                    //Convert to epsg:3785, then to degrees, then to radians
                                    Point2d loc((tileOriginX + x / sx),(tileOriginY - y / sy));
                                    if (localCoords) {
                                        point = loc;
                                    } else {
                                        point.x() = DegToRad((loc.x() / MAX_EXTENT) * 180.0);
                                        point.y() = 2 * atan(exp(DegToRad((loc.y() / MAX_EXTENT) * 180.0))) - M_PI_2;
                                    }

                                    if(cmd == SEG_MOVETO) { //move to means we are starting a new segment
                                        firstCoord = point;
                                        //TODO: does this ever happen when we are part way through a shape? holes?
                                    }
                                    
                                    ring.push_back(Point2f(point.x(),point.y()));
                                } else if (cmd == (SEG_CLOSE & ((1 << cmd_bits) - 1))) {
                                    if(ring.size() > 0) { //We've already got a line, finish it
                                        ring.push_back(Point2f(firstCoord.x(),firstCoord.y())); //close the loop
                                        shape->loops.push_back(ring); //add loop to shape
                                        ring.clear(); //reuse the ring
                                    }
                                } else {
                                    unknownCommandTypes++;
                                }
                            }
                        }
                        
                        if(ring.size() > 0) {
//                            NSLog(@"Finished polygon loop, and ring has points");
                        }
                        //TODO: Is there a posibilty of still having a ring here that hasn't been added by a close command?
                        
                        shape->initGeoMbr();
                        vecObj->shapes.insert(shape);
                    } else if(g_type == GeomTypePoint) {
                        VectorPointsRef shape = VectorPoints::createPoints();
                        
                        for (k = 0; k < geometrySize;) {
                            if (!length) {
                                cmd_length = f.geometry(k++);
                                cmd = cmd_length & ((1 << cmd_bits) - 1);
                                length = cmd_length >> cmd_bits;
                            }
                            
                            if (length > 0) {
                                length--;
                                if (cmd == SEG_MOVETO || cmd == SEG_LINETO) {
                                    dx = f.geometry(k++);
                                    dy = f.geometry(k++);
                                    dx = ((dx >> 1) ^ (-(dx & 1)));
                                    dy = ((dy >> 1) ^ (-(dy & 1)));
                                    x += (static_cast<double>(dx) / scale);
                                    y += (static_cast<double>(dy) / scale);
                                    //At this point x/y is a coord is encoded in tile coord space, from 0 to TILE_SIZE
                                    //Covert to epsg:3785, then to degrees, then to radians
                                    if(x > 0 && x < 256 && y > 0 && y < 256) {
                                        Point2d loc((tileOriginX + x / sx),(tileOriginY - y / sy));
                                        if (localCoords) {
                                            point = loc;
                                        } else {
                                            point.x() = DegToRad((loc.x() / MAX_EXTENT) * 180.0);
                                            point.y() = 2 * atan(exp(DegToRad((loc.y() / MAX_EXTENT) * 180.0))) - M_PI_2;
                                        }
                                        shape->pts.push_back(Point2f(point.x(),point.y()));
                                    }
                                } else if (cmd == (SEG_CLOSE & ((1 << cmd_bits) - 1))) {
//                                    NSLog(@"Close point feature?");
                                } else {
                                    unknownCommandTypes++;
                                }
                            }
                        }
                        
                        if(shape->pts.size() > 0) {
                            shape->initGeoMbr();
                            vecObj->shapes.insert(shape);
                        }
                    } else if(g_type == GeomTypeUnknown) {
//                        NSLog(@"Unknown geom type");
                    }
                } catch(...) {
                    parseErrors++;
                }
                
                if(vecObj->shapes.size() > 0) {
                    if (keepVectors)
                        tileData->vecObjs.push_back(vecObj);

                    // Sort this vector object into the styles that will process it
                    for (SimpleIdentity styleID : styleIDs) {
                        std::vector<VectorObjectRef> *vecs = NULL;
                        auto it = tileData->vecObjsByStyle.find(styleID);
                        if (it != tileData->vecObjsByStyle.end())
                            vecs = it->second;
                        if (!vecs) {
                            vecs = new std::vector<VectorObjectRef>();
                            tileData->vecObjsByStyle[styleID] = vecs;
                        }
                        vecs->push_back(vecObj);
                    }
                }
                
                
                for (auto shape: vecObj->shapes)
                    shape->setAttrDict(attributes);
            }
        }
    } else {
        return false;
    }
     */
    
    // Run the styles over their assembled data
    for (auto it : tileData->vecObjsByStyle) {
        std::vector<VectorObjectRef> *vecs = it.second;

        auto styleData = VectorTileDataRef(new VectorTileData(*tileData));

        // Ask the subclass to run the style and fill in the VectorTileData
        buildForStyle(styleInst,it.first,*vecs,styleData);
        
        // Sort the results into categories if needed
        auto catIt = styleCategories.find(it.first);
        if (catIt != styleCategories.end() && !styleData->compObjs.empty()) {
            std::string category = catIt->second;
            auto compObjs = styleData->compObjs;
            auto categoryIt = tileData->categories.find(category);
            if (categoryIt != tileData->categories.end()) {
                compObjs.insert(compObjs.end(), categoryIt->second.begin(), categoryIt->second.end());
            }
            tileData->categories[category] = compObjs;
        }
        
        // Merge this into the general return data
        tileData->mergeFrom(styleData.get());
    }
    
    // These are layered on top for debugging
//    if(debugLabel || debugOutline) {
//        QuadTreeNew::Node tileID = tileData->ident;
//        MbrD geoBounds = tileData->geoBBox;
//        Point2d sw = geoBounds.ll(), ne = geoBounds.ur();
//        if(debugLabel) {
//            MaplyScreenLabel *label = [[MaplyScreenLabel alloc] init];
//            label.text = [NSString stringWithFormat:@"%d: (%d,%d)\n%lu items", tileID.level, tileID.x,
//                          tileID.y, (unsigned long)tileData->compObjs.size()];
//            MaplyCoordinate tileCenter;
//            tileCenter.x = (ne.x() + sw.x())/2.0;
//            tileCenter.y = (ne.y() + sw.y())/2.0;
//            label.loc = tileCenter;
//
//            MaplyComponentObject *c = [viewC addScreenLabels:@[label]
//                                                         desc:@{kMaplyFont : [UIFont boldSystemFontOfSize:12],
//                                                                kMaplyTextColor : [UIColor colorWithRed:0.25 green:0.25 blue:0.25 alpha:0.25],
//                                                                kMaplyDrawPriority : @(kMaplyMaxDrawPriorityDefault+100000000),
//                                                                kMaplyEnable: @(NO)
//                                                                }
//                                                         mode:MaplyThreadCurrent];
//            tileData->compObjs.push_back(c->contents);
//        }
//        if(debugOutline) {
//            MaplyCoordinate outline[5];
//            outline[0].x = ne.x();            outline[0].y = ne.y();
//            outline[1].x = ne.x();            outline[1].y = sw.y();
//            outline[2].x = sw.x();            outline[2].y = sw.y();
//            outline[3].x = sw.x();            outline[3].y = ne.y();
//            outline[4].x = ne.x();            outline[4].y = ne.y();
//            MaplyVectorObject *outlineObj = [[MaplyVectorObject alloc] initWithLineString:outline
//                                                                                numCoords:5
//                                                                               attributes:nil];
//            MaplyComponentObject *c = [viewC addVectors:@[outlineObj]
//                                                    desc:@{kMaplyColor: [UIColor redColor],
//                                                           kMaplyVecWidth:@(4),
//                                                           kMaplyDrawPriority : @(kMaplyMaxDrawPriorityDefault+100000000),
//                                                           kMaplyEnable: @(NO)
//                                                           }
//                                                    mode:MaplyThreadCurrent];
//            tileData->compObjs.push_back(c->contents);
//        }
//    }
    
    return true;
}

void MapboxVectorTileParser::buildForStyle(PlatformThreadInfo *styleInst,
                                           long long styleID,
                                           std::vector<VectorObjectRef> &vecObjs,
                                           VectorTileDataRef data)
{
    VectorStyleImplRef style = styleDelegate->styleForUUID(styleInst,styleID);
    if (style)
        style->buildObjects(styleInst,vecObjs, data);
}
    
}<|MERGE_RESOLUTION|>--- conflicted
+++ resolved
@@ -21,13 +21,12 @@
 #import "MapboxVectorTileParser.h"
 #import "MaplyVectorStyleC.h"
 #import "VectorObject.h"
+#import "WhirlyKitLog.h"
+#import "DictionaryC.h"
+
 #import "vector_tile.pb.h"
-<<<<<<< HEAD
 #import "pb_decode.h"
-#import "WhirlyKitLog.h"
-=======
-#import "DictionaryC.h"
->>>>>>> 415d7f46
+
 #import <vector>
 #import <string>
 
@@ -203,6 +202,8 @@
         {
             return false;
         }
+
+        _featureCount += 1;
         
         const auto geomType = static_cast<MapnikGeometryType>(feature.type);
         wkLog("[%llx] Read feature type %d with %d tags, %d geometry",
@@ -212,7 +213,7 @@
             wkLogLevel(Warn, "Odd feature tags!");
         }
 
-        auto attributes = MutableDictionaryMake();
+        auto attributes = std::make_shared<MutableDictionaryC>();
         attributes->setString("layer_name", _layerName);
         attributes->setInt("geometry_type", (int)geomType);
         attributes->setInt("layer_order", _layerIndex);
@@ -496,52 +497,6 @@
     /*
         for (unsigned i=0;i<tile.layers_size();++i) {
             for (unsigned j=0;j<tileLayer.features_size();++j) {
-<<<<<<< HEAD
-=======
-                featureCount++;
-                vector_tile::Tile_Feature const & f = tileLayer.features(j);
-                g_type = static_cast<MapnikGeometryType>(f.type());
-                
-                //Parse attributes
-//                MutableDictionaryRef attributes = MutableDictionaryMake();
-                MutableDictionaryRef attributes = std::make_shared<MutableDictionaryC>();
-                attributes->setInt("geometry_type", (int)g_type);
-                attributes->setString("layer_name", layerName);
-                attributes->setInt("layer_order",i);
-                
-                for (int m = 0; m < f.tags_size(); m += 2) {
-                    int32_t key_name = f.tags(m);
-                    int32_t key_value = f.tags(m + 1);
-                    if (key_name < static_cast<std::size_t>(tileLayer.keys_size())
-                        && key_value < static_cast<std::size_t>(tileLayer.values_size())) {
-                        const std::string &key = tileLayer.keys(key_name);
-                        if(key.empty()) {
-                            continue;
-                        }
-                        
-                        vector_tile::Tile_Value const& value = tileLayer.values(key_value);
-                        if (value.has_string_value()) {
-                            attributes->setString(key, value.string_value());
-                        } else if (value.has_int_value()) {
-                            attributes->setInt(key, value.int_value());
-                        } else if (value.has_double_value()) {
-                            attributes->setDouble(key, value.double_value());
-                        } else if (value.has_float_value()) {
-                            attributes->setDouble(key, value.float_value());
-                        } else if (value.has_bool_value()) {
-                            attributes->setInt(key, (int)value.bool_value());
-                        } else if (value.has_sint_value()) {
-                            attributes->setInt(key, (int)value.sint_value());
-                        } else if (value.has_uint_value()) {
-                            attributes->setInt(key, (int)value.uint_value());
-                        } else {
-                            unknownAttributeCount++;
-                        }
-                    } else {
-                        badAttributeCount++;
-                    }
-                }
->>>>>>> 415d7f46
                 
                 // Ask for the styles that correspond to this feature
                 // If there are none, we can skip this
@@ -566,7 +521,7 @@
                 cmd = -1;
                 length = 0;
                 
-                VectorObjectRef vecObj = std::make_shared<VectorObject>();
+                VectorObjectRef vecObj = VectorObjectRef(new VectorObject());
                 
                 try {
                     if(g_type == GeomTypeLineString) {
