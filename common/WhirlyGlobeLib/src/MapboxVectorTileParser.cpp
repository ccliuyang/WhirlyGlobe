--- conflicted
+++ resolved
@@ -116,310 +116,6 @@
 
 bool MapboxVectorTileParser::parse(PlatformThreadInfo *styleInst,RawData *rawData,VectorTileData *tileData)
 {
-<<<<<<< HEAD
-    //calulate tile bounds and coordinate shift
-    int tileSize = 256;
-    double sx = tileSize / (tileData->bbox.ur().x() - tileData->bbox.ll().x());
-    double sy = tileSize / (tileData->bbox.ur().y() - tileData->bbox.ll().y());
-    //Tile origin is upper left corner, in epsg:3785
-    double tileOriginX = tileData->bbox.ll().x();
-    double tileOriginY = tileData->bbox.ur().y();
-    
-    double scale;
-    double x;
-    double y;
-    int32_t dx;
-    int32_t dy;
-    int geometrySize;
-    MapnikGeometryType g_type;
-    int cmd;
-    const int cmd_bits = 3;
-    unsigned length;
-    int k;
-    unsigned cmd_length;
-    Point2d point;
-    Point2d firstCoord;
-    
-    unsigned featureCount = 0;
-    
-    int unknownAttributeCount = 0;
-    int badAttributeCount = 0;
-    int unknownCommandTypes = 0;
-    int parseErrors = 0;
-    
-    //now attempt to open protobuf
-    vector_tile::Tile tile;
-    if(tile.ParseFromArray(rawData->getRawData(), (int)rawData->getLen())) {
-        // Run through layers
-        for (unsigned i=0;i<tile.layers_size();++i) {
-            vector_tile::Tile_Layer const& tileLayer = tile.layers(i);
-            scale = tileLayer.extent() / 256.0;
-
-            std::string layerName = tileLayer.name();
-            
-            // if we dont have any styles for a layer, dont bother parsing the features
-            if (!styleDelegate->layerShouldDisplay(styleInst, layerName, tileData->ident))
-                continue;
-            
-            // Work through features
-            for (unsigned j=0;j<tileLayer.features_size();++j) {
-                featureCount++;
-                vector_tile::Tile_Feature const & f = tileLayer.features(j);
-                g_type = static_cast<MapnikGeometryType>(f.type());
-                
-                //Parse attributes
-//                MutableDictionaryRef attributes = MutableDictionaryMake();
-                MutableDictionaryRef attributes = std::make_shared<MutableDictionaryC>();
-                attributes->setInt("geometry_type", (int)g_type);
-                attributes->setString("layer_name", layerName);
-                attributes->setInt("layer_order",i);
-                
-                for (int m = 0; m < f.tags_size(); m += 2) {
-                    int32_t key_name = f.tags(m);
-                    int32_t key_value = f.tags(m + 1);
-                    if (key_name < static_cast<std::size_t>(tileLayer.keys_size())
-                        && key_value < static_cast<std::size_t>(tileLayer.values_size())) {
-                        const std::string &key = tileLayer.keys(key_name);
-                        if(key.empty()) {
-                            continue;
-                        }
-                        
-                        vector_tile::Tile_Value const& value = tileLayer.values(key_value);
-                        if (value.has_string_value()) {
-                            attributes->setString(key, value.string_value());
-                        } else if (value.has_int_value()) {
-                            attributes->setInt(key, value.int_value());
-                        } else if (value.has_double_value()) {
-                            attributes->setDouble(key, value.double_value());
-                        } else if (value.has_float_value()) {
-                            attributes->setDouble(key, value.float_value());
-                        } else if (value.has_bool_value()) {
-                            attributes->setInt(key, (int)value.bool_value());
-                        } else if (value.has_sint_value()) {
-                            attributes->setInt(key, (int)value.sint_value());
-                        } else if (value.has_uint_value()) {
-                            attributes->setInt(key, (int)value.uint_value());
-                        } else {
-                            unknownAttributeCount++;
-                        }
-                    } else {
-                        badAttributeCount++;
-                    }
-                }
-                
-                // Ask for the styles that correspond to this feature
-                // If there are none, we can skip this
-                SimpleIDSet styleIDs;
-                // Do a quick inclusion check
-                if (!uuidName.empty()) {
-                    std::string uuidVal = attributes->getString(uuidName);
-                    if (uuidValues.find(uuidVal) == uuidValues.end())
-                        continue;
-                }
-                std::vector<VectorStyleImplRef> styles = styleDelegate->stylesForFeature(styleInst, attributes, tileData->ident, tileLayer.name());
-                for (auto style: styles) {
-                    styleIDs.insert(style->getUuid(styleInst));
-                }
-                if (styleIDs.empty() && !parseAll)
-                    continue;
-                
-                //Parse geometry
-                x = 0;
-                y = 0;
-                geometrySize = f.geometry_size();
-                cmd = -1;
-                length = 0;
-                
-                VectorObjectRef vecObj = std::make_shared<VectorObject>();
-                
-                try {
-                    if(g_type == GeomTypeLineString) {
-                        VectorLinearRef lin;
-                        for (k = 0; k < geometrySize;) {
-                            if (!length) {
-                                cmd_length = f.geometry(k++);
-                                cmd = cmd_length & ((1 << cmd_bits) - 1);
-                                length = cmd_length >> cmd_bits;
-                            }//length is the number of coordinates before the CMD changes
-                            
-                            if (length > 0) {
-                                length--;
-                                if (cmd == SEG_MOVETO || cmd == SEG_LINETO) {
-                                    dx = f.geometry(k++);
-                                    dy = f.geometry(k++);
-                                    dx = ((dx >> 1) ^ (-(dx & 1)));
-                                    dy = ((dy >> 1) ^ (-(dy & 1)));
-                                    x += (static_cast<double>(dx) / scale);
-                                    y += (static_cast<double>(dy) / scale);
-                                    //At this point x/y is a coord encoded in tile coord space, from 0 to TILE_SIZE
-                                    //Convert to epsg:3785, then to degrees, then to radians
-                                    const Point2d loc((tileOriginX + x / sx),(tileOriginY - y / sy));
-                                    if (localCoords) {
-                                        point = loc;
-                                    } else {
-                                        point.x() = DegToRad((loc.x() / MAX_EXTENT) * 180.0);
-                                        point.y() = 2 * atan(exp(DegToRad((loc.y() / MAX_EXTENT) * 180.0))) - M_PI_2;
-                                    }
-
-                                    if(cmd == SEG_MOVETO) { //move to means we are starting a new segment
-                                        if(lin && lin->pts.size() > 0) { //We've already got a line, finish it
-                                            lin->initGeoMbr();
-                                            vecObj->shapes.insert(lin);
-                                        }
-                                        lin = VectorLinear::createLinear();
-                                        lin->pts.reserve(length);
-                                        firstCoord = point;
-                                    }
-                                    
-                                    lin->pts.push_back(Point2f(point.x(),point.y()));
-                                } else if (cmd == (SEG_CLOSE & ((1 << cmd_bits) - 1))) {
-                                    //NSLog(@"Close line, layer:%@", layerName);
-                                    if(lin->pts.size() > 0) { //We've already got a line, finish it
-                                        lin->pts.push_back(Point2f(firstCoord.x(),firstCoord.y()));
-                                        lin->initGeoMbr();
-                                        vecObj->shapes.insert(lin);
-                                        lin.reset();
-                                    } else {
-//                                        NSLog(@"Error: Close line with no points");
-                                    }
-                                } else {
-//                                    NSLog(@"Unknown command type:%i", cmd);
-                                }
-                            }
-                        }
-                        
-                        if(lin->pts.size() > 0) {
-                            lin->initGeoMbr();
-                            vecObj->shapes.insert(lin);
-                        }
-                    } else if(g_type == GeomTypePolygon) {
-                        VectorArealRef shape = VectorAreal::createAreal();
-                        VectorRing ring;
-                        
-                        for (k = 0; k < geometrySize;) {
-                            if (!length) {
-                                cmd_length = f.geometry(k++);
-                                cmd = cmd_length & ((1 << cmd_bits) - 1);
-                                length = cmd_length >> cmd_bits;
-                            }
-                            
-                            if (length > 0) {
-                                length--;
-                                if (cmd == SEG_MOVETO || cmd == SEG_LINETO) {
-                                    dx = f.geometry(k++);
-                                    dy = f.geometry(k++);
-                                    dx = ((dx >> 1) ^ (-(dx & 1)));
-                                    dy = ((dy >> 1) ^ (-(dy & 1)));
-                                    x += (static_cast<double>(dx) / scale);
-                                    y += (static_cast<double>(dy) / scale);
-                                    //At this point x/y is a coord is encoded in tile coord space, from 0 to TILE_SIZE
-                                    //Convert to epsg:3785, then to degrees, then to radians
-                                    const Point2d loc((tileOriginX + x / sx),(tileOriginY - y / sy));
-                                    if (localCoords) {
-                                        point = loc;
-                                    } else {
-                                        point.x() = DegToRad((loc.x() / MAX_EXTENT) * 180.0);
-                                        point.y() = 2 * atan(exp(DegToRad((loc.y() / MAX_EXTENT) * 180.0))) - M_PI_2;
-                                    }
-
-                                    if(cmd == SEG_MOVETO) { //move to means we are starting a new segment
-                                        firstCoord = point;
-                                        //TODO: does this ever happen when we are part way through a shape? holes?
-                                    }
-                                    
-                                    ring.push_back(Point2f(point.x(),point.y()));
-                                } else if (cmd == (SEG_CLOSE & ((1 << cmd_bits) - 1))) {
-                                    if(ring.size() > 0) { //We've already got a line, finish it
-                                        ring.push_back(Point2f(firstCoord.x(),firstCoord.y())); //close the loop
-                                        shape->loops.push_back(ring); //add loop to shape
-                                        ring.clear(); //reuse the ring
-                                    }
-                                } else {
-                                    unknownCommandTypes++;
-                                }
-                            }
-                        }
-                        
-                        if(ring.size() > 0) {
-//                            NSLog(@"Finished polygon loop, and ring has points");
-                        }
-                        //TODO: Is there a posibilty of still having a ring here that hasn't been added by a close command?
-                        
-                        shape->initGeoMbr();
-                        vecObj->shapes.insert(shape);
-                    } else if(g_type == GeomTypePoint) {
-                        VectorPointsRef shape = VectorPoints::createPoints();
-                        
-                        for (k = 0; k < geometrySize;) {
-                            if (!length) {
-                                cmd_length = f.geometry(k++);
-                                cmd = cmd_length & ((1 << cmd_bits) - 1);
-                                length = cmd_length >> cmd_bits;
-                            }
-                            
-                            if (length > 0) {
-                                length--;
-                                if (cmd == SEG_MOVETO || cmd == SEG_LINETO) {
-                                    dx = f.geometry(k++);
-                                    dy = f.geometry(k++);
-                                    dx = ((dx >> 1) ^ (-(dx & 1)));
-                                    dy = ((dy >> 1) ^ (-(dy & 1)));
-                                    x += (static_cast<double>(dx) / scale);
-                                    y += (static_cast<double>(dy) / scale);
-                                    //At this point x/y is a coord is encoded in tile coord space, from 0 to TILE_SIZE
-                                    //Covert to epsg:3785, then to degrees, then to radians
-                                    if(x > 0 && x < 256 && y > 0 && y < 256) {
-                                        Point2d loc((tileOriginX + x / sx),(tileOriginY - y / sy));
-                                        if (localCoords) {
-                                            point = loc;
-                                        } else {
-                                            point.x() = DegToRad((loc.x() / MAX_EXTENT) * 180.0);
-                                            point.y() = 2 * atan(exp(DegToRad((loc.y() / MAX_EXTENT) * 180.0))) - M_PI_2;
-                                        }
-                                        shape->pts.push_back(Point2f(point.x(),point.y()));
-                                    }
-                                } else if (cmd == (SEG_CLOSE & ((1 << cmd_bits) - 1))) {
-//                                    NSLog(@"Close point feature?");
-                                } else {
-                                    unknownCommandTypes++;
-                                }
-                            }
-                        }
-                        
-                        if(shape->pts.size() > 0) {
-                            shape->initGeoMbr();
-                            vecObj->shapes.insert(shape);
-                        }
-                    } else if(g_type == GeomTypeUnknown) {
-//                        NSLog(@"Unknown geom type");
-                    }
-                } catch(...) {
-                    parseErrors++;
-                }
-                
-                if(vecObj->shapes.size() > 0) {
-                    if (keepVectors)
-                        tileData->vecObjs.push_back(vecObj);
-
-                    // Sort this vector object into the styles that will process it
-                    for (SimpleIdentity styleID : styleIDs) {
-                        std::vector<VectorObjectRef> *vecs = NULL;
-                        auto it = tileData->vecObjsByStyle.find(styleID);
-                        if (it != tileData->vecObjsByStyle.end())
-                            vecs = it->second;
-                        if (!vecs) {
-                            vecs = new std::vector<VectorObjectRef>();
-                            tileData->vecObjsByStyle[styleID] = vecs;
-                        }
-                        vecs->push_back(vecObj);
-                    }
-                }
-                
-                
-                for (auto shape: vecObj->shapes)
-                    shape->setAttrDict(attributes);
-            }
-=======
     VectorTilePBFParser parser(tileData, &*styleDelegate, styleInst, uuidName, uuidValues,
                                tileData->vecObjsByStyle, localCoords, parseAll,
                                keepVectors ? &tileData->vecObjs : nullptr);
@@ -438,7 +134,6 @@
                        parser.getUnknownCommandCount(),
                        parser.getUknownGeomTypeCount(),
                        parser.getUnknownValueTypeCount());
->>>>>>> 9ed50e6e
         }
 #endif
         return false;
