/*
 *  ParticleSystemDrawableMTL.mm
 *  WhirlyGlobeLib
 *
 *  Created by Steve Gifford on 5/16/19.
 *  Copyright 2011-2019 mousebird consulting
 *
 *  Licensed under the Apache License, Version 2.0 (the "License");
 *  you may not use this file except in compliance with the License.
 *  You may obtain a copy of the License at
 *  http://www.apache.org/licenses/LICENSE-2.0
 *
 *  Unless required by applicable law or agreed to in writing, software
 *  distributed under the License is distributed on an "AS IS" BASIS,
 *  WITHOUT WARRANTIES OR CONDITIONS OF ANY KIND, either express or implied.
 *  See the License for the specific language governing permissions and
 *  limitations under the License.
 *
 */

#import "ParticleSystemDrawableMTL.h"
#import "TextureMTL.h"
#import <MetalKit/MetalKit.h>
#import "DefaultShadersMTL.h"

namespace WhirlyKit
{

ParticleSystemDrawableMTL::ParticleSystemDrawableMTL(const std::string &name)
    : ParticleSystemDrawable(name), Drawable(name), setupForMTL(false), calcRenderState(nil), visRenderState(nil),
    vertDesc(nil), curPointBuffer(0), rectVertBuffer(nil), rectTriBuffer(nil), numRectTris(0)
{
    pointBuffer[0] = nil;
    pointBuffer[1] = nil;
}

void ParticleSystemDrawableMTL::addAttributeData(const RenderSetupInfo *setupInfo,
                                                 const RawDataRef &data,
                                                 const Batch &batch)
{
    size_t offset = batch.batchID*vertexSize*batchSize;
    size_t size = vertexSize*batchSize;
    
    if (size != data->getLen()) {
        NSLog(@"Batch size doesn't match in addAttributeData()");
        return;
    }
    
    if (pointBuffer[0] != nil) {
        memcpy((unsigned char *)[pointBuffer[0] contents] + offset, data->getRawData(), size);
    }
}

void ParticleSystemDrawableMTL::setupForRenderer(const RenderSetupInfo *inSetupInfo)
{
    if (setupForMTL)
        return;

    RenderSetupInfoMTL *setupInfo = (RenderSetupInfoMTL *)inSetupInfo;
    
    // Set up a particle buffers to read from and render to
    // Note: Not clear we really need two, but it simplifies debugging
    int len = numTotalPoints * vertexSize;
    curPointBuffer = 0;
    pointBuffer[0] = [setupInfo->mtlDevice newBufferWithLength:len options:MTLStorageModeShared];
    if (calculateProgramId != EmptyIdentity)
        pointBuffer[1] = [setupInfo->mtlDevice newBufferWithLength:len options:MTLStorageModeShared];
    for (unsigned int ii=0;ii<2;ii++) {
        if (pointBuffer[ii]) {
            memset([pointBuffer[ii] contents], 0, len);
            [pointBuffer[ii] setLabel:[NSString stringWithFormat:@"%s particle buffer %d",name.c_str(),(int)ii]];
        }
    }
    
    if (useRectangles) {
        // Make up a simple rectangle to feed into the instancing
        // Note: Should interleave these
        Point2f verts[4];
        verts[0] = Point2f(-1,-1);
        verts[1] = Point2f(1,-1);
        verts[2] = Point2f(1,1);
        verts[3] = Point2f(-1,1);
        Point2f texCoords[4];
        texCoords[0] = Point2f(0.0,0.0);
        texCoords[1] = Point2f(1.0,0.0);
        texCoords[2] = Point2f(1.0,1.0);
        texCoords[3] = Point2f(0.0,1.0);
        uint16_t idx[6];
        idx[0] = 0; idx[1] = 1; idx[2] = 2;
        idx[3] = 0; idx[4] = 2; idx[5] = 3;
        numRectTris = 2;
        
        rectVertBuffer = [setupInfo->mtlDevice newBufferWithBytes:&verts[0] length:sizeof(Point2f)*4 options:MTLStorageModeShared];
        rectTexCoordBuffer = [setupInfo->mtlDevice newBufferWithBytes:&texCoords[0] length:sizeof(Point2f)*4 options:MTLStorageModeShared];
        rectTriBuffer = [setupInfo->mtlDevice newBufferWithBytes:&idx[0] length:sizeof(uint16_t)*numRectTris*3 options:MTLStorageModeShared];
    }

    setupForMTL = true;
}

void ParticleSystemDrawableMTL::teardownForRenderer(const RenderSetupInfo *setupInfo,Scene *inScene)
{
    SceneMTL *scene = (SceneMTL *)inScene;

    calcRenderState = nil;
    visRenderState = nil;
    scene->releaseBuffer(pointBuffer[0]);
    scene->releaseBuffer(pointBuffer[1]);
    pointBuffer[0] = nil;
    pointBuffer[1] = nil;
    scene->releaseBuffer(rectVertBuffer);
    rectVertBuffer = nil;
    scene->releaseBuffer(rectTexCoordBuffer);
    rectTexCoordBuffer = nil;
    scene->releaseBuffer(rectTriBuffer);
    rectTriBuffer = nil;
}
    
// Render state for calculation pass
id<MTLRenderPipelineState> ParticleSystemDrawableMTL::getCalcRenderPipelineState(SceneRendererMTL *sceneRender,RendererFrameInfoMTL *frameInfo)
{
    if (calcRenderState)
        return calcRenderState;
    
    id<MTLDevice> mtlDevice = sceneRender->setupInfo.mtlDevice;
    
    MTLRenderPipelineDescriptor *renderDesc = sceneRender->defaultRenderPipelineState(sceneRender,frameInfo);
    // Note: Disable this to debug the shader
    renderDesc.rasterizationEnabled = false;
    renderDesc.vertexDescriptor = nil;
    if (!name.empty())
        renderDesc.label = [NSString stringWithFormat:@"%s",name.c_str()];
    
    // Set up a render state
    NSError *err = nil;
    calcRenderState = [mtlDevice newRenderPipelineStateWithDescriptor:renderDesc error:&err];
    if (err) {
        NSLog(@"BasicDrawableMTL: Failed to set up render state because:\n%@",err);
        return nil;
    }
    
    return calcRenderState;
}
    
// Render state for particle rendering
id<MTLRenderPipelineState> ParticleSystemDrawableMTL::getRenderPipelineState(SceneRendererMTL *sceneRender,RendererFrameInfoMTL *frameInfo)
{
    if (visRenderState)
        return visRenderState;
    
    id<MTLDevice> mtlDevice = sceneRender->setupInfo.mtlDevice;
    
    MTLRenderPipelineDescriptor *renderDesc = sceneRender->defaultRenderPipelineState(sceneRender,frameInfo);
    renderDesc.vertexDescriptor = nil;
    if (!name.empty())
        renderDesc.label = [NSString stringWithFormat:@"%s",name.c_str()];
    
    // Set up a render state
    NSError *err = nil;
    visRenderState = [mtlDevice newRenderPipelineStateWithDescriptor:renderDesc error:&err];
    if (err) {
        NSLog(@"BasicDrawableMTL: Failed to set up render state because:\n%@",err);
        return nil;
    }
    
    return visRenderState;
}
    
void ParticleSystemDrawableMTL::bindParticleUniforms(RendererFrameInfoMTL *frameInfo,id<MTLRenderCommandEncoder> cmdEncode)
{
    // Uniforms just for this particle drawable
    WhirlyKitShader::UniformDrawStateParticle uniPart;
    uniPart.pointSize = pointSize;
    uniPart.time = frameInfo->currentTime-baseTime;
    uniPart.lifetime = lifetime;
    uniPart.frameLen = frameInfo->frameLen;
    [cmdEncode setVertexBytes:&uniPart length:sizeof(uniPart) atIndex:WKSUniformDrawStateParticleBuffer];
    [cmdEncode setFragmentBytes:&uniPart length:sizeof(uniPart) atIndex:WKSUniformDrawStateParticleBuffer];
}

void ParticleSystemDrawableMTL::calculate(RendererFrameInfoMTL *frameInfo,id<MTLRenderCommandEncoder> cmdEncode,Scene *inScene)
{
    SceneMTL *scene = (SceneMTL *)inScene;
    SceneRendererMTL *sceneRender = (SceneRendererMTL *)frameInfo->sceneRenderer;
    
    // Render state is pretty simple, so apply that
    id<MTLRenderPipelineState> renderState = getCalcRenderPipelineState(sceneRender,frameInfo);
    [cmdEncode setRenderPipelineState:renderState];

    // Pass in the textures (and offsets)
    // Note: We could precalculate most of then when the texture changes
    //       And we should figure out how many textures they actually have
    int numTextures = 0,texIndex = 0;
    for (auto texID : texIDs) {
        // And the texture itself
        // Note: Should we be setting up the sampler?
        TextureBaseMTL *tex = NULL;
        if (texID != EmptyIdentity)
            tex = dynamic_cast<TextureBaseMTL *>(scene->getTexture(texID));
        if (tex) {
            [cmdEncode setVertexTexture:tex->getMTLID() atIndex:texIndex];
            [cmdEncode setFragmentTexture:tex->getMTLID() atIndex:texIndex];
            numTextures++;
        } else {
<<<<<<< HEAD
            [cmdEncode setVertexTexture:nil atIndex:texIndex];
            [cmdEncode setFragmentTexture:nil atIndex:texIndex];
=======
//            [frameInfo->cmdEncode setVertexTexture:nil atIndex:texIndex];
//            [frameInfo->cmdEncode setFragmentTexture:nil atIndex:texIndex];
>>>>>>> 51ffa220
        }
        texIndex++;
    }
    
    // Uniforms we pass in for all particles
    bindParticleUniforms(frameInfo,cmdEncode);
    
    // Note: Do we want UniformDrawStateA here too?

    // Send along the uniform blocks
    BasicDrawableMTL::encodeUniBlocks(frameInfo, uniBlocks, cmdEncode);

    // Switch between buffers, one input & one output
    [cmdEncode setVertexBuffer:pointBuffer[curPointBuffer] offset:0 atIndex:WKSParticleBuffer];
    [cmdEncode setVertexBuffer:pointBuffer[curPointBuffer == 0 ? 1 : 0] offset:0 atIndex:WKSParticleBuffer+1];
    curPointBuffer = (curPointBuffer == 0) ? 1 : 0;

    [cmdEncode drawPrimitives:MTLPrimitiveTypePoint vertexStart:0 vertexCount:numTotalPoints];
}

void ParticleSystemDrawableMTL::draw(RendererFrameInfoMTL *frameInfo,id<MTLRenderCommandEncoder> cmdEncode,Scene *inScene)
{
    SceneMTL *scene = (SceneMTL *)inScene;
    SceneRendererMTL *sceneRender = (SceneRendererMTL *)frameInfo->sceneRenderer;
    
    // Render state is pretty simple, so apply that
    id<MTLRenderPipelineState> renderState = getRenderPipelineState(sceneRender,frameInfo);
    [cmdEncode setRenderPipelineState:renderState];
    
    // Pass in the textures (and offsets)
    // TODO: Call out textures we need for calculation vs. rendering
    // Note: We could precalculate most of then when the texture changes
    //       And we should figure out how many textures they actually have
    int numTextures = 0,texIndex = 0;
    for (auto texID : texIDs) {
        // And the texture itself
        // Note: Should we be setting up the sampler?
        TextureBaseMTL *tex = NULL;
        if (texID != EmptyIdentity)
            tex = dynamic_cast<TextureBaseMTL *>(scene->getTexture(texID));
        if (tex) {
            [cmdEncode setVertexTexture:tex->getMTLID() atIndex:texIndex];
            [cmdEncode setFragmentTexture:tex->getMTLID() atIndex:texIndex];
            numTextures++;
        } else {
<<<<<<< HEAD
            NSLog(@"Missing texture in particle system.  Skipping.");
            return;
=======
//            [frameInfo->cmdEncode setVertexTexture:nil atIndex:texIndex];
//            [frameInfo->cmdEncode setFragmentTexture:nil atIndex:texIndex];
>>>>>>> 51ffa220
        }
        texIndex++;
    }
    
    // Note: Do we want UniformDrawStateA here too?

    // Uniforms we pass in for all particles
    bindParticleUniforms(frameInfo,cmdEncode);

    // Send along the uniform blocks
    BasicDrawableMTL::encodeUniBlocks(frameInfo, uniBlocks, cmdEncode);

    if (useRectangles) {
        [cmdEncode setVertexBuffer:rectVertBuffer offset:0 atIndex:WKSVertexPositionAttribute];
        [cmdEncode setVertexBuffer:rectTexCoordBuffer offset:0 atIndex:WKSVertexTextureBaseAttribute];
        [cmdEncode setVertexBuffer:pointBuffer[curPointBuffer] offset:0 atIndex:WKSParticleBuffer];
        [cmdEncode drawIndexedPrimitives:MTLPrimitiveTypeTriangle indexCount:numRectTris*3 indexType:MTLIndexTypeUInt16 indexBuffer:rectTriBuffer indexBufferOffset:0 instanceCount:numTotalPoints];
    } else {
        [cmdEncode setVertexBuffer:pointBuffer[curPointBuffer] offset:0 atIndex:WKSParticleBuffer];
        [cmdEncode drawPrimitives:MTLPrimitiveTypePoint vertexStart:0 vertexCount:numTotalPoints];
    }
}

}<|MERGE_RESOLUTION|>--- conflicted
+++ resolved
@@ -202,13 +202,8 @@
             [cmdEncode setFragmentTexture:tex->getMTLID() atIndex:texIndex];
             numTextures++;
         } else {
-<<<<<<< HEAD
-            [cmdEncode setVertexTexture:nil atIndex:texIndex];
-            [cmdEncode setFragmentTexture:nil atIndex:texIndex];
-=======
 //            [frameInfo->cmdEncode setVertexTexture:nil atIndex:texIndex];
 //            [frameInfo->cmdEncode setFragmentTexture:nil atIndex:texIndex];
->>>>>>> 51ffa220
         }
         texIndex++;
     }
@@ -254,13 +249,8 @@
             [cmdEncode setFragmentTexture:tex->getMTLID() atIndex:texIndex];
             numTextures++;
         } else {
-<<<<<<< HEAD
             NSLog(@"Missing texture in particle system.  Skipping.");
             return;
-=======
-//            [frameInfo->cmdEncode setVertexTexture:nil atIndex:texIndex];
-//            [frameInfo->cmdEncode setFragmentTexture:nil atIndex:texIndex];
->>>>>>> 51ffa220
         }
         texIndex++;
     }
