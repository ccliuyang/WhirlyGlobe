--- conflicted
+++ resolved
@@ -141,15 +141,11 @@
 {
     SceneMTL *scene = (SceneMTL *)inScene;
     SceneRendererMTL *sceneRender = (SceneRendererMTL *)frameInfo->sceneRenderer;
-<<<<<<< HEAD
-    BasicDrawableMTL *basicDrawMTL = dynamic_cast<BasicDrawableMTL *>(basicDraw.get());
-=======
     BasicDrawableMTL *basicDrawMTL = (BasicDrawableMTL *)basicDraw.get();
     if (!basicDrawMTL->setupForMTL) {
         NSLog(@"BasicDrawableInstance pointing at a bad BasicDrawable");
         return;
     }
->>>>>>> 51ffa220
     if (!basicDrawMTL)
         return;
 
@@ -226,13 +222,8 @@
             [cmdEncode setFragmentTexture:tex->getMTLID() atIndex:texIndex];
             numTextures++;
         } else {
-<<<<<<< HEAD
-            [cmdEncode setVertexTexture:nil atIndex:texIndex];
-            [cmdEncode setFragmentTexture:nil atIndex:texIndex];
-=======
 //            [frameInfo->cmdEncode setVertexTexture:nil atIndex:texIndex];
 //            [frameInfo->cmdEncode setFragmentTexture:nil atIndex:texIndex];
->>>>>>> 51ffa220
         }
     }
     
