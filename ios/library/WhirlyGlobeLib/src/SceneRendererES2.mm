--- conflicted
+++ resolved
@@ -562,69 +562,11 @@
                     const Matrix4d *localMat = theDrawable->getMatrix();
                     if (localMat)
                     {
-<<<<<<< HEAD
                         Eigen::Matrix4d newMvpMat = projMat4d * viewTrans4d * offsetMats[off] * modelTrans4d * (*localMat);
                         Eigen::Matrix4d newMvMat = viewTrans4d * offsetMats[off] * modelTrans4d * (*localMat);
                         Eigen::Matrix4d newMvNormalMat = newMvMat.inverse().transpose();
                         drawList.push_back(DrawableContainer(theDrawable,newMvpMat,newMvMat,newMvNormalMat));
                     } else
-=======
-                        const Matrix4d *localMat = theDrawable->getMatrix();
-                        if (localMat)
-                        {
-                            Eigen::Matrix4d newMvpMat = thisMvpMat * (*localMat);
-                            Eigen::Matrix4d newMvMat = modelAndViewMat4d * (*localMat);
-                            Eigen::Matrix4d newMvNormalMat = newMvMat.inverse().transpose();
-                            drawList.push_back(DrawableContainer(theDrawable,newMvpMat,newMvMat,newMvNormalMat));
-                        } else
-                            drawList.push_back(DrawableContainer(theDrawable,thisMvpMat,modelAndViewMat4d,modelAndViewNormalMat4d));
-                    } else
-                        NSLog(@"Bad drawable coming from cull tree.");
-                }
-                cullTreeCount = cullTree->getCount();
-            } else {
-                DrawableRefSet rawDrawables = scene->getDrawables();
-                for (DrawableRefSet::iterator it = rawDrawables.begin(); it != rawDrawables.end(); ++it)
-                {
-                    Drawable *theDrawable = it->second.get();
-                    if (theDrawable->isOn(offFrameInfo))
-                    {
-                        const Matrix4d *localMat = theDrawable->getMatrix();
-                        if (localMat)
-                        {
-                            Eigen::Matrix4d newMvpMat = thisMvpMat * (*localMat);
-                            Eigen::Matrix4d newMvMat = modelAndViewMat4d * (*localMat);
-                            Eigen::Matrix4d newMvNormalMat = newMvMat.inverse().transpose();
-                            drawList.push_back(DrawableContainer(theDrawable,newMvpMat,newMvMat,newMvNormalMat));
-                        } else
-                            drawList.push_back(DrawableContainer(theDrawable,thisMvpMat,modelAndViewMat4d,modelAndViewNormalMat4d));
-                    }
-                }
-            }
-            
-            if (perfInterval > 0)
-                perfTimer.stopTiming("Culling");
-            
-            if (perfInterval > 0)
-                perfTimer.startTiming("Generators - generate");
-
-            // Run the generators only once, they have to be aware of multiple offset matrices
-            if (off == offsetMats.size()-1)
-            {
-                // Now ask our generators to make their drawables
-                // Note: Not doing any culling here
-                //       And we should reuse these Drawables
-                const GeneratorSet *generators = scene->getGenerators();
-                for (GeneratorSet::iterator it = generators->begin();
-                     it != generators->end(); ++it)
-                    (*it)->generateDrawables(baseFrameInfo, generatedDrawables, screenDrawables);
-                
-                // Add the generated drawables and sort them all together
-                for (unsigned int ii=0;ii<generatedDrawables.size();ii++)
-                {
-                    Drawable *theDrawable = generatedDrawables[ii].get();
-                    if (theDrawable)
->>>>>>> fd174b0f
                         drawList.push_back(DrawableContainer(theDrawable,thisMvpMat,modelAndViewMat4d,modelAndViewNormalMat4d));
                 }
             }
@@ -746,11 +688,6 @@
                 
                 // Figure out the program to use for drawing
                 SimpleIdentity drawProgramId = drawContain.drawable->getProgram();
-<<<<<<< HEAD
-=======
-                if (drawProgramId == EmptyIdentity)
-                    drawProgramId = defaultTriShader;
->>>>>>> fd174b0f
                 if (drawProgramId != curProgramId)
                 {
                     curProgramId = drawProgramId;
