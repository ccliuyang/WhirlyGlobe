/*
 *  DefaultShadersMTL.h
 *  WhirlyGlobeLib
 *
 *  Created by Steve Gifford on 5/16/19.
 *  Copyright 2011-2019 mousebird consulting
 *
 *  Licensed under the Apache License, Version 2.0 (the "License");
 *  you may not use this file except in compliance with the License.
 *  You may obtain a copy of the License at
 *  http://www.apache.org/licenses/LICENSE-2.0
 *
 *  Unless required by applicable law or agreed to in writing, software
 *  distributed under the License is distributed on an "AS IS" BASIS,
 *  WITHOUT WARRANTIES OR CONDITIONS OF ANY KIND, either express or implied.
 *  See the License for the specific language governing permissions and
 *  limitations under the License.
 *
 */


namespace WhirlyKitShader
{

/** Attributes within the [[stage_in]] for vertex shaders **/
    
// Basic vertex attribute positions
typedef enum {
    WKSVertexPositionAttribute = 0,
    WKSVertexColorAttribute,
    WKSVertexNormalAttribute,
    WKSVertexTextureBaseAttribute
} WKSVertexAttributes;
    
// Wide Vector vertex attribute positions
typedef enum {
    WKSVertexWideVecTexInfoAttribute = 5,
    WKSVertexWideVecP1Attribute,
    WKSVertexWideVecN0Attribute,
    WKSVertexWideVecC0Attribute
} WKSVertexWideVecAttributes;
    
// Screen space vertex attribute positions
typedef enum {
    WKSVertexScreenSpaceOffsetAttribute = 5,
    WKSVertexScreenSpaceRotAttribute,
    WKSVertexScreenSpaceDirAttribute
} WKSVertexScreenSpaceAttributes;
    
// Model instance vertex attribute positions
typedef enum {
    WKSVertexInstanceColorAttribute = 5,
    WKSVertexInstanceMatrixAttribute,
    WKSVertexInstanceCenterAttribute,
    WKSVertexInstanceDirAttribute
} WKSVertexInstanceAttributes;
    
// Billboard offsets
// TODO: Billboards should be instances
typedef enum {
    WKSVertexBillboardOffsetAttribute = 6
} WKSVertexBillboardAttributes;

// Maximum number of textures we currently support
#define WKSTextureMax 8
// Textures passed into the shader start here
#define WKSTextureEntryLookup 5

// All the buffer entries (other than stage_in) for the vertex shaders
typedef enum {
    WKSVertUniformArgBuffer = 10,
    WKSVertLightingArgBuffer = 11,
    // These are free form with their own subsections
    WKSVertexArgBuffer = 12,
    // Textures are optional
    WKSVertTextureArgBuffer = 13,
    // Model instances
    WKSVertModelInstanceArgBuffer = 14,
    // If we're using the indirect instancing (can be driven by the GPU) this is
    //  where the indirect buffer lives
    WKSVertInstanceIndirectBuffer = 15,
    WKSVertMaxBuffer
} WKSVertexArgumentBuffers;

// All the buffer entries for the fragment shaders
typedef enum {
    WKSFragUniformArgBuffer = 0,
    WKSFragLightingArgBuffer = 1,
    WKSFragmentArgBuffer = 2,
    WKSFragTextureArgBuffer = 4,
    WKSFragMaxBuffer
} WKSFragArgumentBuffer;

// Entries in the free form argument buffer
// These must be in order, but you can add new ones at the end
typedef enum {
    WKSUniformDrawStateEntry = 0,
    WKSUniformWideVecEntry = 100,
    WKSUniformScreenSpaceEntry = 200,
    WKSUniformModelInstanceEntry = 300,
    WKSUniformBillboardEntry = 400
} WKSArgBufferEntries;

// Uniforms for the basic case.  Nothing fancy.
struct Uniforms
{
    simd::float4x4 mvpMatrix;
    simd::float4x4 mvpInvMatrix;
    simd::float4x4 mvMatrix;
    simd::float4x4 mvNormalMatrix;
    simd::float3 eyePos;
    simd::float2 pixDispSize;  // Size of a single pixel in display coordinates
    simd::float2 frameSize;    // Output framebuffer size
<<<<<<< HEAD
=======
    uint frameCount;            // Starts at zero and goes up from there every frame
    int outputTexLevel;        // Normally 0, unless we're running a reduce
>>>>>>> e29a6b78
    bool globeMode;
};

// Things that change per drawable (like fade)
struct UniformDrawStateA {
    simd::float4x4 singleMat; // Individual transform used by model instances
    simd::float2 screenOrigin; // Used for texture pinning in screen space
    float fade;                // Fade tends to change by time
    float interp;              // Used to interpolate between two textures (if appropriate)
    int outputTexLevel;        // Normally 0, unless we're running a reduce
    int whichOffsetMatrix;     // Normally 0, unless we're in 2D mode drawing the same stuff multiple times
    bool clipCoords;           // If set, the geometry coordinates aren't meant to be transformed
};
    
// Things that change per particle drawable
struct UniformDrawStateParticle {
    float pointSize;   // If set, the size of points to be rendered
    float time; // Relative time globally
    float lifetime;  // Total lifetime of a particle
    float frameLen; // Length of a single frame
};

//// Lighting support //////

// A single light
struct Light {
    simd::float4 ambient;
    simd::float4 diffuse;
    simd::float4 specular;
    simd::float3 direction;
    simd::float3 halfPlane;
    float viewDepend;
};

// Material definition
struct Material {
    simd::float4 ambient;
    simd::float4 diffuse;
    simd::float4 specular;
    float specularExponent;
};

// Lighting together in one struct
struct Lighting {
    Material mat;
    int numLights;
    Light lights[8];
};

// These are in their own structure with the textures
#define WKSTexBufNumTextures 100
#define WKSTexBuffIndirectOffset 110
#define WKSTexBuffIndirectScale 130
#define WKSTexBuffTextures 170

// Instructions to the wide vector shaders, usually per-drawable
struct UniformWideVec {
    float w2;       // Width / 2.0 in screen space
    float real_w2;  // Width/2 in real coordinates
    float edge;     // Edge falloff control
    float texScale;  // Texture scaling specific to wide vectors
    simd::float4 color;  // Color override.  TODO: Use the standard one.  Seriously.
};
    
// Instructions to the screen space shaders, usually per-drawable
struct UniformScreenSpace {
    simd::float2 scale;
    float time;                // For moving objects, this is the base time
    bool keepUpright;
    bool activeRot;
    bool hasMotion;            // For objects that can move, check this
};
    
// Instructions to the model instance shaders, per-drawable
struct UniformModelInstance {
    float time;                // For moving objects, this is the base time
    bool hasMotion;            // For objects that can move, check this
    bool useInstanceColor;     // For model instance, if set use the instance color
};

// Input model instance info
struct VertexTriModelInstance
{
    // Instance stuff
    simd::float4 color;
    simd::float4x4 mat;
    simd::float3 center;
    simd::float3 dir;
};

// Instructions to the billboard shaders, per-drawable
struct UniformBillboard {
    simd::float3 eyeVec;
    bool groundMode;
};
    
}

// These have syntax that only the shader language can grok
// We put them here so we can include them in other Metal libraries
#ifdef __METAL_VERSION__
// Vertices with position, color, and normal
struct VertexA
{
    float3 position [[attribute(WhirlyKitShader::WKSVertexPositionAttribute)]];
    float4 color [[attribute(WhirlyKitShader::WKSVertexColorAttribute)]];
    float3 normal [[attribute(WhirlyKitShader::WKSVertexNormalAttribute)]];
};

// Position, color, and dot project (for backface checking)
struct ProjVertexA
{
    float4 position [[position]];
    float4 color;
    float dotProd;
};

// Just position and color
struct ProjVertexB
{
    float4 position [[position]];
    float4 color;
};

// Ye olde triangle vertex
struct VertexTriA
{
    float3 position [[attribute(WhirlyKitShader::WKSVertexPositionAttribute)]];
    float4 color [[attribute(WhirlyKitShader::WKSVertexColorAttribute)]];
    float3 normal [[attribute(WhirlyKitShader::WKSVertexNormalAttribute)]];
    float2 texCoord [[attribute(WhirlyKitShader::WKSVertexTextureBaseAttribute)]];
};

// Output vertex to the fragment shader
struct ProjVertexTriA {
    float4 position [[position]];
    float4 color;
    float2 texCoord;
};

// Triangle vertex with a couple of texture coordinates
struct VertexTriB
{
    float3 position [[attribute(WhirlyKitShader::WKSVertexPositionAttribute)]];
    float4 color [[attribute(WhirlyKitShader::WKSVertexColorAttribute)]];
    float3 normal [[attribute(WhirlyKitShader::WKSVertexNormalAttribute)]];
    float2 texCoord0 [[attribute(WhirlyKitShader::WKSVertexTextureBaseAttribute)]];
    float2 texCoord1 [[attribute(WhirlyKitShader::WKSVertexTextureBaseAttribute+1)]];
};

// Output vertex to the fragment shader
struct ProjVertexTriB {
    float4 position [[position]];
    float4 color;
    float2 texCoord0;
    float2 texCoord1;
};

/**
 Wide Vector Shaders
 These work to build/render objects in 2D space, but based
 on 3D locations.
 */

struct VertexTriWideVec
{
    float3 position [[attribute(WhirlyKitShader::WKSVertexPositionAttribute)]];
    float3 normal [[attribute(WhirlyKitShader::WKSVertexNormalAttribute)]];
    float4 texInfo [[attribute(WhirlyKitShader::WKSVertexWideVecTexInfoAttribute)]];
    float3 p1 [[attribute(WhirlyKitShader::WKSVertexWideVecP1Attribute)]];
    float3 n0 [[attribute(WhirlyKitShader::WKSVertexWideVecN0Attribute)]];
    float c0 [[attribute(WhirlyKitShader::WKSVertexWideVecC0Attribute)]];
};

// Wide Vector vertex passed to fragment shader
struct ProjVertexTriWideVec {
    float4 position [[position]];
    float4 color;
    float2 texCoord;
    float dotProd;
};

// Input vertex data for Screen Space shaders
struct VertexTriScreenSpace
{
    float3 position [[attribute(WhirlyKitShader::WKSVertexPositionAttribute)]];
    float3 normal [[attribute(WhirlyKitShader::WKSVertexNormalAttribute)]];
    float2 texCoord [[attribute(WhirlyKitShader::WKSVertexTextureBaseAttribute)]];
    float4 color [[attribute(WhirlyKitShader::WKSVertexColorAttribute)]];
    float2 offset [[attribute(WhirlyKitShader::WKSVertexScreenSpaceOffsetAttribute)]];
    float3 rot [[attribute(WhirlyKitShader::WKSVertexScreenSpaceRotAttribute)]];
    float3 dir [[attribute(WhirlyKitShader::WKSVertexScreenSpaceDirAttribute)]];
};

// Triangle vertex with a couple of texture coordinates
struct VertexTriBillboard
{
    float3 position [[attribute(WhirlyKitShader::WKSVertexPositionAttribute)]];
    float3 offset [[attribute(WhirlyKitShader::WKSVertexBillboardOffsetAttribute)]];
    float4 color [[attribute(WhirlyKitShader::WKSVertexColorAttribute)]];
    float3 normal [[attribute(WhirlyKitShader::WKSVertexNormalAttribute)]];
    float2 texCoord [[attribute(WhirlyKitShader::WKSVertexTextureBaseAttribute)]];
};
    
#endif<|MERGE_RESOLUTION|>--- conflicted
+++ resolved
@@ -111,11 +111,8 @@
     simd::float3 eyePos;
     simd::float2 pixDispSize;  // Size of a single pixel in display coordinates
     simd::float2 frameSize;    // Output framebuffer size
-<<<<<<< HEAD
-=======
     uint frameCount;            // Starts at zero and goes up from there every frame
     int outputTexLevel;        // Normally 0, unless we're running a reduce
->>>>>>> e29a6b78
     bool globeMode;
 };
 
