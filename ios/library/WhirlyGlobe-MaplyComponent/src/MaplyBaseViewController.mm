/*
 *  MaplyBaseViewController.mm
 *  MaplyComponent
 *
 *  Created by Steve Gifford on 12/14/12.
 *  Copyright 2012-2017 mousebird consulting
 *
 *  Licensed under the Apache License, Version 2.0 (the "License");
 *  you may not use this file except in compliance with the License.
 *  You may obtain a copy of the License at
 *  http://www.apache.org/licenses/LICENSE-2.0
 *
 *  Unless required by applicable law or agreed to in writing, software
 *  distributed under the License is distributed on an "AS IS" BASIS,
 *  WITHOUT WARRANTIES OR CONDITIONS OF ANY KIND, either express or implied.
 *  See the License for the specific language governing permissions and
 *  limitations under the License.
 *
 */

#import "MaplyBaseViewController.h"
#import "MaplyBaseViewController_private.h"
#import "NSData+Zlib.h"
#import "MaplyTexture_private.h"
#import "MaplyAnnotation_private.h"
#import "NSDictionary+StyleRules.h"
#import "DDXMLElementAdditions.h"
#import "NSString+DDXML.h"
#import "Maply3dTouchPreviewDelegate.h"
#import "MaplyTexture_private.h"
#import "MaplyTileFetcher_private.h"

using namespace Eigen;
using namespace WhirlyKit;

@implementation MaplySelectedObject
@end

// Target for screen snapshot
@interface SnapshotTarget : NSObject<WhirlyKitSnapshot>
@property (nonatomic) UIImage *image;
@end

@implementation SnapshotTarget

- (void)snapshot:(UIImage *)image
{
    _image = image;
}

@end

@implementation MaplyBaseViewController
{
    MaplyLocationTracker *_locationTracker;
}

- (void) clear
{
    if (!renderControl)
        return;
    
    if (!renderControl->scene)
        return;
    
    for (auto tileFetcher : tileFetchers)
        [tileFetcher shutdown];
    tileFetchers.clear();
    
    defaultClusterGenerator = nil;
    
    [[NSNotificationCenter defaultCenter] removeObserver:self];
    
    [NSObject cancelPreviousPerformRequestsWithTarget:self selector:@selector(periodicPerfOutput) object:nil];

    [glView stopAnimation];
    [glView teardown];
    
    [renderControl teardown];
    
    if (baseLayerThread)
    {
        // Kill off all the other layers first
        for (unsigned int ii=1;ii<[layerThreads count];ii++)
        {
            WhirlyKitLayerThread *layerThread = [layerThreads objectAtIndex:ii];
            [baseLayerThread addThreadToShutdown:layerThread];
        }

        [baseLayerThread addThingToDelete:renderControl->scene];
        [baseLayerThread addThingToRelease:baseLayerThread];
        [baseLayerThread addThingToRelease:visualView];
        [baseLayerThread addThingToRelease:glView];
        [baseLayerThread addThingToRelease:renderControl->sceneRenderer];
        [baseLayerThread cancel];
    }
    layerThreads = nil;
    visualView = nil;

    glView = nil;
    renderControl->scene = NULL;
    renderControl->sceneRenderer = nil;
    baseLayerThread = nil;
    layoutLayer = nil;
    partSysLayer = nil;
    
    activeObjects = nil;
    
    while ([userLayers count] > 0)
    {
        MaplyViewControllerLayer *layer = [userLayers objectAtIndex:0];
        [userLayers removeObject:layer];
    }
    userLayers = nil;

    viewTrackers = nil;
    annotations = nil;
    
    [renderControl clear];
    renderControl = nil;
}

- (void) dealloc
{
    if (renderControl && renderControl->scene)
        [self teardown];
}

- (WhirlyKitView *) loadSetup_view
{
    return nil;
}

- (void)loadSetup_glView
{
    if (_frameInterval <= 0)
        _frameInterval = 1;
    glView = [[WhirlyKitEAGLView alloc] init];
    glView.frameInterval = _frameInterval;
}

- (WhirlyKit::Scene *) loadSetup_scene
{
    return NULL;
}

- (void) loadSetup_lighting
{
    [renderControl resetLights];
    if (![renderControl->sceneRenderer isKindOfClass:[WhirlyKitSceneRendererES2 class]])
        return;
    
    [self resetLights];
}

- (MaplyBaseInteractionLayer *) loadSetup_interactionLayer
{
    return nil;
}

- (void)setScreenObjectDrawPriorityOffset:(int)screenObjectDrawPriorityOffset
{
    renderControl.screenObjectDrawPriorityOffset = screenObjectDrawPriorityOffset;
}

- (int)screenObjectDrawPriorityOffset
{
    return renderControl.screenObjectDrawPriorityOffset;
}

// Create the Maply or Globe view.
// For specific parts we'll call our subclasses
- (void) loadSetup
{
    if (!renderControl)
        renderControl = [[MaplyRenderController alloc] init];
    
<<<<<<< HEAD
=======
    sharedTileFetcher = [[MaplyTileFetcher alloc] initWithConnections:16];
//    sharedTileFetcher.statsPeriod = 10.0;
    
>>>>>>> 826c1d72
    allowRepositionForAnnnotations = true;
    
    userLayers = [NSMutableArray array];
    _threadPerLayer = true;
    
    [self loadSetup_glView];
    
    [renderControl loadSetup];

    // Set up the GL View to display it in
	glView.renderer = renderControl->sceneRenderer;
    [self.view insertSubview:glView atIndex:0];
    self.view.backgroundColor = [UIColor blackColor];
    self.view.opaque = YES;
	self.view.autoresizesSubviews = YES;
	glView.frame = self.view.bounds;
    glView.backgroundColor = [UIColor blackColor];
    
	// Need an empty scene and view
    visualView = [self loadSetup_view];
    renderControl->scene = [self loadSetup_scene];
    renderControl->sceneRenderer.scene = renderControl->scene;
    [self loadSetup_lighting];
    
    layerThreads = [NSMutableArray array];
    
    // Need a layer thread to manage the layers
	baseLayerThread = [[WhirlyKitLayerThread alloc] initWithScene:renderControl->scene view:visualView renderer:renderControl->sceneRenderer mainLayerThread:true];
    [layerThreads addObject:baseLayerThread];
    
    // Layout still needs a layer to kick it off
    layoutLayer = [[WhirlyKitLayoutLayer alloc] initWithRenderer:renderControl->sceneRenderer];
    [baseLayerThread addLayer:layoutLayer];
    
    // Particle systems need a layer for cleanup
    partSysLayer = [[WhirlyKitParticleSystemLayer alloc] init];
    [baseLayerThread addLayer:partSysLayer];
    
    // Lastly, an interaction layer of our own
    renderControl->interactLayer = [self loadSetup_interactionLayer];
    renderControl->interactLayer.screenObjectDrawPriorityOffset = renderControl.screenObjectDrawPriorityOffset;
    renderControl->interactLayer.glView = glView;
    renderControl->interactLayer->layerThreads = layerThreads;
    [baseLayerThread addLayer:renderControl->interactLayer];
    
	// Give the renderer what it needs
	renderControl->sceneRenderer.theView = visualView;
	    
    viewTrackers = [NSMutableArray array];
    annotations = [NSMutableArray array];
	
	// Kick off the layer thread
	// This will start loading things
	[baseLayerThread start];
    
    // Default cluster generator
    defaultClusterGenerator = [[MaplyBasicClusterGenerator alloc] initWithColors:@[[UIColor orangeColor]] clusterNumber:0 size:CGSizeMake(32,32) viewC:self];
    [self addClusterGenerator:defaultClusterGenerator];
    
    // Set up defaults for the hints
    NSDictionary *newHints = [NSDictionary dictionary];
    [self setHints:newHints];
        
    _selection = true;

    [[NSNotificationCenter defaultCenter] addObserver:self
                                             selector:@selector(appBackground:)
                                                 name:UIApplicationDidEnterBackgroundNotification
                                               object:nil];
    [[NSNotificationCenter defaultCenter] addObserver:self
                                             selector:@selector(appForeground:)
                                                 name:UIApplicationWillEnterForegroundNotification
                                               object:nil];
}

- (void) useGLContext
{
    [renderControl useGLContext];
}

- (void)viewDidLoad
{
    [super viewDidLoad];
    
    [self loadSetup];
}

- (void)startAnimation
{
    [glView startAnimation];
}

- (void)stopAnimation
{
    [glView stopAnimation];
}

- (void)teardown
{
    if (renderControl)
        [renderControl->interactLayer lockingShutdown];
    
    if (glView)
        [glView teardown];
    
    [self clear];
}

- (void)appBackground:(NSNotification *)note
{
    if(!wasAnimating || glView.animating)
    {
        wasAnimating = glView.animating;
        if (wasAnimating)
            [self stopAnimation];
    }
    for(WhirlyKitLayerThread *t in layerThreads)
    {
        [t pause];
    }
}

- (void)appForeground:(NSNotification *)note
{
    for(WhirlyKitLayerThread *t in layerThreads)
    {
        [t unpause];
    }
    if (wasAnimating)
    {
        [self startAnimation];
        wasAnimating = false;
    }
}

- (void)viewWillAppear:(BOOL)animated
{
	[self startAnimation];
	
	[super viewWillAppear:animated];
}

- (void)viewWillDisappear:(BOOL)animated
{
	[super viewWillDisappear:animated];

	[self stopAnimation];
}

- (void)didReceiveMemoryWarning
{
    [super didReceiveMemoryWarning];
    
    if (renderControl && renderControl->scene)
    {
        WhirlyKit::OpenGLMemManager *memManager = renderControl->scene->getMemManager();
        // We may retain a bit of memory here.  Clear it up.
        if (memManager && renderControl->sceneRenderer)
        {
            EAGLContext *oldContext = [EAGLContext currentContext];
            [renderControl->sceneRenderer useContext];

            memManager->clearBufferIDs();
            memManager->clearTextureIDs();
            
            if (oldContext)
                [EAGLContext setCurrentContext:oldContext];
        }
    }
}

- (void)setFrameInterval:(int)frameInterval
{
    _frameInterval = frameInterval;
    glView.frameInterval = frameInterval;
}

static const float PerfOutputDelay = 15.0;

- (void)setPerformanceOutput:(bool)performanceOutput
{
    if (_performanceOutput == performanceOutput)
        return;
    
    _performanceOutput = performanceOutput;
    if (_performanceOutput)
    {
        renderControl->sceneRenderer.perfInterval = 100;
        [self performSelector:@selector(periodicPerfOutput) withObject:nil afterDelay:PerfOutputDelay];
    } else {
        renderControl->sceneRenderer.perfInterval = 0;
        [NSObject cancelPreviousPerformRequestsWithTarget:self selector:@selector(periodicPerfOutput) object:nil];
    }
}

// Run every so often to dump out stats
- (void)periodicPerfOutput
{
    if (!renderControl || !renderControl->scene)
        return;
    
    renderControl->scene->dumpStats();
    [renderControl->interactLayer dumpStats];
    for (MaplyTileFetcher *tileFetcher : tileFetchers) {
        MaplyTileFetcherStats *stats = [tileFetcher getStats:false];
        [stats dump];
        [tileFetcher resetStats];
    }
    NSLog(@"Sampling layers: %lu",samplingLayers.size());
    
    [self performSelector:@selector(periodicPerfOutput) withObject:nil afterDelay:PerfOutputDelay];    
}

- (bool)performanceOutput
{
    return _performanceOutput;
}

// Build an array of lights and send them down all at once
- (void)updateLights
{
    [renderControl updateLights];
}

- (void)clearLights
{
    [renderControl clearLights];
}

- (void)resetLights
{
    [renderControl resetLights];
}

- (void)addLight:(MaplyLight *)light
{
    [renderControl addLight:light];
}

- (void)removeLight:(MaplyLight *)light
{
    [renderControl removeLight:light];
}

- (void)addShaderProgram:(MaplyShader *)shader sceneName:(NSString *)sceneName
{
    [renderControl addShaderProgram:shader sceneName:sceneName];
}

- (MaplyShader *)getShaderByName:(NSString *)name
{
    return [renderControl getShaderByName:name];
}

#pragma mark - Defaults and descriptions

// Set new hints and update any related settings
- (void)setHints:(NSDictionary *)changeDict
{
    [renderControl setHints:changeDict];
}

- (bool) startOfWork
{
    return [renderControl startOfWork];
}

/// Called internally to end a block of work being done
- (void) endOfWork
{
    [renderControl endOfWork];
}

#pragma mark - Geometry related methods

- (MaplyComponentObject *)addScreenMarkers:(NSArray *)markers desc:(NSDictionary *)desc mode:(MaplyThreadMode)threadMode;
{
    if (![renderControl startOfWork])
        return nil;
    
    MaplyComponentObject *compObj = [renderControl addScreenMarkers:markers desc:desc mode:threadMode];
    
    [renderControl endOfWork];
    
    return compObj;
}

- (MaplyComponentObject *)addScreenMarkers:(NSArray *)markers desc:(NSDictionary *)desc
{
    return [self addScreenMarkers:markers desc:desc mode:MaplyThreadAny];
}

- (void)addClusterGenerator:(NSObject <MaplyClusterGenerator> *)clusterGen
{
    if (!renderControl)
        return;

    [renderControl->interactLayer addClusterGenerator:clusterGen];
}


- (MaplyComponentObject *)addMarkers:(NSArray *)markers desc:(NSDictionary *)desc mode:(MaplyThreadMode)threadMode
{
    if (![renderControl startOfWork])
        return nil;
    
    MaplyComponentObject *compObj = [renderControl addMarkers:markers desc:desc mode:threadMode];
    
    [renderControl endOfWork];
    
    return compObj;
}

- (MaplyComponentObject *)addMarkers:(NSArray *)markers desc:(NSDictionary *)desc
{
    return [self addMarkers:markers desc:desc mode:MaplyThreadAny];
}

- (MaplyComponentObject *)addScreenLabels:(NSArray *)labels desc:(NSDictionary *)desc mode:(MaplyThreadMode)threadMode
{
    if (![renderControl startOfWork])
        return nil;
    
    MaplyComponentObject *compObj = [renderControl addScreenLabels:labels desc:desc mode:threadMode];

    [renderControl endOfWork];
    
    return compObj;
}

- (MaplyComponentObject *)addScreenLabels:(NSArray *)labels desc:(NSDictionary *)desc
{
    return [self addScreenLabels:labels desc:desc mode:MaplyThreadAny];
}

- (MaplyComponentObject *)addLabels:(NSArray *)labels desc:(NSDictionary *)desc mode:(MaplyThreadMode)threadMode
{
    if (![renderControl startOfWork])
        return nil;
    
    MaplyComponentObject *compObj = [renderControl addLabels:labels desc:desc mode:threadMode];
    
    [renderControl endOfWork];
    
    return compObj;
}

- (MaplyComponentObject *)addLabels:(NSArray *)labels desc:(NSDictionary *)desc
{
    return [self addLabels:labels desc:desc mode:MaplyThreadAny];
}

- (MaplyComponentObject *)addVectors:(NSArray *)vectors desc:(NSDictionary *)desc mode:(MaplyThreadMode)threadMode
{
    if (![renderControl startOfWork])
        return nil;
    
    MaplyComponentObject *compObj = [renderControl addVectors:vectors desc:desc mode:threadMode];
    
    [renderControl endOfWork];
    
    return compObj;
}

- (MaplyComponentObject *)addVectors:(NSArray *)vectors desc:(NSDictionary *)desc
{
    return [self addVectors:vectors desc:desc mode:MaplyThreadAny];
}

- (MaplyComponentObject *)instanceVectors:(MaplyComponentObject *)baseObj desc:(NSDictionary *)desc mode:(MaplyThreadMode)threadMode
{
    if (![renderControl startOfWork])
        return nil;
    
    MaplyComponentObject *compObj = [renderControl instanceVectors:baseObj desc:desc mode:threadMode];
    
    [renderControl endOfWork];
    
    return compObj;
}

- (MaplyComponentObject *)addWideVectors:(NSArray *)vectors desc:(NSDictionary *)desc mode:(MaplyThreadMode)threadMode
{
    if (![renderControl startOfWork])
        return nil;
    
    MaplyComponentObject *compObj = [renderControl addWideVectors:vectors desc:desc mode:threadMode];
    
    [renderControl endOfWork];
    
    return compObj;
}

- (MaplyComponentObject *)addWideVectors:(NSArray *)vectors desc:(NSDictionary *)desc
{
    return [self addWideVectors:vectors desc:desc mode:MaplyThreadAny];
}


- (MaplyComponentObject *)addBillboards:(NSArray *)billboards desc:(NSDictionary *)desc mode:(MaplyThreadMode)threadMode
{
    if (![renderControl startOfWork])
        return nil;
    
    MaplyComponentObject *compObj = [renderControl addBillboards:billboards desc:desc mode:threadMode];
    
    [renderControl endOfWork];
    
    return compObj;
}

- (MaplyComponentObject *)addParticleSystem:(MaplyParticleSystem *)partSys desc:(NSDictionary *)desc mode:(MaplyThreadMode)threadMode
{
    if (![renderControl startOfWork])
        return nil;
    
    MaplyComponentObject *compObj = [renderControl->interactLayer addParticleSystem:partSys desc:desc mode:threadMode];
    
    [renderControl endOfWork];
    
    return compObj;
}

- (void)addParticleBatch:(MaplyParticleBatch *)batch mode:(MaplyThreadMode)threadMode
{
    if (![batch isValid])
        return;
    if (!renderControl)
        return;
    
    if (![renderControl startOfWork])
        return;
    
    [renderControl->interactLayer addParticleBatch:batch mode:threadMode];

    [renderControl endOfWork];
}

- (MaplyComponentObject *)addSelectionVectors:(NSArray *)vectors
{
    if (!renderControl)
        return nil;
    
    if (![renderControl startOfWork])
        return nil;
    
    MaplyComponentObject *compObj = [renderControl->interactLayer addSelectionVectors:vectors desc:nil];
    [renderControl endOfWork];
    
    return compObj;
}

- (void)changeVector:(MaplyComponentObject *)compObj desc:(NSDictionary *)desc mode:(MaplyThreadMode)threadMode
{
    if (![renderControl startOfWork])
        return;
    
    [renderControl changeVector:compObj desc:desc mode:threadMode];
    
    [renderControl endOfWork];
}

- (void)changeVector:(MaplyComponentObject *)compObj desc:(NSDictionary *)desc
{
    [self changeVector:compObj desc:desc mode:MaplyThreadAny];
}

- (MaplyComponentObject *)addShapes:(NSArray *)shapes desc:(NSDictionary *)desc mode:(MaplyThreadMode)threadMode
{
    if (![renderControl startOfWork])
        return nil;
    
    MaplyComponentObject *compObj = [renderControl addShapes:shapes desc:desc mode:threadMode];

    [renderControl endOfWork];
    
    return compObj;
}

- (MaplyComponentObject *)addShapes:(NSArray *)shapes desc:(NSDictionary *)desc
{
    return [self addShapes:shapes desc:desc mode:MaplyThreadAny];
}

- (MaplyComponentObject *)addModelInstances:(NSArray *)modelInstances desc:(NSDictionary *)desc mode:(MaplyThreadMode)threadMode
{
    if (![renderControl startOfWork])
        return nil;
    
    MaplyComponentObject *compObj = [renderControl addModelInstances:modelInstances desc:desc mode:threadMode];

    [renderControl endOfWork];
    
    return compObj;
}

- (MaplyComponentObject *)addGeometry:(NSArray *)geom desc:(NSDictionary *)desc mode:(MaplyThreadMode)threadMode
{
    if (![renderControl startOfWork])
        return nil;
    
    MaplyComponentObject *compObj = [renderControl addGeometry:geom desc:desc mode:threadMode];

    [renderControl endOfWork];
    
    return compObj;
}

- (MaplyComponentObject *)addStickers:(NSArray *)stickers desc:(NSDictionary *)desc mode:(MaplyThreadMode)threadMode
{
    if (![renderControl startOfWork])
        return nil;
    
    MaplyComponentObject *compObj = [renderControl addStickers:stickers desc:desc mode:threadMode];

    [renderControl endOfWork];
    
    return compObj;
}

- (MaplyComponentObject *)addStickers:(NSArray *)stickers desc:(NSDictionary *)desc
{
    return [self addStickers:stickers desc:desc mode:MaplyThreadAny];
}

- (void)changeSticker:(MaplyComponentObject *)compObj desc:(NSDictionary *)desc mode:(MaplyThreadMode)threadMode
{
    if (![renderControl startOfWork])
        return;
    
    [renderControl changeSticker:compObj desc:desc mode:threadMode];

    [renderControl endOfWork];
}

- (MaplyComponentObject *)addLoftedPolys:(NSArray *)polys key:(NSString *)key cache:(MaplyVectorDatabase *)cacheDb desc:(NSDictionary *)desc mode:(MaplyThreadMode)threadMode
{
    if (![renderControl startOfWork])
        return nil;
    
    MaplyComponentObject *compObj = [renderControl addLoftedPolys:polys key:key cache:cacheDb desc:desc mode:threadMode];
    [renderControl endOfWork];
    
    return compObj;
}

- (MaplyComponentObject *)addLoftedPolys:(NSArray *)polys key:(NSString *)key cache:(MaplyVectorDatabase *)cacheDb desc:(NSDictionary *)desc
{
    return [self addLoftedPolys:polys key:key cache:cacheDb desc:desc mode:MaplyThreadAny];
}

- (MaplyComponentObject *)addPoints:(NSArray *)points desc:(NSDictionary *)desc mode:(MaplyThreadMode)threadMode
{
    if (![renderControl startOfWork])
        return nil;

    MaplyComponentObject *compObj = [renderControl addPoints:points desc:desc mode:threadMode];
    [renderControl endOfWork];
    
    return compObj;
}

/// Add a view to track to a particular location
- (void)addViewTracker:(WGViewTracker *)viewTrack
{
    if (!renderControl)
        return;
    
    // Make sure we're not duplicating and add the object
    [self removeViewTrackForView:viewTrack.view];

    @synchronized(self)
    {
        [viewTrackers addObject:viewTrack];
    }
    
    // Hook it into the renderer
    ViewPlacementGenerator *vpGen = renderControl->scene->getViewPlacementGenerator();
    vpGen->addView(GeoCoord(viewTrack.loc.x,viewTrack.loc.y),Point2d(viewTrack.offset.x,viewTrack.offset.y),viewTrack.view,viewTrack.minVis,viewTrack.maxVis);
    renderControl->sceneRenderer.triggerDraw = true;
    
    // And add it to the view hierarchy
    // Can only do this on the main thread anyway
    if ([viewTrack.view superview] == nil)
        [glView addSubview:viewTrack.view];
}

- (void)moveViewTracker:(MaplyViewTracker *)viewTrack moveTo:(MaplyCoordinate)newPos
{
    ViewPlacementGenerator *vpGen = renderControl->scene->getViewPlacementGenerator();

    vpGen->moveView(GeoCoord(newPos.x,newPos.y),Point2d(0,0),viewTrack.view,viewTrack.minVis,viewTrack.maxVis);
    renderControl->sceneRenderer.triggerDraw = true;
}

/// Remove the view tracker associated with the given UIView
- (void)removeViewTrackForView:(UIView *)view
{
    @synchronized(self)
    {
        // Look for the entry
        WGViewTracker *theTracker = nil;
        for (WGViewTracker *viewTrack in viewTrackers)
            if (viewTrack.view == view)
            {
                theTracker = viewTrack;
                break;
            }
        
        if (theTracker)
        {
            [viewTrackers removeObject:theTracker];
            ViewPlacementGenerator *vpGen = renderControl->scene->getViewPlacementGenerator();
            vpGen->removeView(theTracker.view);
            if ([theTracker.view superview] == glView)
                [theTracker.view removeFromSuperview];
            renderControl->sceneRenderer.triggerDraw = true;
        }
    }
}

// Overridden by the subclasses
- (CGPoint)screenPointFromGeo:(MaplyCoordinate)geoCoord
{
    return CGPointZero;
}

// Overridden by the subclasses
- (bool)animateToPosition:(MaplyCoordinate)newPos onScreen:(CGPoint)loc time:(NSTimeInterval)howLong
{
    return false;
}

- (void)addAnnotation:(MaplyAnnotation *)annotate forPoint:(MaplyCoordinate)coord offset:(CGPoint)offset
{
    if (!renderControl)
        return;
    
    // See if we're already representing the annotation
    bool alreadyHere = [annotations containsObject:annotate];
    
    // Let's put it in the right place so the callout can do its layout logic
    CGPoint pt = [self screenPointFromGeo:coord];

    // Fix for bad screen point return (courtesy highlander)
    if (isnan(pt.x) || isnan(pt.y))
        pt = CGPointMake(-2000.0,-2000.0);
    
    CGRect rect = CGRectMake(pt.x+offset.x, pt.y+offset.y, 0.0, 0.0);
    annotate.loc = coord;
    if (!alreadyHere)
    {
        annotate.calloutView.delegate = self;
        [annotations addObject:annotate];
        [annotate.calloutView presentCalloutFromRect:rect inView:glView constrainedToView:glView animated:YES];
    } else {
        annotate.calloutView.delegate = nil;
        [annotate.calloutView presentCalloutFromRect:rect inView:glView constrainedToView:glView animated:NO];
    }
    
    // But then we move it back because we're controlling its positioning
    CGRect frame = annotate.calloutView.frame;
    annotate.calloutView.frame = CGRectMake(frame.origin.x-pt.x+offset.x, frame.origin.y-pt.y+offset.y, frame.size.width, frame.size.height);

    ViewPlacementGenerator *vpGen = renderControl->scene->getViewPlacementGenerator();
    if (alreadyHere)
    {
        vpGen->moveView(GeoCoord(coord.x,coord.y),Point2d(0,0),annotate.calloutView,annotate.minVis,annotate.maxVis);
    } else
    {
        vpGen->addView(GeoCoord(coord.x,coord.y),Point2d(0,0),annotate.calloutView,annotate.minVis,annotate.maxVis);
    }
    renderControl->sceneRenderer.triggerDraw = true;
}

// Delegate callback for annotation placement
// Note: Not doing anything with this yet
- (NSTimeInterval)calloutView:(SMCalloutView *)calloutView delayForRepositionWithSize:(CGSize)offset
{
    NSTimeInterval delay = 0.0;
    
    // Need to find the annotation this belongs to
    for (MaplyAnnotation *annotation in annotations)
    {
        if (annotation.calloutView == calloutView && annotation.repositionForVisibility && allowRepositionForAnnnotations)
        {
            CGPoint pt = [self screenPointFromGeo:annotation.loc];
            CGPoint newPt = CGPointMake(pt.x+offset.width, pt.y+offset.height);
            delay = 0.25;
            if (![self animateToPosition:annotation.loc onScreen:newPt time:delay])
                delay = 0.0;
            break;
        }
    }
    
    return 0.0;
}

- (void)removeAnnotation:(MaplyAnnotation *)annotate
{
    if (!renderControl)
        return;
    
    ViewPlacementGenerator *vpGen = renderControl->scene->getViewPlacementGenerator();
    vpGen->removeView(annotate.calloutView);
    
    [annotations removeObject:annotate];
    
    [annotate.calloutView dismissCalloutAnimated:YES];
}

- (void)freezeAnnotation:(MaplyAnnotation *)annotate
{
    if (!renderControl)
        return;
    
    ViewPlacementGenerator *vpGen = renderControl->scene->getViewPlacementGenerator();
    for (MaplyAnnotation *annotation in annotations)
        if (annotate == annotation)
        {
            vpGen->freezeView(annotate.calloutView);
        }
}

- (void)unfreezeAnnotation:(MaplyAnnotation *)annotate
{
    if (!renderControl)
        return;
    
    ViewPlacementGenerator *vpGen = renderControl->scene->getViewPlacementGenerator();
    for (MaplyAnnotation *annotation in annotations)
        if (annotate == annotation)
        {
            vpGen->unfreezeView(annotate.calloutView);
        }
    renderControl->sceneRenderer.triggerDraw = true;
}

- (NSArray *)annotations
{
    return annotations;
}

- (void)clearAnnotations
{
    NSArray *allAnnotations = [NSArray arrayWithArray:annotations];
    for (MaplyAnnotation *annotation in allAnnotations)
        [self removeAnnotation:annotation];
}

- (MaplyTexture *)addTexture:(UIImage *)image imageFormat:(MaplyQuadImageFormat)imageFormat wrapFlags:(int)wrapFlags mode:(MaplyThreadMode)threadMode
{
    return [self addTexture:image desc:@{kMaplyTexFormat: @(imageFormat),
                                         kMaplyTexWrapX: @(wrapFlags & MaplyImageWrapX),
                                         kMaplyTexWrapY: @(wrapFlags & MaplyImageWrapY)}
                                         mode:threadMode];
}

- (MaplyTexture *)addTexture:(UIImage *)image desc:(NSDictionary *)desc mode:(MaplyThreadMode)threadMode
{
    if (!renderControl || ![renderControl startOfWork])
        return nil;
    
    MaplyTexture *maplyTex = [renderControl->interactLayer addTexture:image desc:desc mode:threadMode];
    
    [renderControl endOfWork];
    
    return maplyTex;
}

- (MaplyTexture *__nullable)createTexture:(NSDictionary * _Nullable)inDesc sizeX:(int)sizeX sizeY:(int)sizeY mode:(MaplyThreadMode)threadMode
{
    if (![renderControl startOfWork])
        return nil;

    MaplyTexture *maplyTex = [renderControl createTexture:inDesc sizeX:sizeX sizeY:sizeY mode:threadMode];
    
    [renderControl endOfWork];
    
    return maplyTex;
}

- (void)removeTexture:(MaplyTexture *)texture mode:(MaplyThreadMode)threadMode
{
    if (!renderControl || ![renderControl startOfWork])
        return;
    
    [renderControl->interactLayer removeTextures:@[texture] mode:threadMode];

    [renderControl endOfWork];
}

- (void)removeTextures:(NSArray *)textures mode:(MaplyThreadMode)threadMode
{
    if (!renderControl || ![renderControl startOfWork])
        return;
    
    [renderControl->interactLayer removeTextures:textures mode:threadMode];

    [renderControl endOfWork];
}

- (MaplyTexture *)addTextureToAtlas:(UIImage *)image mode:(MaplyThreadMode)threadMode
{
    MaplyTexture *maplyTex = [self addTextureToAtlas:image imageFormat:MaplyImageIntRGBA wrapFlags:0 mode:threadMode];
    
    return maplyTex;
}

- (MaplyTexture *)addTextureToAtlas:(UIImage *)image imageFormat:(MaplyQuadImageFormat)imageFormat wrapFlags:(int)wrapFlags mode:(MaplyThreadMode)threadMode
{
    return [self addTexture:image desc:@{kMaplyTexFormat: @(imageFormat),
                                         kMaplyTexWrapX: @(wrapFlags & MaplyImageWrapX),
                                         kMaplyTexWrapY: @(wrapFlags & MaplyImageWrapY),
                                         kMaplyTexAtlas: @(YES)} mode:threadMode];
}

- (void)addRenderTarget:(MaplyRenderTarget *)renderTarget
{
    if (!renderControl || ![renderControl startOfWork])
        return;

    [renderControl->interactLayer addRenderTarget:renderTarget];
    
    [renderControl endOfWork];
}

- (void)changeRenderTarget:(MaplyRenderTarget *)renderTarget tex:(MaplyTexture *)tex
{
    if (!renderControl || ![renderControl startOfWork])
        return;
    
    [renderControl->interactLayer changeRenderTarget:renderTarget tex:tex];
    
    [renderControl endOfWork];
}

- (void)clearRenderTarget:(MaplyRenderTarget *)renderTarget mode:(MaplyThreadMode)threadMode
{
    if (!renderControl || ![renderControl startOfWork])
        return;
    
    [renderControl->interactLayer clearRenderTarget:renderTarget mode:threadMode];

    [renderControl endOfWork];
}

- (void)removeRenderTarget:(MaplyRenderTarget *)renderTarget
{
    if (!renderControl || ![renderControl startOfWork])
        return;
    
    [renderControl->interactLayer removeRenderTarget:renderTarget];
    
    [renderControl endOfWork];
}

- (void)setMaxLayoutObjects:(int)maxLayoutObjects
{
    LayoutManager *layoutManager = (LayoutManager *)renderControl->scene->getManager(kWKLayoutManager);
    if (layoutManager)
        layoutManager->setMaxDisplayObjects(maxLayoutObjects);
}

- (void)removeObject:(MaplyComponentObject *)theObj
{
    if (!theObj)
        return;

    [self removeObjects:@[theObj] mode:MaplyThreadAny];
}

- (void)removeObjects:(NSArray *)theObjs mode:(MaplyThreadMode)threadMode
{
    if (!theObjs)
        return;

    if (!renderControl || ![renderControl startOfWork])
        return;
    
    [renderControl->interactLayer removeObjects:[NSArray arrayWithArray:theObjs] mode:threadMode];

    [renderControl endOfWork];
}

- (void)removeObjects:(NSArray *)theObjs
{
    if (!theObjs)
        return;
    
    [self removeObjects:theObjs mode:MaplyThreadAny];
}

- (void)disableObjects:(NSArray *)theObjs mode:(MaplyThreadMode)threadMode
{
    if (!theObjs)
        return;

    if (!renderControl || ![renderControl startOfWork])
        return;
    
    [renderControl->interactLayer disableObjects:theObjs mode:threadMode];

    [renderControl endOfWork];
}

- (void)enableObjects:(NSArray *)theObjs mode:(MaplyThreadMode)threadMode
{
    if (!theObjs)
        return;

    if (!renderControl || ![renderControl startOfWork])
        return;

    [renderControl->interactLayer enableObjects:theObjs mode:threadMode];

    [renderControl endOfWork];
}

- (void)startChanges
{
    if (!renderControl || ![renderControl startOfWork])
        return;

    [renderControl->interactLayer startChanges];

    [renderControl endOfWork];
}

- (void)endChanges
{
    if (!renderControl || ![renderControl startOfWork])
        return;

    [renderControl->interactLayer endChanges];

    [renderControl endOfWork];
}

- (void)addActiveObject:(MaplyActiveObject *)theObj
{
    if ([NSThread currentThread] != [NSThread mainThread])
    {
        NSLog(@"Must call addActiveObject: on the main thread.");
        return;
    }
    
    if (!renderControl)
        return;
    
    if (!activeObjects)
        activeObjects = [NSMutableArray array];

    if (![activeObjects containsObject:theObj])
    {
        renderControl->scene->addActiveModel(theObj);
        [activeObjects addObject:theObj];
    }
}

- (void)removeActiveObject:(MaplyActiveObject *)theObj
{
    if ([NSThread currentThread] != [NSThread mainThread])
    {
        NSLog(@"Must call removeActiveObject: on the main thread.");
        return;
    }
    
    if (!renderControl)
        return;
    
    if ([activeObjects containsObject:theObj])
    {
        renderControl->scene->removeActiveModel(theObj);
        [activeObjects removeObject:theObj];
    }
}

- (void)removeActiveObjects:(NSArray *)theObjs
{
    if ([NSThread currentThread] != [NSThread mainThread])
    {
        NSLog(@"Must call removeActiveObject: on the main thread.");
        return;
    }

    for (MaplyActiveObject *theObj in theObjs)
        [self removeActiveObject:theObj];
}

- (bool)addLayer:(MaplyViewControllerLayer *)newLayer
{
    if (!renderControl)
        return false;
    
    if (newLayer && ![userLayers containsObject:newLayer])
    {
        WhirlyKitLayerThread *layerThread = baseLayerThread;
        // Only supporting quad image tiles layer for the thread per layer
        if (_threadPerLayer && ([newLayer isKindOfClass:[MaplyQuadImageTilesLayer class]] || [newLayer isKindOfClass:[MaplyQuadSamplingLayer class]]))
        {
            layerThread = [[WhirlyKitLayerThread alloc] initWithScene:renderControl->scene view:visualView renderer:renderControl->sceneRenderer mainLayerThread:false];
            [layerThreads addObject:layerThread];
            [layerThread start];
        }
        
        if ([newLayer startLayer:layerThread scene:renderControl->scene renderer:renderControl->sceneRenderer viewC:self])
        {
            if (!newLayer.drawPriorityWasSet)
            {
                newLayer.drawPriority = 100*(layerDrawPriority++) + kMaplyImageLayerDrawPriorityDefault;
            }
            [userLayers addObject:newLayer];
            return true;
        }
    }
    
    return false;
}

- (void)removeLayer:(MaplyViewControllerLayer *)layer
{
    if (!renderControl)
        return;
    
    bool found = false;
    MaplyViewControllerLayer *theLayer = nil;
    for (theLayer in userLayers)
    {
        if (theLayer == layer)
        {
            found = true;
            break;
        }
    }
    if (!found)
        return;
    
    WhirlyKitLayerThread *layerThread = layer.layerThread;
    [layer cleanupLayers:layerThread scene:renderControl->scene];
    [userLayers removeObject:layer];
    
    // Need to shut down the layer thread too
    if (layerThread != baseLayerThread)
    {
        if ([layerThreads containsObject:layerThread])
        {
            [layerThreads removeObject:layerThread];
            [layerThread addThingToRelease:theLayer];
            [layerThread cancel];

            // We also have to make sure it actually does finish
            bool finished = true;
            do {
                finished = [layerThread isFinished];
                if (!finished)
                    [NSThread sleepForTimeInterval:0.0001];
            } while (!finished);
        }
    }
}

- (void)removeLayers:(NSArray *)layers
{
    if ([NSThread currentThread] != [NSThread mainThread])
    {
        [self performSelector:@selector(removeLayers:) withObject:layers];
        return;
    }

    for (MaplyViewControllerLayer *layer in layers)
        [self removeLayer:layer];
}

- (void)removeAllLayers
{
    if ([NSThread currentThread] != [NSThread mainThread])
    {
        [self performSelector:@selector(removeAllLayers) withObject:nil];
        return;
    }

    NSArray *allLayers = [NSArray arrayWithArray:userLayers];
    
    for (MaplyViewControllerLayer *theLayer in allLayers)
        [self removeLayer:theLayer];
}

- (MaplyQuadSamplingLayer *)findSamplingLayer:(MaplySamplingParams *)params forUser:(NSObject<WhirlyKitQuadTileBuilderDelegate> *)userObj
{
    if (!renderControl)
        return nil;
    if ([NSThread currentThread] != [NSThread mainThread])
    {
        NSLog(@"Caller called findSamplerLayer:forUser: off of main thread.");
        return nil;
    }

    // Look for a matching sampler
    for (auto layer : samplingLayers) {
        if ([layer.params isEqualTo:params]) {
            [layer addBuilderDelegate:userObj];
            return layer;
        }
    }
    
    // Create a new sampler
    MaplyQuadSamplingLayer *layer = [[MaplyQuadSamplingLayer alloc] initWithParams:params];
    [layer addBuilderDelegate:userObj];
    [self addLayer:layer];
    samplingLayers.push_back(layer);
    
    return layer;
}

- (void)releaseSamplingLayer:(MaplyQuadSamplingLayer *)layer forUser:(NSObject *)userObj
{
    if (!renderControl)
        return;
    if ([NSThread currentThread] != [NSThread mainThread])
    {
        NSLog(@"Caller called findSamplerLayer:forUser: off of main thread.");
        return;
    }

    [layer removeBuilderDelegate:userObj];
    
    if (layer.numClients == 0) {
        [self removeLayer:layer];
        samplingLayers.erase(std::find(samplingLayers.begin(),samplingLayers.end(),layer));
    }
}

- (MaplyTileFetcher *)addTileFetcher:(NSString *)name
{
    for (auto tileFetcher : tileFetchers)
        if ([tileFetcher.name isEqualToString:name])
            return tileFetcher;
    
    MaplyTileFetcher *tileFetcher = [[MaplyTileFetcher alloc] initWithName:name connections:16];
    tileFetchers.push_back(tileFetcher);
    
    return tileFetcher;
}

- (MaplyTileFetcher *)getTileFetcher:(NSString *)name
{
    for (auto tileFetcher : tileFetchers)
        if ([tileFetcher.name isEqualToString:name])
            return tileFetcher;
    
    return nil;
}

-(NSArray*)objectsAtCoord:(MaplyCoordinate)coord
{
    if (!renderControl)
        return nil;
    
    return [renderControl->interactLayer findVectorsInPoint:Point2f(coord.x,coord.y)];
}

#pragma mark - Properties

- (UIColor *)clearColor
{
    if (!renderControl)
        return nil;
    
    return renderControl->theClearColor;
}

- (void)setClearColor:(UIColor *)clearColor
{
    [renderControl setClearColor:clearColor];
    
    // This is a hack for clear color
    RGBAColor theColor = [clearColor asRGBAColor];
    if (theColor.a < 255)
    {
        [self.view setBackgroundColor:[UIColor clearColor]];
        [glView setBackgroundColor:[UIColor clearColor]];
    }
}

- (MaplyCoordinate3d)displayPointFromGeo:(MaplyCoordinate)geoCoord
{
    MaplyCoordinate3d displayCoord;
    Point3f pt = visualView.coordAdapter->localToDisplay(visualView.coordAdapter->getCoordSystem()->geographicToLocal(GeoCoord(geoCoord.x,geoCoord.y)));
    
    displayCoord.x = pt.x();    displayCoord.y = pt.y();    displayCoord.z = pt.z();
    return displayCoord;
}

- (float)currentMapScale
{
    if (!renderControl)
        return 0.0;
    
    Point2f frameSize(renderControl->sceneRenderer.framebufferWidth,renderControl->sceneRenderer.framebufferHeight);
    if (frameSize.x() == 0)
        return MAXFLOAT;
    return (float)[visualView currentMapScale:frameSize];
}

- (float)heightForMapScale:(float)scale
{
    if (!renderControl)
        return 0.0;
    
    Point2f frameSize(renderControl->sceneRenderer.framebufferWidth,renderControl->sceneRenderer.framebufferHeight);
    if (frameSize.x() == 0)
        return -1.0;
    return (float)[visualView heightForMapScale:scale frame:frameSize];
}

- (UIImage *)snapshot
{
    if (!renderControl)
        return nil;
    
    SnapshotTarget *target = [[SnapshotTarget alloc] init];
    renderControl->sceneRenderer.snapshotDelegate = target;
    
    [renderControl->sceneRenderer forceDrawNextFrame];
    [renderControl->sceneRenderer render:0.0];
    
    return target.image;
}

- (float)currentMapZoom:(MaplyCoordinate)coordinate
{
    if (!renderControl)
        return 0.0;
    
    Point2f frameSize(renderControl->sceneRenderer.framebufferWidth,renderControl->sceneRenderer.framebufferHeight);
    if (frameSize.x() == 0)
        return MAXFLOAT;
    return (float)[visualView currentMapZoom:frameSize latitude:coordinate.y];
}

- (MaplyCoordinateSystem *)coordSystem
{
    // Note: Hack.  Should wrap the real coordinate system
    MaplyCoordinateSystem *coordSys = [[MaplySphericalMercator alloc] initWebStandard];
    
    return coordSys;
}

- (MaplyCoordinate3d)displayCoordFromLocal:(MaplyCoordinate3d)localCoord
{
    Point3d pt = visualView.coordAdapter->localToDisplay(Point3d(localCoord.x,localCoord.y,localCoord.z));
    
    MaplyCoordinate3d ret;
    ret.x = pt.x();  ret.y = pt.y();  ret.z = pt.z();
    return ret;
}

- (MaplyCoordinate3d)displayCoord:(MaplyCoordinate3d)localCoord fromSystem:(MaplyCoordinateSystem *)coordSys
{
    Point3d loc3d = CoordSystemConvert3d(coordSys->coordSystem, visualView.coordAdapter->getCoordSystem(), Point3d(localCoord.x,localCoord.y,localCoord.z));
    Point3d pt = visualView.coordAdapter->localToDisplay(loc3d);
    
    MaplyCoordinate3d ret;
    ret.x = pt.x();  ret.y = pt.y();  ret.z = pt.z();
    return ret;
}

- (MaplyCoordinate3dD)displayCoordD:(MaplyCoordinate3dD)localCoord fromSystem:(MaplyCoordinateSystem *)coordSys
{
    Point3d loc3d = CoordSystemConvert3d(coordSys->coordSystem, visualView.coordAdapter->getCoordSystem(), Point3d(localCoord.x,localCoord.y,localCoord.z));
    Point3d pt = visualView.coordAdapter->localToDisplay(loc3d);
    
    MaplyCoordinate3dD ret;
    ret.x = pt.x();  ret.y = pt.y();  ret.z = pt.z();
    return ret;
}

- (BOOL)enable3dTouchSelection:(NSObject<Maply3dTouchPreviewDatasource>*)previewDataSource
{
    if (!renderControl)
        return false;
    
    if(previewingContext)
    {
        [self disable3dTouchSelection];
    }
    
    if([self respondsToSelector:@selector(traitCollection)] &&
       [self.traitCollection respondsToSelector:@selector(forceTouchCapability)] &&
       self.traitCollection.forceTouchCapability == UIForceTouchCapabilityAvailable)
    {
        previewTouchDelegate = [Maply3dTouchPreviewDelegate touchDelegate:self
                                                            interactLayer:renderControl->interactLayer
                                                               datasource:previewDataSource];
        previewingContext = [self registerForPreviewingWithDelegate:previewTouchDelegate
                                                         sourceView:self.view];
        return YES;
    }
    return NO;
}

- (void)disable3dTouchSelection {
    if(previewingContext)
    {
        [self unregisterForPreviewingWithContext:previewingContext];
        previewingContext = nil;
    }
}

- (void)requirePanGestureRecognizerToFailForGesture:(UIGestureRecognizer *__nullable)other {
    // Implement in derived class.
}


- (void)startLocationTrackingWithDelegate:(NSObject<MaplyLocationTrackerDelegate> *)delegate useHeading:(bool)useHeading useCourse:(bool)useCourse simulate:(bool)simulate {
    if (_locationTracker)
        [self stopLocationTracking];
    _locationTracker = [[MaplyLocationTracker alloc] initWithViewC:self delegate:delegate useHeading:useHeading useCourse:useCourse simulate:simulate];
}

- (void)changeLocationTrackingLockType:(MaplyLocationLockType)lockType {
    [self changeLocationTrackingLockType:lockType forwardTrackOffset:0];
}

- (void)changeLocationTrackingLockType:(MaplyLocationLockType)lockType forwardTrackOffset:(int)forwardTrackOffset {
    if (!_locationTracker)
        return;
    [_locationTracker changeLockType:lockType forwardTrackOffset:forwardTrackOffset];
}

- (void)stopLocationTracking {
    if (!_locationTracker)
        return;
    [_locationTracker teardown];
    _locationTracker = nil;
}

- (MaplyCoordinate)getDeviceLocation {
    if (!_locationTracker)
        return kMaplyNullCoordinate;
    return [_locationTracker getLocation];
}

- (CLLocationManager *)getTrackingLocationManager {
    if (!_locationTracker)
        return nil;
    return _locationTracker.locationManager;
}

- (float) getMaxLineWidth
{
    GLfloat width[2];
    glGetFloatv(GL_ALIASED_LINE_WIDTH_RANGE, &width[0]);
    
    return width[1];
}

-(NSArray *)loadedLayers
{
    return [NSArray arrayWithArray:userLayers];
}

- (MaplyRenderController * __nullable)getRenderControl
{
    return renderControl;
}

- (CGSize)getFramebufferSize
{
    if (!renderControl || !renderControl->sceneRenderer)
        return CGSizeZero;
    
    return CGSizeMake(renderControl->sceneRenderer.framebufferWidth,renderControl->sceneRenderer.framebufferHeight);
}

@end<|MERGE_RESOLUTION|>--- conflicted
+++ resolved
@@ -175,12 +175,6 @@
     if (!renderControl)
         renderControl = [[MaplyRenderController alloc] init];
     
-<<<<<<< HEAD
-=======
-    sharedTileFetcher = [[MaplyTileFetcher alloc] initWithConnections:16];
-//    sharedTileFetcher.statsPeriod = 10.0;
-    
->>>>>>> 826c1d72
     allowRepositionForAnnnotations = true;
     
     userLayers = [NSMutableArray array];
