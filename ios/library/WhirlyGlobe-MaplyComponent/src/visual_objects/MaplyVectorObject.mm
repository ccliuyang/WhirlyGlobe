--- conflicted
+++ resolved
@@ -333,7 +333,6 @@
         return nil;
 
     const VectorShapeRef &vec = *(vObj->shapes.begin());
-<<<<<<< HEAD
 
     // If it's a wrapper around an NSDictionary, return that
     iosMutableDictionaryRef dict = std::dynamic_pointer_cast<iosMutableDictionary>(vec->getAttrDict());
@@ -346,10 +345,6 @@
         attrCache = [NSMutableDictionary fromDictionaryC:cDict];
 
     return attrCache;
-=======
-    const iosMutableDictionary *dict = dynamic_cast<iosMutableDictionary*>(vec->getAttrDict().get());
-    return dict ? dict->dict : nil;
->>>>>>> 5a2a01bc
 }
 
 - (void)setAttributes:(NSDictionary *)attributes
