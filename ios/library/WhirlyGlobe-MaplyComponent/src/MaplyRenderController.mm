--- conflicted
+++ resolved
@@ -22,13 +22,10 @@
 #import "MaplyBaseInteractionLayer_private.h"
 #import "NSData+Zlib.h"
 #import "NSDictionary+StyleRules.h"
-<<<<<<< HEAD
 #import "DDXMLElementAdditions.h"
 #import "NSString+DDXML.h"
 #import "MaplyLineAndPointShaders_private.h"
 #import "MaplyTriangleShaders_private.h"
-=======
->>>>>>> fd174b0f
 
 using namespace WhirlyKit;
 using namespace Eigen;
@@ -261,18 +258,13 @@
     if (!interactLayer)
         return;
     
-<<<<<<< HEAD
-    if (!interactLayer->shaders)
-        interactLayer->shaders = [NSMutableArray array];
-=======
     if (!shader.program) {
         NSLog(@"Shader %@ didn't compile.  Not adding to scene.",shader.name);
         return;
     }
     
-    if (!shaders)
-        shaders = [NSMutableArray array];
->>>>>>> fd174b0f
+    if (!interactLayer->shaders)
+        interactLayer->shaders = [NSMutableArray array];
     
     if (![interactLayer->shaders containsObject:shader])
         [interactLayer->shaders addObject:shader];
