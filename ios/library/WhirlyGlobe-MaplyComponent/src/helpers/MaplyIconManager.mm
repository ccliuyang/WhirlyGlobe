--- conflicted
+++ resolved
@@ -301,20 +301,7 @@
     [[UIColor blackColor] setFill];
     CGRect rect = CGRectMake(0,0,style.markerSize.width,style.markerSize.height);
     CGContextFillRect(ctx, rect);
-<<<<<<< HEAD
-    
-    if (strokeSize > 0.0)
-    {
-        UIColor *strokeColor = [style.color lighterColor];
-        CGContextBeginPath(ctx);
-        CGContextAddEllipseInRect(ctx, CGRectMake(1,1,style.markerSize.width-2,style.markerSize.height-2));
-        [strokeColor setFill];
-        CGContextDrawPath(ctx, kCGPathFill);
-    }
-    
-=======
-        
->>>>>>> 61b8da86
+        
     // We want a custom background image, rather than just the circle
     if (backImage) {
         // Courtesy: https://stackoverflow.com/questions/3514066/how-to-tint-a-transparent-png-image-in-iphone
@@ -330,8 +317,6 @@
         
         CGContextRestoreGState(ctx);
     } else {
-<<<<<<< HEAD
-=======
         if (strokeSize > 0.0) {
             UIColor *strokeColor = [style.color lighterColor];
             CGContextBeginPath(ctx);
@@ -340,7 +325,6 @@
             CGContextDrawPath(ctx, kCGPathFill);
         }
 
->>>>>>> 61b8da86
         if (!clearBackground) {
             CGContextBeginPath(ctx);
             CGContextAddEllipseInRect(ctx, CGRectMake(1+strokeSize,1+strokeSize,style.markerSize.width-2-2*strokeSize,style.markerSize.height-2-2*strokeSize));
@@ -353,17 +337,11 @@
         CGContextTranslateCTM(ctx, 0, style.markerSize.height);
         CGContextScaleCTM(ctx, 1.0, -1.0);
         [[UIColor blackColor] setFill];
-<<<<<<< HEAD
-        CGFloat offset = 3+strokeSize;
-        CGContextDrawImage(ctx, CGRectMake(offset, offset,
-                                           style.markerSize.width-2*offset, style.markerSize.height-2*offset), mainImage.CGImage);
-=======
         CGPoint theCenter;
         theCenter.x = center.x > -1000.0 ? center.x/mainImage.size.width * style.markerSize.width : style.markerSize.width/2.0;
         theCenter.y = center.y > -1000.0 && backImage ? center.y/backImage.size.height * style.markerSize.height : style.markerSize.height/2.0;
         CGContextDrawImage(ctx, CGRectMake(theCenter.x - mainImage.size.width/2.0, (style.markerSize.height-theCenter.y) - mainImage.size.height/2.0,
                                            mainImage.size.width, mainImage.size.height), mainImage.CGImage);
->>>>>>> 61b8da86
     }
     
     // Grab the image and shut things down
