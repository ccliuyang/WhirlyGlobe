--- conflicted
+++ resolved
@@ -3114,20 +3114,14 @@
     
     SimpleIdentity partSysShaderID = [inDesc[kMaplyShader] intValue];
     if (partSysShaderID == EmptyIdentity)
-<<<<<<< HEAD
         partSysShaderID = [self getProgramID:kMaplyShaderParticleSystemPointDefault];
     if (partSys.shader)
     {
         partSysShaderID = [self getProgramID:partSys.shader];
-=======
-        partSysShaderID = scene->getProgramIDBySceneName([kMaplyShaderParticleSystemPointDefault cStringUsingEncoding:NSASCIIStringEncoding]);
-    if (partSys.renderShader) {
-        partSysShaderID = [partSys.renderShader getShaderID];
     }
     SimpleIdentity calcShaderID = EmptyIdentity;
     if (partSys.positionShader) {
         calcShaderID = [partSys.positionShader getShaderID];
->>>>>>> fd174b0f
     }
     
     ParticleSystemManager *partSysManager = (ParticleSystemManager *)scene->getManager(kWKParticleSystemManager);
