--- conflicted
+++ resolved
@@ -89,7 +89,6 @@
         [_outsideDelegate snapshot:snapshotData];
     else
         _data = snapshotData;
-<<<<<<< HEAD
 }
 
 - (bool)needSnapshot:(NSTimeInterval)now {
@@ -98,16 +97,6 @@
     return true;
 }
 
-=======
-}
-
-- (bool)needSnapshot:(NSTimeInterval)now {
-    if (_outsideDelegate)
-        return [_outsideDelegate needSnapshot:now viewC:_viewC];
-    return true;
-}
-
->>>>>>> fddb07bf
 - (SimpleIdentity)renderTargetID
 {
     if (_outsideDelegate) {
@@ -1603,22 +1592,16 @@
     if (!renderControl)
         return;
     
-<<<<<<< HEAD
     SceneRendererGLES_iOSRef sceneRenderGLES = std::dynamic_pointer_cast<SceneRendererGLES_iOS>(renderControl->sceneRenderer);
     if (!sceneRenderGLES)
         return;
     
     SnapshotTarget *newTarget = [[SnapshotTarget alloc] initWithOutsideDelegate:snapshotDelegate viewC:self];
     sceneRenderGLES->addSnapshotDelegate(newTarget);
-=======
-    SnapshotTarget *newTarget = [[SnapshotTarget alloc] initWithOutsideDelegate:snapshotDelegate viewC:self];
-    renderControl->sceneRenderer->addSnapshotDelegate(newTarget);
->>>>>>> fddb07bf
 }
 
 - (void)removeSnapshotDelegate:(NSObject<MaplySnapshotDelegate> *)snapshotDelegate
 {
-<<<<<<< HEAD
     if (!renderControl)
         return;
     
@@ -1631,16 +1614,6 @@
             SnapshotTarget *thisTarget = (SnapshotTarget *)delegate;
             if (thisTarget.outsideDelegate == snapshotDelegate) {
                 sceneRenderGLES->removeSnapshotDelegate(thisTarget);
-=======
-    if (!renderControl || !snapshotDelegate)
-        return;
-    
-    for (auto delegate : renderControl->sceneRenderer->snapshotDelegates) {
-        if ([delegate isKindOfClass:[SnapshotTarget class]]) {
-            SnapshotTarget *thisTarget = (SnapshotTarget *)delegate;
-            if (thisTarget.outsideDelegate == snapshotDelegate) {
-                renderControl->sceneRenderer->removeSnapshotDelegate(thisTarget);
->>>>>>> fddb07bf
                 break;
             }
         }
@@ -1659,7 +1632,6 @@
     // TODO: Implement this for Metal
 
     SnapshotTarget *target = [[SnapshotTarget alloc] init];
-<<<<<<< HEAD
     sceneRenderGLES->addSnapshotDelegate(target);
     
     sceneRenderGLES->forceDrawNextFrame();
@@ -1698,53 +1670,10 @@
     // The size of the destination area is measured in POINTS
     CGContextSetBlendMode(cgcontext, kCGBlendModeCopy);
     CGContextDrawImage(cgcontext, CGRectMake(0.0, 0.0, widthInPoints, heightInPoints), iref);
-=======
-    renderControl->sceneRenderer->addSnapshotDelegate(target);
->>>>>>> fddb07bf
     
     // Retrieve the UIImage from the current context
     UIImage *image = UIGraphicsGetImageFromCurrentImageContext();
     
-<<<<<<< HEAD
-=======
-    renderControl->sceneRenderer->removeSnapshotDelegate(target);
-    
-    // Courtesy: https://developer.apple.com/library/ios/qa/qa1704/_index.html
-    // Create a CGImage with the pixel data
-    // If your OpenGL ES content is opaque, use kCGImageAlphaNoneSkipLast to ignore the alpha channel
-    // otherwise, use kCGImageAlphaPremultipliedLast
-    CGDataProviderRef ref = CGDataProviderCreateWithData(NULL, [target.data bytes], [target.data length], NULL);
-    CGColorSpaceRef colorspace = CGColorSpaceCreateDeviceRGB();
-    int framebufferWidth = renderControl->sceneRenderer->framebufferWidth;
-    int framebufferHeight = renderControl->sceneRenderer->framebufferHeight;
-    CGImageRef iref = CGImageCreate(framebufferWidth, framebufferHeight, 8, 32, framebufferWidth * 4, colorspace, kCGBitmapByteOrder32Big | kCGImageAlphaPremultipliedLast,
-                                    ref, NULL, true, kCGRenderingIntentDefault);
-    
-    // OpenGL ES measures data in PIXELS
-    // Create a graphics context with the target size measured in POINTS
-    NSInteger widthInPoints, heightInPoints;
-    {
-        // On iOS 4 and later, use UIGraphicsBeginImageContextWithOptions to take the scale into consideration
-        // Set the scale parameter to your OpenGL ES view's contentScaleFactor
-        // so that you get a high-resolution snapshot when its value is greater than 1.0
-        CGFloat scale = DeviceScreenScale();
-        widthInPoints = framebufferWidth / scale;
-        heightInPoints = framebufferHeight / scale;
-        UIGraphicsBeginImageContextWithOptions(CGSizeMake(widthInPoints, heightInPoints), NO, scale);
-    }
-    
-    CGContextRef cgcontext = UIGraphicsGetCurrentContext();
-    
-    // UIKit coordinate system is upside down to GL/Quartz coordinate system
-    // Flip the CGImage by rendering it to the flipped bitmap context
-    // The size of the destination area is measured in POINTS
-    CGContextSetBlendMode(cgcontext, kCGBlendModeCopy);
-    CGContextDrawImage(cgcontext, CGRectMake(0.0, 0.0, widthInPoints, heightInPoints), iref);
-    
-    // Retrieve the UIImage from the current context
-    UIImage *image = UIGraphicsGetImageFromCurrentImageContext();
-    
->>>>>>> fddb07bf
     UIGraphicsEndImageContext();
     
     // Clean up
@@ -1768,7 +1697,6 @@
     
     SnapshotTarget *target = [[SnapshotTarget alloc] init];
     target.renderTargetID = renderTarget.renderTargetID;
-<<<<<<< HEAD
     sceneRenderGLES->addSnapshotDelegate(target);
 
     sceneRenderGLES->forceDrawNextFrame();
@@ -1786,14 +1714,6 @@
     SceneRendererGLES_iOSRef sceneRenderGLES = std::dynamic_pointer_cast<SceneRendererGLES_iOS>(renderControl->sceneRenderer);
     if (!sceneRenderGLES)
         return nil;
-=======
-    renderControl->sceneRenderer->addSnapshotDelegate(target);
-    
-    renderControl->sceneRenderer->forceDrawNextFrame();
-    renderControl->sceneRenderer->render(0.0);
-    
-    renderControl->sceneRenderer->removeSnapshotDelegate(target);
->>>>>>> fddb07bf
 
     SnapshotTarget *target = [[SnapshotTarget alloc] init];
     target.renderTargetID = renderTarget.renderTargetID;
@@ -1808,23 +1728,6 @@
     return target.data;
 }
 
-- (NSData *)shapshotRenderTarget:(MaplyRenderTarget *)renderTarget rect:(CGRect)rect
-{
-    if ([NSThread currentThread] != [NSThread mainThread])
-        return NULL;
-    
-    SnapshotTarget *target = [[SnapshotTarget alloc] init];
-    target.renderTargetID = renderTarget.renderTargetID;
-    target.subsetRect = rect;
-    renderControl->sceneRenderer->addSnapshotDelegate(target);
-    
-    renderControl->sceneRenderer->forceDrawNextFrame();
-    renderControl->sceneRenderer->render(0.0);
-    
-    renderControl->sceneRenderer->removeSnapshotDelegate(target);
-    
-    return target.data;
-}
 
 - (float)currentMapZoom:(MaplyCoordinate)coordinate
 {
