--- conflicted
+++ resolved
@@ -1,6 +1,5 @@
 package com.mousebirdconsulting.autotester.TestCases;
 
-import com.mousebird.maply.LayerThread;
 import com.mousebird.maply.Point2d;
 import com.mousebirdconsulting.autotester.Framework.MaplyTestCase;
 
@@ -47,50 +46,6 @@
     private void testSLD() {
 
         try {
-<<<<<<< HEAD
-            LayerThread layerThread = controller.getWorkingThread();
-
-            class AddGeoJSONRunnable implements Runnable {
-                GeoJSONSource geoJSONSource;
-                public void setGeoJSONSource(GeoJSONSource geoJSONSource) {
-                    this.geoJSONSource = geoJSONSource;
-                }
-                @Override
-                public void run() {
-                    geoJSONSource.startParse();
-                }
-            }
-
-            String[] slds = new String[]{
-                    "osm_landuse.sld",
-                    "osm_water.sld",
-                    "water_lines.sld",
-                    "osm_buildings.sld",
-                    "osm_roads.sld",
-                    "amenities.sld"};
-            String[] geojsons = new String[]{
-                    "belfast_ireland_landusages.geojson",
-                    "belfast_ireland_waterareas.geojson",
-                    "belfast_ireland_waterways.geojson",
-                    "belfast_ireland_buildings.geojson",
-                    "belfast_ireland_roads.geojson",
-                    "belfast_ireland_amenities.geojson"};
-
-            for (int i=0; i<slds.length; i++) {
-
-                SLDStyleSet styleSet = new SLDStyleSet(controller, activity.getAssets(), slds[i], activity.getResources().getDisplayMetrics(), false, i*100000);
-                styleSet.loadSldInputStream();
-
-                GeoJSONSource gjs = new GeoJSONSource();
-                gjs.setBaseController(controller);
-                gjs.setJsonStream(getActivity().getAssets().open(geojsons[i]));
-                gjs.setStyleSet(styleSet);
-
-                AddGeoJSONRunnable addGeoJSONRunnable = new AddGeoJSONRunnable();
-                addGeoJSONRunnable.setGeoJSONSource(gjs);
-                layerThread.addTask(addGeoJSONRunnable);
-            }
-=======
 
             //SLDStyleSet styleSet = new SLDStyleSet(controller, activity.getAssets(), "osm_roads.sld", activity.getResources().getDisplayMetrics(), false, 0);
             SLDStyleSet styleSet = new SLDStyleSet(controller, activity.getAssets(), "osm_landuse.sld", activity.getResources().getDisplayMetrics(), false, 0);
@@ -107,7 +62,6 @@
             gjs.setStyleSet(styleSet);
             gjs.setRelativeDrawPriority(0);
             gjs.startParse();
->>>>>>> 152f0837
 
         } catch (XmlPullParserException xppException) {
             Log.e("AutoTesterAndroid", "SLDStyleSet XPP exception", xppException);
