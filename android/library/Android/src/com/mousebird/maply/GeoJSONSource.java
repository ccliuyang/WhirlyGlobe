--- conflicted
+++ resolved
@@ -15,15 +15,6 @@
 import android.os.AsyncTask;
 import android.util.Log;
 
-/**
- * The GeoJSONSource will load vector features from a GeoJSON document, style them with an
- * SLD document, and add them to the globe or map.
- *
- * To use GeoJSONSource first construct one, then set the styleSet, the jsonStream, and the
- * baseController, and finally call startParse() to parse the JSON features, apply the styles,
- * and add them to the globe or map.
- *
- */
 public class GeoJSONSource {
 
     private boolean loaded;
@@ -31,6 +22,7 @@
     private SLDStyleSet styleSet;
     private InputStream jsonStream;
     private MaplyBaseController baseController;
+    private int relativeDrawPriority;
     ArrayList<ComponentObject> componentObjects = new ArrayList<ComponentObject>();
 
     public boolean isLoaded() {
@@ -51,28 +43,20 @@
             baseController.disableObjects(componentObjects, MaplyBaseController.ThreadMode.ThreadAny);
     }
 
-    /**
-     * Sets the SLD styleset used to style vector features based on their attributes.
-     * @param styleSet The SLDStyleSet object.
-     */
     public void setStyleSet(SLDStyleSet styleSet) {
         this.styleSet = styleSet;
     }
 
-    /**
-     * Sets the InputStream from which the JSON document will be read.
-     * @param jsonStream The InputStream object which is the source of the JSON document.
-     */
     public void setJsonStream(InputStream jsonStream) {
         this.jsonStream = jsonStream;
     }
 
-    /**
-     * Sets the globe or map controller to which vector features will be added.
-     * @param baseController The MaplyBaseController instance.
-     */
     public void setBaseController(MaplyBaseController baseController) {
         this.baseController = baseController;
+    }
+
+    public void setRelativeDrawPriority(int relativeDrawPriority) {
+        this.relativeDrawPriority = relativeDrawPriority;
     }
 
     public GeoJSONSource() {
@@ -83,14 +67,6 @@
 
     }
 
-<<<<<<< HEAD
-    /**
-     *
-     * Start parsing the GeoJSON.  This will load the features, apply the styles, and add the
-     * styled features to the globe or map.
-     *
-     */
-=======
     public void startParse(final Runnable completionBlock) {
         ByteArrayOutputStream buffer = new ByteArrayOutputStream();
         int nRead;
@@ -173,7 +149,6 @@
 //        parseTask.execute(Integer.valueOf(0));
 //    }
 
->>>>>>> 152f0837
     public void startParse() {
         startParse(new Runnable() {
             @Override
@@ -182,73 +157,86 @@
         });
     }
 
-    /**
-     * Start parsing the GeoJSON.  Call this method if you have a custom Runnable that should
-     * be executed after completion.
-     *
-     * This will load the features, apply the styles, and add the styled features to the
-     * globe or map.
-     *
-     * @param completionBlock Block to execute after completion.
-     */
-    public void startParse(final Runnable completionBlock) {
-        ByteArrayOutputStream buffer = new ByteArrayOutputStream();
-        int nRead;
-        byte[] data = new byte[16384];
+    native VectorObject[] parseData(String json);
+
+    private class ParseTask extends AsyncTask<Integer, Void, Integer>
+    {
+        InputStream jsonStream;
+        SLDStyleSet styleSet;
+        MaplyBaseController baseController;
+        Runnable postRun;
+        VectorObject[] vecs;
         HashMap<String, ArrayList<VectorObject>> featureStyles = new HashMap<String, ArrayList<VectorObject>>();
         ArrayList<ComponentObject> componentObjects = new ArrayList<ComponentObject>();
 
-        try {
-
-            while ((nRead = jsonStream.read(data, 0, data.length)) != -1) {
-                buffer.write(data, 0, nRead);
-            }
-            buffer.flush();
-
-            VectorObject[] vecs = parseData(buffer.toString());
-
-            if (vecs != null) {
-                MaplyTileID nullTileID = new MaplyTileID(0,0,0);
-                for (VectorObject vecObj : vecs) {
-                    VectorStyle[] styles = styleSet.stylesForFeature(vecObj.getAttributes(), nullTileID, "", baseController);
-                    if (styles == null || styles.length == 0)
-                        continue;;
-                    for (VectorStyle style : styles) {
-                        ArrayList<VectorObject> featuresForStyle = featureStyles.get(style.getUuid());
-                        if (featuresForStyle == null) {
-                            featuresForStyle = new ArrayList<VectorObject>();
-                            featureStyles.put(style.getUuid(), featuresForStyle);
+        public ArrayList<ComponentObject> getComponentObjects() {
+            return componentObjects;
+        }
+
+        public void setPostRun(Runnable postRun) {
+            this.postRun = postRun;
+        }
+
+        ParseTask(InputStream jsonStream, SLDStyleSet styleSet, MaplyBaseController baseController)
+        {
+            this.jsonStream = jsonStream;
+            this.styleSet = styleSet;
+            this.baseController = baseController;
+            vecs = null;
+        }
+
+        @Override
+        protected Integer doInBackground(Integer... args)
+        {
+            try {
+                ByteArrayOutputStream buffer = new ByteArrayOutputStream();
+                int nRead;
+                byte[] data = new byte[16384];
+
+                while ((nRead = jsonStream.read(data, 0, data.length)) != -1) {
+                    buffer.write(data, 0, nRead);
+                }
+                buffer.flush();
+
+                vecs = parseData(buffer.toString());
+
+                if (vecs != null) {
+                    MaplyTileID nullTileID = new MaplyTileID(0,0,0);
+                    for (VectorObject vecObj : vecs) {
+                        VectorStyle[] styles = styleSet.stylesForFeature(vecObj.getAttributes(), nullTileID, "", baseController);
+                        if (styles == null || styles.length == 0)
+                            continue;;
+                        for (VectorStyle style : styles) {
+                            ArrayList<VectorObject> featuresForStyle = featureStyles.get(style.getUuid());
+                            if (featuresForStyle == null) {
+                                featuresForStyle = new ArrayList<VectorObject>();
+                                featureStyles.put(style.getUuid(), featuresForStyle);
+                            }
+                            featuresForStyle.add(vecObj);
                         }
-                        featuresForStyle.add(vecObj);
                     }
                 }
-            }
-
+            } catch (Exception exception) {
+                Log.e("ParseTask", "exception", exception);
+            }
+            return Integer.valueOf(0);
+        }
+
+        @Override
+        protected void onPostExecute(Integer result) {
             if (vecs != null) {
                 MaplyTileID nullTileID = new MaplyTileID(0, 0, 0);
                 for (String uuid : featureStyles.keySet()) {
                     VectorStyle style = styleSet.styleForUUID(uuid, baseController);
                     ArrayList<VectorObject> featuresForStyle = featureStyles.get(uuid);
-
                     //List<VectorObject> objects, MaplyTileID tileID, MaplyBaseController controller)
-                    ComponentObject[] newCompObjs = style.buildObjects(featuresForStyle, nullTileID, baseController);
-                    if (newCompObjs != null && newCompObjs.length > 0)
-                       componentObjects.addAll(Arrays.asList(newCompObjs));
+                    componentObjects.addAll(Arrays.asList(style.buildObjects(featuresForStyle, nullTileID, baseController)));
                 }
             }
             baseController.enableObjects(componentObjects, MaplyBaseController.ThreadMode.ThreadAny);
-
-            this.componentObjects = componentObjects;
-            loaded = true;
-            enabled = true;
-            completionBlock.run();
-
-        } catch (Exception exception) {
-            Log.e("ParseTask", "exception", exception);
-        }
-    }
-
-    native VectorObject[] parseData(String json);
+            postRun.run();
+        }
+    }
 
     public void finalize()
     {
