/*
 *  SLDPointSymbolizer.java
 *  WhirlyGlobeLib
 *
 *  Created by Ranen Ghosh on 3/14/17.
 *  Copyright 2011-2017 mousebird consulting
 *
 *  Licensed under the Apache License, Version 2.0 (the "License");
 *  you may not use this file except in compliance with the License.
 *  You may obtain a copy of the License at
 *  http://www.apache.org/licenses/LICENSE-2.0
 *
 *  Unless required by applicable law or agreed to in writing, software
 *  distributed under the License is distributed on an "AS IS" BASIS,
 *  WITHOUT WARRANTIES OR CONDITIONS OF ANY KIND, either express or implied.
 *  See the License for the specific language governing permissions and
 *  limitations under the License.
 *
 */
package com.mousebird.maply.sld.sldsymbolizers;


import android.graphics.Bitmap;
import android.util.Log;

import com.mousebird.maply.MaplyBaseController;
import com.mousebird.maply.VectorStyleSettings;
import com.mousebird.maply.VectorTileMarkerStyle;
import com.mousebird.maply.VectorTileStyle;
import com.mousebird.maply.sld.sldstyleset.SLDParseHelper;
import com.mousebird.maply.MaplyTexture;
import com.mousebird.maply.MarkerInfo;

import org.xmlpull.v1.XmlPullParser;
import org.xmlpull.v1.XmlPullParserException;

import java.io.IOException;
import java.util.HashMap;

/**
 *
 * Class corresponding to the PointSymbolizer element
 * @see http://schemas.opengis.net/se/1.1.0/Symbolizer.xsd for SLD v1.1.0
 * @see http://schemas.opengis.net/sld/1.0.0/StyledLayerDescriptor.xsd for SLD v1.0.0
 */
public class SLDPointSymbolizer extends SLDSymbolizer {

    private VectorTileMarkerStyle vectorTileMarkerStyle;

    public SLDPointSymbolizer(XmlPullParser xpp, SLDSymbolizerParams symbolizerParams) throws XmlPullParserException, IOException {

        MaplyBaseController viewC = symbolizerParams.getBaseController();
        VectorStyleSettings vectorStyleSettings = symbolizerParams.getVectorStyleSettings();

        Bitmap bitmap = null;
        MarkerInfo markerInfo = new MarkerInfo();
<<<<<<< HEAD
=======
//        markerInfo.disposeAfterUse = true;
>>>>>>> 4f4aaf16
        markerInfo.setEnable(false);
        markerInfo.setLayoutImportance(1.f);

        if (symbolizerParams.getMinScaleDenominator() != null) {
            if (symbolizerParams.getMaxScaleDenominator() == null)
                markerInfo.setMaxVis(Float.MAX_VALUE);
            markerInfo.setMinVis((float) viewC.heightForMapScale(symbolizerParams.getMinScaleDenominator().floatValue()));
        }
        if (symbolizerParams.getMaxScaleDenominator() != null) {
            if (symbolizerParams.getMinScaleDenominator() == null)
                markerInfo.setMinVis(0.0f);
            markerInfo.setMaxVis((float) viewC.heightForMapScale(symbolizerParams.getMaxScaleDenominator().floatValue()));
        }

        while (xpp.next() != XmlPullParser.END_TAG) {
            if (xpp.getEventType() != XmlPullParser.START_TAG) {
                continue;
            }
            if (xpp.getName().equals("Graphic")) {
                SLDGraphicParams graphicParams = SLDSymbolizer.graphicParamsForGraphicNode(xpp, symbolizerParams);
                if (graphicParams != null) {
                    bitmap = graphicParams.getBitmap();

                    Number width = graphicParams.getWidth();
                    Number height = graphicParams.getHeight();
                    HashMap<String, Object> crossSymParams = symbolizerParams.getCrossSymbolizerParams();
                    if (width != null && height != null && crossSymParams != null) {
                        crossSymParams.put("width", width);
                        crossSymParams.put("height", height);

                    }
                }

            } else {
                SLDParseHelper.skip(xpp);
            }
        }

        markerInfo.setDrawPriority(symbolizerParams.getRelativeDrawPriority() + MaplyBaseController.MarkerDrawPriorityDefault);
        vectorTileMarkerStyle = new VectorTileMarkerStyle(markerInfo, bitmap, vectorStyleSettings, viewC);
    }

    public VectorTileStyle[] getStyles() {
        if (vectorTileMarkerStyle != null)
            return new VectorTileStyle[]{vectorTileMarkerStyle};
        return new VectorTileStyle[]{};
    }


    public static boolean matchesSymbolizerNamed(String symbolizerName) {
        if (symbolizerName.equals("PointSymbolizer"))
            return true;
        return false;
    }

}<|MERGE_RESOLUTION|>--- conflicted
+++ resolved
@@ -35,14 +35,7 @@
 import org.xmlpull.v1.XmlPullParserException;
 
 import java.io.IOException;
-import java.util.HashMap;
 
-/**
- *
- * Class corresponding to the PointSymbolizer element
- * @see http://schemas.opengis.net/se/1.1.0/Symbolizer.xsd for SLD v1.1.0
- * @see http://schemas.opengis.net/sld/1.0.0/StyledLayerDescriptor.xsd for SLD v1.0.0
- */
 public class SLDPointSymbolizer extends SLDSymbolizer {
 
     private VectorTileMarkerStyle vectorTileMarkerStyle;
@@ -54,11 +47,9 @@
 
         Bitmap bitmap = null;
         MarkerInfo markerInfo = new MarkerInfo();
-<<<<<<< HEAD
-=======
 //        markerInfo.disposeAfterUse = true;
->>>>>>> 4f4aaf16
         markerInfo.setEnable(false);
+        markerInfo.setClusterGroup(0);
         markerInfo.setLayoutImportance(1.f);
 
         if (symbolizerParams.getMinScaleDenominator() != null) {
@@ -76,27 +67,18 @@
             if (xpp.getEventType() != XmlPullParser.START_TAG) {
                 continue;
             }
+            Log.i("SLDPointSymbolizer", xpp.getName());
             if (xpp.getName().equals("Graphic")) {
                 SLDGraphicParams graphicParams = SLDSymbolizer.graphicParamsForGraphicNode(xpp, symbolizerParams);
-                if (graphicParams != null) {
+                if (graphicParams != null)
                     bitmap = graphicParams.getBitmap();
-
-                    Number width = graphicParams.getWidth();
-                    Number height = graphicParams.getHeight();
-                    HashMap<String, Object> crossSymParams = symbolizerParams.getCrossSymbolizerParams();
-                    if (width != null && height != null && crossSymParams != null) {
-                        crossSymParams.put("width", width);
-                        crossSymParams.put("height", height);
-
-                    }
-                }
 
             } else {
                 SLDParseHelper.skip(xpp);
             }
         }
 
-        markerInfo.setDrawPriority(symbolizerParams.getRelativeDrawPriority() + MaplyBaseController.MarkerDrawPriorityDefault);
+        markerInfo.setDrawPriority(symbolizerParams.getRelativeDrawPriority());
         vectorTileMarkerStyle = new VectorTileMarkerStyle(markerInfo, bitmap, vectorStyleSettings, viewC);
     }
 
