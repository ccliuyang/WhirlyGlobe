--- conflicted
+++ resolved
@@ -246,18 +246,15 @@
 class SubTexture;
 
 /// Data types we'll accept for attributes
-<<<<<<< HEAD
-typedef enum {BDFloat4Type,BDFloat3Type,BDChar4Type,BDFloat2Type,BDFloatType,BDIntType,BDDataTypeMax} BDAttributeDataType;
-=======
 typedef enum {
 	BDFloat4Type = 0,
 	BDFloat3Type = 1,
 	BDChar4Type  = 2,
 	BDFloat2Type = 3,
 	BDFloatType  = 4,
-	BDIntType    = 5
+	BDIntType    = 5,
+    BDDataTypeMax
 } BDAttributeDataType;
->>>>>>> e962a628
     
     
 /// Used to keep track of attributes (other than points)
