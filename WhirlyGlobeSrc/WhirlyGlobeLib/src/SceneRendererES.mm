/*
 *  SceneRendererES.h
 *  WhirlyGlobeLib
 *
 *  Created by Steve Gifford on 10/20/12.
 *  Copyright 2011-2013 mousebird consulting
 *
 *  Licensed under the Apache License, Version 2.0 (the "License");
 *  you may not use this file except in compliance with the License.
 *  You may obtain a copy of the License at
 *  http://www.apache.org/licenses/LICENSE-2.0
 *
 *  Unless required by applicable law or agreed to in writing, software
 *  distributed under the License is distributed on an "AS IS" BASIS,
 *  WITHOUT WARRANTIES OR CONDITIONS OF ANY KIND, either express or implied.
 *  See the License for the specific language governing permissions and
 *  limitations under the License.
 *
 */

#import "SceneRendererES.h"
#import "UIColor+Stuff.h"
#import "GLUtils.h"
#import "SelectionManager.h"

using namespace Eigen;
using namespace WhirlyKit;

namespace WhirlyKit
{
    
// Compare two matrices float by float
// The default comparison seems to have an epsilon and the cwise version isn't getting picked up
bool matrixAisSameAsB(Matrix4d &a,Matrix4d &b)
{
    double *floatsA = a.data();
    double *floatsB = b.data();
    
    for (unsigned int ii=0;ii<16;ii++)
        if (floatsA[ii] != floatsB[ii])
            return false;
    
    return true;
}

}

@implementation WhirlyKitRendererFrameInfo

- (id)initWithFrameInfo:(WhirlyKitRendererFrameInfo *)info
{
    self = [super init];
    
    _oglVersion = info.oglVersion;
    _sceneRenderer = info.sceneRenderer;
    _theView = info.theView;
    _modelTrans = info.modelTrans;
    _modelTrans4d = info.modelTrans4d;
    _viewTrans = info.viewTrans;
    _viewTrans4d = info.viewTrans4d;
    _projMat = info.projMat;
    _viewAndModelMat = info.viewAndModelMat;
    _viewAndModelMat4d = info.viewAndModelMat4d;
    _mvpMat = info.mvpMat;
    _viewModelNormalMat = info.viewModelNormalMat;
    _offsetMatrices = info.offsetMatrices;
    _scene = info.scene;
    _frameLen = info.frameLen;
    _currentTime = info.currentTime;
    _eyeVec = info.eyeVec;
    _fullEyeVec = info.fullEyeVec;
    _dispCenter = info.dispCenter;
    _heightAboveSurface = info.heightAboveSurface;
    _screenSizeInDisplayCoords = info.screenSizeInDisplayCoords;
    _program = info.program;
    _lights = info.lights;
    _stateOpt = info.stateOpt;
    
    return self;
}

@end

@implementation WhirlyKitOpenGLStateOptimizer
{
    int activeTexture;
    int depthMask;
    int depthTest;
    int progId;
    int depthFunc;
    GLfloat lineWidth;
}

- (id)init
{
    self = [super init];
    [self reset];
    
    return self;
}

- (void)reset
{
    activeTexture = -1;
    depthMask = 0;
    depthTest = -1;
    progId = -1;
    lineWidth = -1.0;
    depthFunc = -1;
}

// Note: using glActiveTexture elsewhere so we can't optimize this
- (void)setActiveTexture:(GLenum)newActiveTexture
{
//    if (newActiveTexture != activeTexture)
//    {
        glActiveTexture(newActiveTexture);
        activeTexture = newActiveTexture;
//    }
}

- (void)setDepthMask:(bool)newDepthMask
{
    if (depthMask == -1 || (bool)depthMask != newDepthMask)
    {
        glDepthMask(newDepthMask);
        depthMask = newDepthMask;
    }
}

- (void)setEnableDepthTest:(bool)newEnable
{
    if (depthTest == -1 || (bool)depthTest != newEnable)
    {
        if (newEnable)
            glEnable(GL_DEPTH_TEST);
        else
            glDisable(GL_DEPTH_TEST);
        depthTest = newEnable;
    }
}

- (void)setDepthFunc:(GLenum)newDepthFunc
{
    if (depthFunc == -1 || newDepthFunc != depthFunc)
    {
        glDepthFunc(newDepthFunc);
        depthFunc = newDepthFunc;
    }
}

- (void)setUseProgram:(GLuint)newProgId
{
//    if (progId != newProgId)
//    {
        glUseProgram(newProgId);
        progId = newProgId;
//    }
}

- (void)setLineWidth:(GLfloat)newLineWidth
{
    if (lineWidth != newLineWidth || lineWidth == -1.0)
    {
        if (newLineWidth > 0.0)
        {
            glLineWidth(newLineWidth);
            lineWidth = newLineWidth;
        }
    }
}

@end

@implementation WhirlyKitSceneRendererES
{
    // View state from the last render, for comparison
    Eigen::Matrix4d modelMat,viewMat,projMat;    
}

- (id) initWithOpenGLESVersion:(EAGLRenderingAPI)apiVersion
{
	if ((self = [super init]))
	{
		frameCount = 0;
		_framesPerSec = 0.0;
        _numDrawables = 0;
<<<<<<< HEAD
		frameCountStart = 0;
=======
		frameCountStart = 0.0;
>>>>>>> e6120117
        _zBufferMode = zBufferOn;
        _doCulling = true;
        _clearColor.r = 0.0;  _clearColor.g = 0.0;  _clearColor.b = 0.0;  _clearColor.a = 1.0;
        _perfInterval = -1;
        _scale = [[UIScreen mainScreen] scale];
		
		_context = [[EAGLContext alloc] initWithAPI:apiVersion];
        
        EAGLContext *oldContext = [EAGLContext currentContext];
        if (!_context || ![EAGLContext setCurrentContext:_context])
		{
            return nil;
        }
        
        // Create default framebuffer object.
        glGenFramebuffers(1, &defaultFramebuffer);
        CheckGLError("SceneRendererES: glGenFramebuffers");
        glBindFramebuffer(GL_FRAMEBUFFER, defaultFramebuffer);
        CheckGLError("SceneRendererES: glBindFramebuffer");
        
        // Create color render buffer and allocate backing store.
        glGenRenderbuffers(1, &colorRenderbuffer);
        CheckGLError("SceneRendererES: glGenRenderbuffers");
        glBindRenderbuffer(GL_RENDERBUFFER, colorRenderbuffer);
        CheckGLError("SceneRendererES: glBindRenderbuffer");
        glFramebufferRenderbuffer(GL_FRAMEBUFFER, GL_COLOR_ATTACHMENT0, GL_RENDERBUFFER, colorRenderbuffer);
        CheckGLError("SceneRendererES: glFramebufferRenderbuffer");
        
		// Allocate depth buffer
		glGenRenderbuffers(1, &depthRenderbuffer);
        CheckGLError("SceneRendererES: glGenRenderbuffers");
		glBindRenderbuffer(GL_RENDERBUFFER, depthRenderbuffer);
        CheckGLError("SceneRendererES: glBindRenderbuffer");
        
        // All the animations should work now, except for particle systems
        _useViewChanged = true;

        // No longer really ncessary
        _sortAlphaToEnd = false;
        
        // Off by default.  Because duh.
        _depthBufferOffForAlpha = false;
        
        [EAGLContext setCurrentContext:oldContext];        
	}
	
	return self;
}

- (void) dealloc
{
    EAGLContext *oldContext = [EAGLContext currentContext];
    if (oldContext != _context)
        [EAGLContext setCurrentContext:_context];
    	
	if (defaultFramebuffer)
	{
		glDeleteFramebuffers(1, &defaultFramebuffer);
		defaultFramebuffer = 0;
	}
	
	if (colorRenderbuffer)
	{
		glDeleteRenderbuffers(1, &colorRenderbuffer);
		colorRenderbuffer = 0;
	}
	
	if (depthRenderbuffer)
	{
		glDeleteRenderbuffers(1, &depthRenderbuffer	);
		depthRenderbuffer = 0;
	}
	
	if (oldContext != _context)
        [EAGLContext setCurrentContext:oldContext];
	_context = nil;	
}

// We'll take the maximum requested time
- (void)setRenderUntil:(NSTimeInterval)newRenderUntil
{
    renderUntil = std::max(renderUntil,newRenderUntil);
}

- (void)setTriggerDraw
{
    _triggerDraw = true;
}

- (void)setScene:(WhirlyKit::Scene *)newScene
{
    _scene = newScene;
    if (_scene)
    {
        _scene->setRenderer(self);
    }
}

- (void)useContext
{
	if (_context && [EAGLContext currentContext] != _context)
		[EAGLContext setCurrentContext:_context];
}

- (BOOL) resizeFromLayer:(CAEAGLLayer *)layer
{
    EAGLContext *oldContext = [EAGLContext currentContext];
    if (oldContext != _context)
        [EAGLContext setCurrentContext:_context];
    
	glBindRenderbuffer(GL_RENDERBUFFER, colorRenderbuffer);
    CheckGLError("SceneRendererES: glBindRenderbuffer");
	[_context renderbufferStorage:GL_RENDERBUFFER fromDrawable:(CAEAGLLayer *)layer];
    CheckGLError("SceneRendererES: glBindRenderbuffer");
	glGetRenderbufferParameteriv(GL_RENDERBUFFER, GL_RENDERBUFFER_WIDTH, &_framebufferWidth);
	glGetRenderbufferParameteriv(GL_RENDERBUFFER, GL_RENDERBUFFER_HEIGHT, &_framebufferHeight);
    
	// For this sample, we also need a depth buffer, so we'll create and attach one via another renderbuffer.
	glBindRenderbuffer(GL_RENDERBUFFER, depthRenderbuffer);
    CheckGLError("SceneRendererES: glBindRenderbuffer");
	glRenderbufferStorage(GL_RENDERBUFFER, GL_DEPTH_COMPONENT16, _framebufferWidth, _framebufferHeight);
    CheckGLError("SceneRendererES: glRenderbufferStorage");
	glFramebufferRenderbuffer(GL_FRAMEBUFFER, GL_DEPTH_ATTACHMENT, GL_RENDERBUFFER, depthRenderbuffer);
    CheckGLError("SceneRendererES: glFramebufferRenderbuffer");
	
	if (glCheckFramebufferStatus(GL_FRAMEBUFFER) != GL_FRAMEBUFFER_COMPLETE)
	{
		NSLog(@"Failed to make complete framebuffer object %x", glCheckFramebufferStatus(GL_FRAMEBUFFER));
        if (oldContext != _context)
            [EAGLContext setCurrentContext:oldContext];
		return NO;
	}
		
    lastDraw = 0;
	
    if (oldContext != _context)
        [EAGLContext setCurrentContext:oldContext];
    
    // If we've resized, we're looking at different content
    if (_theView)
        [_theView runViewUpdates];
    
	return YES;
}

- (void) setClearColor:(UIColor *)color
{
    _clearColor = [color asRGBAColor];
}

// Calculate an acceptable MBR from world coords
- (Mbr) calcCurvedMBR:(Point3f *)corners view:(WhirlyGlobeView *)globeView modelTrans:(Eigen::Matrix4d *)modelTrans frameSize:(Point2f)frameSize
{
    Mbr localScreenMbr;
    
    for (unsigned int ii=0;ii<WhirlyKitCullableCorners;ii++)
    {
        Point3d cornerPt = Point3d(corners[ii].x(),corners[ii].y(),corners[ii].z());
        CGPoint screenPt = [globeView pointOnScreenFromSphere:cornerPt transform:modelTrans frameSize:frameSize];
        localScreenMbr.addPoint(Point2f(screenPt.x,screenPt.y));
    }
    
    return localScreenMbr;
}

- (void) mergeDrawableSet:(const std::set<DrawableRef,IdentifiableRefSorter> &)newDrawables globeView:(WhirlyGlobeView *)globeView frameSize:(Point2f)frameSize modelTrans:(Eigen::Matrix4d *)modelTrans frameInfo:(WhirlyKitRendererFrameInfo *)frameInfo screenMbr:(Mbr)screenMbr toDraw:(std::set<DrawableRef> *) toDraw considered:(int *)drawablesConsidered
{
    // Grab any drawables that live just at this level
    *drawablesConsidered += newDrawables.size();
    for (std::set<DrawableRef,IdentifiableSorter>::const_iterator it = newDrawables.begin();
         it != newDrawables.end(); ++it)
    {
        DrawableRef draw = *it;
        // Make sure we haven't added it already and it's on
        // Note: We're doing the on check repeatedly
        //       And we're doing the refusal check repeatedly as well, possibly
        if ((toDraw->find(draw) == toDraw->end()) && draw->isOn(frameInfo))
            toDraw->insert(draw);
    }
}

- (void) findDrawables:(Cullable *)cullable view:(WhirlyGlobeView *)globeView frameSize:(Point2f)frameSize modelTrans:(Eigen::Matrix4d *)modelTrans eyeVec:(Vector3f)eyeVec frameInfo:(WhirlyKitRendererFrameInfo *)frameInfo screenMbr:(Mbr)screenMbr topLevel:(bool)isTopLevel toDraw:(std::set<DrawableRef> *) toDraw considered:(int *)drawablesConsidered
{
    CoordSystemDisplayAdapter *coordAdapter = _scene->getCoordAdapter();
    
    // Check the four corners of the cullable to see if they're pointed away
    // But just for the globe case
    bool inView = false;
    if (coordAdapter->isFlat() || isTopLevel)
    {
        inView = true;
    } else {
        for (unsigned int ii=0;ii<WhirlyKitCullableCornerNorms;ii++)
        {
            Vector3f norm = cullable->cornerNorms[ii];
            if (norm.dot(eyeVec) > 0)
            {
                inView = true;
                break;
            }
        }
    }
    if (_doCulling && !inView)
        return;
    
    Mbr localScreenMbr;
    if (globeView)
        localScreenMbr = [self calcCurvedMBR:&cullable->cornerPoints[0] view:globeView modelTrans:modelTrans frameSize:frameSize];
    
    // If this doesn't overlap what we're viewing, we're done
    if (_doCulling && !screenMbr.overlaps(localScreenMbr))
        return;
    
    // If the footprint of this level on the screen is larger than
    //  the screen area, keep going down (if we can).
    float localScreenArea = localScreenMbr.area();
    float screenArea = screenMbr.area();
    if (isTopLevel || (localScreenArea > screenArea/4 && cullable->hasChildren()))
    {
        // Grab the drawables at this level
        [self mergeDrawableSet:cullable->getDrawables() globeView:globeView frameSize:frameSize modelTrans:modelTrans frameInfo:frameInfo screenMbr:screenMbr toDraw:toDraw considered:drawablesConsidered];
        
        // And recurse downward for the rest
        for (unsigned int ii=0;ii<4;ii++)
        {
            Cullable *child = cullable->getChild(ii);
            if (child)
                [self findDrawables:child view:globeView frameSize:frameSize modelTrans:modelTrans eyeVec:eyeVec frameInfo:frameInfo screenMbr:screenMbr topLevel:false toDraw:toDraw considered:drawablesConsidered];
        }
    } else {
        // If not, then just return what we found here
        [self mergeDrawableSet:cullable->getChildDrawables() globeView:globeView frameSize:frameSize modelTrans:modelTrans frameInfo:frameInfo screenMbr:screenMbr toDraw:toDraw considered:drawablesConsidered];
    }
}

// Check if the view changed from the last frame
- (bool) viewDidChange
{
    if (!_useViewChanged)
        return true;
    
    // First time through
    if (lastDraw == 0.0)
        return true;
    
    // Something wants to be sure we draw on the next frame
    if (_triggerDraw)
    {
        _triggerDraw = false;
        return true;
    }
    
    // Something wants us to draw (probably an animation)
    // We look at the last draw so we can handle jumps in time
    if (lastDraw < renderUntil)
        return true;
    
    Matrix4d newModelMat = [_theView calcModelMatrix];
    Matrix4d newViewMat = [_theView calcViewMatrix];
    Matrix4d newProjMat = [_theView calcProjectionMatrix:Point2f(_framebufferWidth,_framebufferHeight) margin:0.0];
    
    // Should be exactly the same
    if (matrixAisSameAsB(newModelMat,modelMat) && matrixAisSameAsB(newViewMat,viewMat) && matrixAisSameAsB(newProjMat, projMat))
        return false;
    
    modelMat = newModelMat;
    viewMat = newViewMat;
    projMat = newProjMat;
    return true;
}

- (void)forceDrawNextFrame
{
    lastDraw = 0;
}

- (void)render:(NSTimeInterval)duration
{
    return;
}

@end

<|MERGE_RESOLUTION|>--- conflicted
+++ resolved
@@ -185,11 +185,7 @@
 		frameCount = 0;
 		_framesPerSec = 0.0;
         _numDrawables = 0;
-<<<<<<< HEAD
-		frameCountStart = 0;
-=======
 		frameCountStart = 0.0;
->>>>>>> e6120117
         _zBufferMode = zBufferOn;
         _doCulling = true;
         _clearColor.r = 0.0;  _clearColor.g = 0.0;  _clearColor.b = 0.0;  _clearColor.a = 1.0;
