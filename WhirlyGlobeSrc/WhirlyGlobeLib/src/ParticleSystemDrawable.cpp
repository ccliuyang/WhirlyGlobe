/*
 *  ParticleSystemDrawable.mm
 *  WhirlyGlobeLib
 *
 *  Created by Steve Gifford on 4/28/15.
 *  Copyright 2011-2015 mousebird consulting
 *
 *  Licensed under the Apache License, Version 2.0 (the "License");
 *  you may not use this file except in compliance with the License.
 *  You may obtain a copy of the License at
 *  http://www.apache.org/licenses/LICENSE-2.0
 *
 *  Unless required by applicable law or agreed to in writing, software
 *  distributed under the License is distributed on an "AS IS" BASIS,
 *  WITHOUT WARRANTIES OR CONDITIONS OF ANY KIND, either express or implied.
 *  See the License for the specific language governing permissions and
 *  limitations under the License.
 *
 */

#import "ParticleSystemDrawable.h"
#import "GLUtils.h"
#import "BasicDrawable.h"
#import "GlobeScene.h"
#import "SceneRendererES.h"
#import "TextureAtlas.h"
#import "WhirlyKitLog.h"


namespace WhirlyKit
{

ParticleSystemDrawable::ParticleSystemDrawable(const std::string &name,const std::vector<SingleVertexAttributeInfo> &inVertAttrs,int numTotalPoints,int batchSize,bool useRectangles,bool useInstancing)
    : Drawable(name), enable(true), numTotalPoints(numTotalPoints), batchSize(batchSize), vertexSize(0), programId(0), drawPriority(0), pointBuffer(0), rectBuffer(0), requestZBuffer(false), writeZBuffer(false), minVis(0.0), maxVis(10000.0), useRectangles(useRectangles), useInstancing(useInstancing), baseTime(0.0), startb(0), endb(0), chunksDirty(true)
{
    pthread_mutex_init(&batchLock, NULL);
    
    for (auto attr : inVertAttrs)
    {
        vertexSize += attr.size();
        vertAttrs.push_back(attr);
    }
}
    
ParticleSystemDrawable::~ParticleSystemDrawable()
{
    pthread_mutex_destroy(&batchLock);
}
    
bool ParticleSystemDrawable::isOn(RendererFrameInfo *frameInfo) const
{
    if (!enable)
        return false;
    
    return true;
}
    
void ParticleSystemDrawable::setupGL(WhirlyKitGLSetupInfo *setupInfo,OpenGLMemManager *memManager)
{
    if (pointBuffer != 0)
        return;
    
    int totalBytes = vertexSize*numTotalPoints;
    pointBuffer = memManager->getBufferID(totalBytes,GL_DYNAMIC_DRAW);
    
    // Set up rectangles
    if (useRectangles)
    {
        // Build up the coordinates for two rectangles
        if (useInstancing)
        {
            Point2f verts[2*6];
            verts[0] = Point2f(-1,-1);
            verts[1] = Point2f(0,0);
            verts[2] = Point2f(1,-1);
            verts[3] = Point2f(1.0,0);
            verts[4] = Point2f(1,1);
            verts[5] = Point2f(1.0,1.0);
            verts[6] = Point2f(-1,-1);
            verts[7] = Point2f(0,0);
            verts[8] = Point2f(1,1);
            verts[9] = Point2f(1.0,1.0);
            verts[10] = Point2f(-1,1);
            verts[11] = Point2f(0,1.0);
            
            int rectSize = 2*sizeof(float)*6*2;
            rectBuffer = memManager->getBufferID(0,GL_STATIC_DRAW);
            
            glBindBuffer(GL_ARRAY_BUFFER, rectBuffer);
            glBufferData(GL_ARRAY_BUFFER, rectSize, (const GLvoid *)&verts[0], GL_STATIC_DRAW);
            CheckGLError("ParticleSystemDrawable::setupGL() glBufferData");
            glBindBuffer(GL_ARRAY_BUFFER, 0);
        } else {
           // NSLog(@"ParticleSystemDrawable: Can only do instanced rectangles at present.  This system can't handle instancing.");
        }
    }
    
    // Set up the batches
    int numBatches = numTotalPoints / batchSize;
    int batchBufLen = batchSize * vertexSize;
    batches.resize(numBatches);
    unsigned int bufOffset = 0;
    for (unsigned int ii=0;ii<numBatches;ii++)
    {
        Batch &batch = batches[ii];
        batch.active = false;
        batch.batchID = ii;
        batch.offset = bufOffset;
        batch.len = batchBufLen;
        bufOffset += batchBufLen;
    }
    chunks.clear();
    chunksDirty = true;
    
    // Zero it out to avoid warnings
    // Note: Don't actually have to do this
//    glBindBuffer(GL_ARRAY_BUFFER, pointBuffer);
//    void *glMem = NULL;
//    EAGLContext *context = [EAGLContext currentContext];
//    if (context.API < kEAGLRenderingAPIOpenGLES3)
//        glMem = glMapBufferOES(GL_ARRAY_BUFFER, GL_WRITE_ONLY_OES);
//    else
//        glMem = glMapBufferRange(GL_ARRAY_BUFFER, 0, totalBytes, GL_MAP_WRITE_BIT);
//    memset(glMem, 0, totalBytes);
//    if (context.API < kEAGLRenderingAPIOpenGLES3)
//        glUnmapBufferOES(GL_ARRAY_BUFFER);
//    else
//        glUnmapBuffer(GL_ARRAY_BUFFER);
//    glBindBuffer(GL_ARRAY_BUFFER, 0);
}

void ParticleSystemDrawable::teardownGL(OpenGLMemManager *memManager)
{
    if (pointBuffer)
        memManager->removeBufferID(pointBuffer);
    pointBuffer = 0;
    if (rectBuffer)
        memManager->removeBufferID(rectBuffer);
    rectBuffer = 0;
    batches.clear();
    chunks.clear();
}
    
void ParticleSystemDrawable::updateRenderer(SceneRendererES *renderer)
{
    renderer->addContinuousRenderRequest(getId());
}
    
void ParticleSystemDrawable::addAttributeData(const std::vector<AttributeData> &attrData,const Batch &batch)
{
    if (attrData.size() != vertAttrs.size())
        return;

    glBindBuffer(GL_ARRAY_BUFFER, pointBuffer);
    unsigned char *glMem = NULL;
<<<<<<< HEAD

    int glMemOffset = 0;
    unsigned long chunkSize = batchSize * vertexSize;

    if (hasMapBufferSupport)
    {
    //    EAGLContext *context = EAGLContext->currentContext;
    //    if (context.API < kEAGLRenderingAPIOpenGLES3)
    //    {
    //       glMem = (unsigned char *)glMapBufferOES(GL_ARRAY_BUFFER, GL_WRITE_ONLY_OES);
    //       glMemOffset = batch.offset*vertexSize*batchSize;
    //    } else {
    //       glMem = (unsigned char *)glMapBufferRange(GL_ARRAY_BUFFER, batch.batchID*vertexSize*batchSize, vertexSize*batchSize, GL_MAP_WRITE_BIT);
       //    }
    } else {
        glMem = (unsigned char *)malloc(chunkSize);
    }
    
    // Work through the attribute blocks
    int attrOffset = 0;
=======
//	EAGLContext *context = [EAGLContext currentContext];
//	int glMemOffset = 0;
//	if (context.API < kEAGLRenderingAPIOpenGLES3)
//	{
//		glMem = (unsigned char *)glMapBufferOES(GL_ARRAY_BUFFER, GL_WRITE_ONLY_OES);
//		glMemOffset = batch.offset*vertexSize*batchSize;
//	} else {
//		glMem = (unsigned char *)glMapBufferRange(GL_ARRAY_BUFFER, batch.batchID*vertexSize*batchSize, vertexSize*batchSize, GL_MAP_WRITE_BIT);
//	}

    int bufferSize = 0;
    for (unsigned int ii = 0; ii < vertAttrs.size(); ii++){
        bufferSize += vertAttrs[ii].size() * batchSize;
    }
    
    glMem = (unsigned char *) malloc(bufferSize);

    unsigned char *ptr = glMem;
>>>>>>> c652aef1
    for (unsigned int ai=0;ai<vertAttrs.size();ai++)
    {
        const AttributeData &thisAttrData = attrData[ai];
        SingleVertexAttributeInfo &attrInfo = vertAttrs[ai];
        int attrSize = attrInfo.size();
        unsigned char *rawAttrData = (unsigned char *)thisAttrData.data;
        // Copy into each vertex
        for (unsigned int ii=0;ii<batchSize;ii++)
        {
            memcpy(ptr, rawAttrData, attrSize);
            ptr += attrSize;
            rawAttrData += attrSize;
        }
    }
<<<<<<< HEAD

    if (hasMapBufferSupport)
    {
   // if (context.API < kEAGLRenderingAPIOpenGLES3)
   //  glUnmapBufferOES(GL_ARRAY_BUFFER);
    //else
    //    glUnmapBuffer(GL_ARRAY_BUFFER);
    } else {
        glBufferSubData(GL_ARRAY_BUFFER, batch.offset, chunkSize, glMem);
        CheckGLError("ParticleSystemDrawable::addAttributeData() glBufferSubData");
        free(glMem);
    }

=======
    
//	if (context.API < kEAGLRenderingAPIOpenGLES3)
//		glUnmapBufferOES(GL_ARRAY_BUFFER);
//	else
//		glUnmapBuffer(GL_ARRAY_BUFFER);

	glBufferData(GL_ARRAY_BUFFER, bufferSize, glMem, GL_DYNAMIC_DRAW);
    free(glMem);
>>>>>>> c652aef1
    glBindBuffer(GL_ARRAY_BUFFER, 0);
    
    pthread_mutex_lock(&batchLock);
    batches[batch.batchID] = batch;
    batches[batch.batchID].active = true;
    pthread_mutex_unlock(&batchLock);
}
    
void ParticleSystemDrawable::updateBatches(TimeInterval now)
{
    pthread_mutex_lock(&batchLock);
    // Check the batches to see if any have gone off
    for (int bi=startb;bi<endb;)
    {
        Batch &batch = batches[bi % batches.size()];
        if (batch.active)
        {
            if (batch.startTime + lifetime < now)
            {
                batch.active = false;
                chunksDirty = true;
                startb++;
            }
        } else
            break;
        
        bi++;
    }
    pthread_mutex_unlock(&batchLock);
    
    updateChunks();
}
    
void ParticleSystemDrawable::updateChunks()
{
    if (!chunksDirty)
        return;
    
    pthread_mutex_lock(&batchLock);
    
    chunksDirty = false;
    chunks.clear();
    if (startb != endb)
    {
        int start = 0;
        do {
            // Skip empty batches at the beginning
            for (;!batches[start].active && start < batches.size();start++);

            int end = start;
            if (start < batches.size())
            {
                for (;batches[end].active && end < batches.size();end++);
                if (start != end)
                {
                    BufferChunk chunk;
                    chunk.bufferStart = (start % batches.size()) * batchSize * vertexSize;
                    chunk.numVertices = (end-start) * batchSize;
                    chunks.push_back(chunk);
                }
            }
            
            start = end;
        } while (start < batches.size());
    }
    
    pthread_mutex_unlock(&batchLock);
}
    
bool ParticleSystemDrawable::findEmptyBatch(Batch &retBatch)
{
    bool ret = false;
    
    pthread_mutex_lock(&batchLock);
    if (!batches[endb % batches.size()].active)
    {
        ret = true;
        retBatch = batches[endb % batches.size()];
        endb++;
    }
    pthread_mutex_unlock(&batchLock);
    
    return ret;
}

void ParticleSystemDrawable::draw(RendererFrameInfo *frameInfo,Scene *scene)
{
    updateBatches(frameInfo->currentTime);
    updateChunks();

//	TODO REVIEW
// 	EAGLContext *context = [EAGLContext currentContext];
    OpenGLES2Program *prog = frameInfo->program;
    
    // GL Texture IDs
    bool anyTextures = false;
    std::vector<GLuint> glTexIDs;
    for (SimpleIdentity texID : texIDs)
    {
        GLuint glTexID = scene->getGLTexture(texID);
        anyTextures = true;
        glTexIDs.push_back(glTexID);
    }

    // Model/View/Projection matrix
    prog->setUniform("u_mvpMatrix", frameInfo->mvpMat);
    prog->setUniform("u_mvMatrix", frameInfo->viewAndModelMat);
    prog->setUniform("u_mvNormalMatrix", frameInfo->viewModelNormalMat);
    prog->setUniform("u_mvpNormalMatrix", frameInfo->mvpNormalMat);
    prog->setUniform("u_pMatrix", frameInfo->projMat);
    prog->setUniform("u_scale", Point2f(2.f/(float)frameInfo->sceneRenderer->framebufferWidth,2.f/(float)frameInfo->sceneRenderer->framebufferHeight));
    
    // If this is present, the drawable wants to do something based where the viewer is looking
    prog->setUniform("u_eyeVec", frameInfo->fullEyeVec);
    
    prog->setUniform("u_size", pointSize);
    prog->setUniform("u_time", (float)(frameInfo->currentTime-baseTime));
    prog->setUniform("u_lifetime", (float)lifetime);
    
    // The program itself may have some textures to bind
    bool hasTexture[WhirlyKitMaxTextures];
    int progTexBound = prog->bindTextures();
    for (unsigned int ii=0;ii<progTexBound;ii++)
        hasTexture[ii] = true;
    
    // Zero or more textures in the drawable
    for (unsigned int ii=0;ii<WhirlyKitMaxTextures-progTexBound;ii++)
    {
        GLuint glTexID = ii < glTexIDs.size() ? glTexIDs[ii] : 0;
        char baseMapName[40];
        sprintf(baseMapName,"s_baseMap%d",ii);
        const OpenGLESUniform *texUni = prog->findUniform(baseMapName);
        hasTexture[ii+progTexBound] = glTexID != 0 && texUni;
        if (hasTexture[ii+progTexBound])
        {
            frameInfo->stateOpt->setActiveTexture(GL_TEXTURE0+ii+progTexBound);
            glBindTexture(GL_TEXTURE_2D, glTexID);
            CheckGLError("BasicDrawable::drawVBO2() glBindTexture");
            prog->setUniform(baseMapName, (int)ii+progTexBound);
            CheckGLError("BasicDrawable::drawVBO2() glUniform1i");
        }
    }

    // Use the rectangle buffer for instancing
    if (rectBuffer)
    {
        glBindBuffer(GL_ARRAY_BUFFER,rectBuffer);
        const OpenGLESAttribute *thisAttr = prog->findAttribute("a_offset");
        if (thisAttr)
        {
            glVertexAttribPointer(thisAttr->index, 2, GL_FLOAT, GL_FALSE, 4*sizeof(GLfloat), (const GLvoid *)(long)0);
<<<<<<< HEAD
            CheckGLError("ParticleSystemDrawable::draw glVertexAttribPointer");
           // if (context.API < kEAGLRenderingAPIOpenGLES3)
            //    glVertexAttribDivisorEXT(thisAttr->index, 0);
            //else
                glVertexAttribDivisor(thisAttr->index, 0);
=======
            CheckGLError("ParticleSystemDrawable::setupVAO glVertexAttribPointer");
//			if (context.API < kEAGLRenderingAPIOpenGLES3)
//				glVertexAttribDivisorEXT(thisAttr->index, 0);
//			else
//				glVertexAttribDivisor(thisAttr->index, 0);
>>>>>>> c652aef1
            glEnableVertexAttribArray(thisAttr->index);
            CheckGLError("ParticleSystemDrawable::draw glEnableVertexAttribArray");
        }
        thisAttr = prog->findAttribute("a_texCoord");
        if (thisAttr)
        {
            glVertexAttribPointer(thisAttr->index, 2, GL_FLOAT, GL_FALSE, 4*sizeof(GLfloat), (const GLvoid *)(long)(2*sizeof(GLfloat)));
<<<<<<< HEAD
            CheckGLError("ParticleSystemDrawable::draw glVertexAttribPointer");
           // if (context.API < kEAGLRenderingAPIOpenGLES3)
             //   glVertexAttribDivisorEXT(thisAttr->index, 0);
            //else
                glVertexAttribDivisor(thisAttr->index, 0);
=======
            CheckGLError("ParticleSystemDrawable::setupVAO glVertexAttribPointer");
//			if (context.API < kEAGLRenderingAPIOpenGLES3)
//				glVertexAttribDivisorEXT(thisAttr->index, 0);
//			else
//				glVertexAttribDivisor(thisAttr->index, 0);
>>>>>>> c652aef1
            glEnableVertexAttribArray(thisAttr->index);
            CheckGLError("ParticleSystemDrawable::draw glEnableVertexAttribArray");
        }
<<<<<<< HEAD
        glBindBuffer(GL_ARRAY_BUFFER, 0);
=======
//		glBindBuffer(GL_ARRAY_BUFFER, 0);
>>>>>>> c652aef1
    }

    glBindBuffer(GL_ARRAY_BUFFER,pointBuffer);
    CheckGLError("BasicDrawable::drawVBO2() glBindTexture");

    // Work through the batches
    for (const BufferChunk &chunk : chunks)
    {
        // Bind the various attributes to their offsets
        int attrOffset = 0;
        for (SingleVertexAttributeInfo &attrInfo : vertAttrs)
        {
            int attrSize = attrInfo.size();
            
            const OpenGLESAttribute *thisAttr = prog->findAttribute(attrInfo.name);
            if (thisAttr)
            {
                glVertexAttribPointer(thisAttr->index, attrInfo.glEntryComponents(), attrInfo.glType(), attrInfo.glNormalize(), vertexSize, (const GLvoid *)(long)(attrOffset+chunk.bufferStart));
                CheckGLError("ParticleSystemDrawable::draw() glVertexAttribPointer");
                int divisor = 0;
                
                if (useInstancing)
                    divisor = 1;
<<<<<<< HEAD
                //if (context.API < kEAGLRenderingAPIOpenGLES3)
                  //  glVertexAttribDivisorEXT(thisAttr->index, divisor);
                //else
		        if (divisor != 0)
                    glVertexAttribDivisor(thisAttr->index, divisor);
                CheckGLError("ParticleSystemDrawable::draw() glVertexAttribDivisor");
=======
//				if (context.API < kEAGLRenderingAPIOpenGLES3)
//					glVertexAttribDivisorEXT(thisAttr->index, divisor);
//				else
//					glVertexAttribDivisor(thisAttr->index, divisor);
>>>>>>> c652aef1
                glEnableVertexAttribArray(thisAttr->index);
                CheckGLError("ParticleSystemDrawable::draw() glEnableVertexAttribArray");
            }
            
            attrOffset += attrSize;
        }

        if (rectBuffer)
        {
<<<<<<< HEAD
          //  if (context.API < kEAGLRenderingAPIOpenGLES3)
            //    glDrawArraysInstancedEXT(GL_TRIANGLES, 0, 6, chunk.numVertices);
            //else
                glDrawArraysInstanced(GL_TRIANGLES, 0, 6, chunk.numVertices);
            CheckGLError("ParticleSystemDrawable::draw() glDrawArraysInstanced");
=======
//			if (context.API < kEAGLRenderingAPIOpenGLES3)
//				glDrawArraysInstancedEXT(GL_TRIANGLES, 0, 6, chunk.numVertices);
//			else
//				glDrawArraysInstanced(GL_TRIANGLES, 0, 6, chunk.numVertices);
            CheckGLError("BasicDrawable::drawVBO2() glDrawArraysInstanced");
>>>>>>> c652aef1
        } else {
            glDrawArrays(GL_POINTS, 0, chunk.numVertices);
            CheckGLError("ParticleSystemDrawable::draw() glDrawArrays");
        }
    }
    
    if (rectBuffer)
    {
        const OpenGLESAttribute *thisAttr = prog->findAttribute("a_offset");
        if (thisAttr)
        {
            glDisableVertexAttribArray(thisAttr->index);
            CheckGLError("ParticleSystemDrawable glDisableVertexAttribArray");
        }
        thisAttr = prog->findAttribute("a_texCoord");
        if (thisAttr)
        {
            glDisableVertexAttribArray(thisAttr->index);
            CheckGLError("ParticleSystemDrawable glDisableVertexAttribArray");
        }
    }
    
    // Tear down the state
    for (SingleVertexAttributeInfo &attrInfo : vertAttrs)
    {
        const OpenGLESAttribute *thisAttr = prog->findAttribute(attrInfo.name);
        if (thisAttr) {
            glDisableVertexAttribArray(thisAttr->index);
        }
    }

    // Unbind any textures
    for (unsigned int ii=0;ii<WhirlyKitMaxTextures;ii++)
        if (hasTexture[ii])
        {
            frameInfo->stateOpt->setActiveTexture(GL_TEXTURE0+ii);
            glBindTexture(GL_TEXTURE_2D, 0);
        }

    glBindBuffer(GL_ARRAY_BUFFER, 0);
}
    
static const char *vertexShaderTri =
"uniform mat4  u_mvpMatrix;"
"uniform mat4  u_mvMatrix;"
"uniform mat4  u_mvNormalMatrix;"
"uniform float u_size;"
"uniform float u_time;"
""
"attribute vec3 a_position;"
"attribute vec4 a_color;"
"attribute vec3 a_dir;"
"attribute float a_startTime;"
""
"varying vec4 v_color;"
""
"void main()"
"{"
"   v_color = a_color;"
// Note: Debugging
//    "   vec3 thePos = normalize(a_position + (u_time-a_startTime)*a_dir);"
    "   vec3 thePos = normalize(a_position);"
// Convert from model space into display space
"   vec4 pt = u_mvMatrix * vec4(thePos,1.0);"
"   pt /= pt.w;"
// Make sure the object is facing the user
"   vec4 testNorm = u_mvNormalMatrix * vec4(thePos,0.0);"
"   float dot_res = dot(-pt.xyz,testNorm.xyz);"
// Set the point size
"   gl_PointSize = u_size;"
// Project the point into 3-space
    "   gl_Position = (dot_res > 0.0) ? u_mvpMatrix * vec4(thePos,1.0) : vec4(1000.0,1000.0,1000.0,0.0);"
"}"
;

static const char *fragmentShaderTri =
"precision lowp float;"
""
"varying vec4      v_color;"
""
"void main()"
"{"
    "  gl_FragColor = v_color;"
"}"
;
    
OpenGLES2Program *BuildParticleSystemProgram()
{
    OpenGLES2Program *shader = new OpenGLES2Program(kParticleSystemShaderName,vertexShaderTri,fragmentShaderTri);
    if (!shader->isValid())
    {
        delete shader;
        shader = NULL;
    }
    
    if (shader)
        glUseProgram(shader->getProgram());
    
    return shader;
}
    
}<|MERGE_RESOLUTION|>--- conflicted
+++ resolved
@@ -153,7 +153,6 @@
 
     glBindBuffer(GL_ARRAY_BUFFER, pointBuffer);
     unsigned char *glMem = NULL;
-<<<<<<< HEAD
 
     int glMemOffset = 0;
     unsigned long chunkSize = batchSize * vertexSize;
@@ -174,41 +173,23 @@
     
     // Work through the attribute blocks
     int attrOffset = 0;
-=======
-//	EAGLContext *context = [EAGLContext currentContext];
-//	int glMemOffset = 0;
-//	if (context.API < kEAGLRenderingAPIOpenGLES3)
-//	{
-//		glMem = (unsigned char *)glMapBufferOES(GL_ARRAY_BUFFER, GL_WRITE_ONLY_OES);
-//		glMemOffset = batch.offset*vertexSize*batchSize;
-//	} else {
-//		glMem = (unsigned char *)glMapBufferRange(GL_ARRAY_BUFFER, batch.batchID*vertexSize*batchSize, vertexSize*batchSize, GL_MAP_WRITE_BIT);
-//	}
-
-    int bufferSize = 0;
-    for (unsigned int ii = 0; ii < vertAttrs.size(); ii++){
-        bufferSize += vertAttrs[ii].size() * batchSize;
-    }
-    
-    glMem = (unsigned char *) malloc(bufferSize);
-
-    unsigned char *ptr = glMem;
->>>>>>> c652aef1
     for (unsigned int ai=0;ai<vertAttrs.size();ai++)
     {
         const AttributeData &thisAttrData = attrData[ai];
         SingleVertexAttributeInfo &attrInfo = vertAttrs[ai];
         int attrSize = attrInfo.size();
         unsigned char *rawAttrData = (unsigned char *)thisAttrData.data;
+        unsigned char *ptr = glMem + attrOffset + glMemOffset;
         // Copy into each vertex
         for (unsigned int ii=0;ii<batchSize;ii++)
         {
             memcpy(ptr, rawAttrData, attrSize);
-            ptr += attrSize;
+            ptr += vertexSize;
             rawAttrData += attrSize;
         }
-    }
-<<<<<<< HEAD
+        
+        attrOffset += attrSize;
+    }
 
     if (hasMapBufferSupport)
     {
@@ -222,16 +203,6 @@
         free(glMem);
     }
 
-=======
-    
-//	if (context.API < kEAGLRenderingAPIOpenGLES3)
-//		glUnmapBufferOES(GL_ARRAY_BUFFER);
-//	else
-//		glUnmapBuffer(GL_ARRAY_BUFFER);
-
-	glBufferData(GL_ARRAY_BUFFER, bufferSize, glMem, GL_DYNAMIC_DRAW);
-    free(glMem);
->>>>>>> c652aef1
     glBindBuffer(GL_ARRAY_BUFFER, 0);
     
     pthread_mutex_lock(&batchLock);
@@ -383,19 +354,11 @@
         if (thisAttr)
         {
             glVertexAttribPointer(thisAttr->index, 2, GL_FLOAT, GL_FALSE, 4*sizeof(GLfloat), (const GLvoid *)(long)0);
-<<<<<<< HEAD
             CheckGLError("ParticleSystemDrawable::draw glVertexAttribPointer");
            // if (context.API < kEAGLRenderingAPIOpenGLES3)
             //    glVertexAttribDivisorEXT(thisAttr->index, 0);
             //else
                 glVertexAttribDivisor(thisAttr->index, 0);
-=======
-            CheckGLError("ParticleSystemDrawable::setupVAO glVertexAttribPointer");
-//			if (context.API < kEAGLRenderingAPIOpenGLES3)
-//				glVertexAttribDivisorEXT(thisAttr->index, 0);
-//			else
-//				glVertexAttribDivisor(thisAttr->index, 0);
->>>>>>> c652aef1
             glEnableVertexAttribArray(thisAttr->index);
             CheckGLError("ParticleSystemDrawable::draw glEnableVertexAttribArray");
         }
@@ -403,27 +366,15 @@
         if (thisAttr)
         {
             glVertexAttribPointer(thisAttr->index, 2, GL_FLOAT, GL_FALSE, 4*sizeof(GLfloat), (const GLvoid *)(long)(2*sizeof(GLfloat)));
-<<<<<<< HEAD
             CheckGLError("ParticleSystemDrawable::draw glVertexAttribPointer");
            // if (context.API < kEAGLRenderingAPIOpenGLES3)
              //   glVertexAttribDivisorEXT(thisAttr->index, 0);
             //else
                 glVertexAttribDivisor(thisAttr->index, 0);
-=======
-            CheckGLError("ParticleSystemDrawable::setupVAO glVertexAttribPointer");
-//			if (context.API < kEAGLRenderingAPIOpenGLES3)
-//				glVertexAttribDivisorEXT(thisAttr->index, 0);
-//			else
-//				glVertexAttribDivisor(thisAttr->index, 0);
->>>>>>> c652aef1
             glEnableVertexAttribArray(thisAttr->index);
             CheckGLError("ParticleSystemDrawable::draw glEnableVertexAttribArray");
         }
-<<<<<<< HEAD
         glBindBuffer(GL_ARRAY_BUFFER, 0);
-=======
-//		glBindBuffer(GL_ARRAY_BUFFER, 0);
->>>>>>> c652aef1
     }
 
     glBindBuffer(GL_ARRAY_BUFFER,pointBuffer);
@@ -447,19 +398,12 @@
                 
                 if (useInstancing)
                     divisor = 1;
-<<<<<<< HEAD
                 //if (context.API < kEAGLRenderingAPIOpenGLES3)
                   //  glVertexAttribDivisorEXT(thisAttr->index, divisor);
                 //else
 		        if (divisor != 0)
                     glVertexAttribDivisor(thisAttr->index, divisor);
                 CheckGLError("ParticleSystemDrawable::draw() glVertexAttribDivisor");
-=======
-//				if (context.API < kEAGLRenderingAPIOpenGLES3)
-//					glVertexAttribDivisorEXT(thisAttr->index, divisor);
-//				else
-//					glVertexAttribDivisor(thisAttr->index, divisor);
->>>>>>> c652aef1
                 glEnableVertexAttribArray(thisAttr->index);
                 CheckGLError("ParticleSystemDrawable::draw() glEnableVertexAttribArray");
             }
@@ -469,19 +413,11 @@
 
         if (rectBuffer)
         {
-<<<<<<< HEAD
           //  if (context.API < kEAGLRenderingAPIOpenGLES3)
             //    glDrawArraysInstancedEXT(GL_TRIANGLES, 0, 6, chunk.numVertices);
             //else
                 glDrawArraysInstanced(GL_TRIANGLES, 0, 6, chunk.numVertices);
             CheckGLError("ParticleSystemDrawable::draw() glDrawArraysInstanced");
-=======
-//			if (context.API < kEAGLRenderingAPIOpenGLES3)
-//				glDrawArraysInstancedEXT(GL_TRIANGLES, 0, 6, chunk.numVertices);
-//			else
-//				glDrawArraysInstanced(GL_TRIANGLES, 0, 6, chunk.numVertices);
-            CheckGLError("BasicDrawable::drawVBO2() glDrawArraysInstanced");
->>>>>>> c652aef1
         } else {
             glDrawArrays(GL_POINTS, 0, chunk.numVertices);
             CheckGLError("ParticleSystemDrawable::draw() glDrawArrays");
