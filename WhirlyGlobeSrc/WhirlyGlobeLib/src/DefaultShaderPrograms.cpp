--- conflicted
+++ resolved
@@ -22,13 +22,7 @@
 // Note: Porting
 //#import "BillboardDrawable.h"
 #import "ScreenSpaceDrawable.h"
-<<<<<<< HEAD
-// Note: Porting
-//#import "ParticleSystemDrawable.h"
-#import "WideVectorDrawable.h"
-=======
 #import "ParticleSystemDrawable.h"
->>>>>>> e962a628
 #import "GlobeScene.h"
 
 namespace WhirlyKit
@@ -611,13 +605,13 @@
 //    }
     
     // Widened vector shader
-    OpenGLES2Program *wideVecShader = BuildWideVectorProgram();
-    if (!wideVecShader)
-    {
-        fprintf(stderr,"SetupDefaultShaders: Wide Vector shader didn't compile.");
-    } else {
-        scene->addProgram(kToolkitDefaultWideVectorProgram, wideVecShader);
-    }
+//    OpenGLES2Program *wideVecShader = BuildWideVectorProgram();
+//    if (!wideVecShader)
+//    {
+//        fprintf(stderr,"SetupDefaultShaders: Wide Vector shader didn't compile.");
+//    } else {
+//        scene->addProgram(kToolkitDefaultWideVectorProgram, wideVecShader);
+//    }
     
     if (dynamic_cast<WhirlyGlobe::GlobeScene *>(scene))
     {
