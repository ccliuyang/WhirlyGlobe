/*
 *  ScreenSpaceManager.mm
 *  WhirlyGlobeLib
 *
 *  Created by Steve Gifford on 2/21/14.
 *  Copyright 2011-2015 mousebird consulting.
 *
 *  Licensed under the Apache License, Version 2.0 (the "License");
 *  you may not use this file except in compliance with the License.
 *  You may obtain a copy of the License at
 *  http://www.apache.org/licenses/LICENSE-2.0
 *
 *  Unless required by applicable law or agreed to in writing, software
 *  distributed under the License is distributed on an "AS IS" BASIS,
 *  WITHOUT WARRANTIES OR CONDITIONS OF ANY KIND, either express or implied.
 *  See the License for the specific language governing permissions and
 *  limitations under the License.
 *
 */

#import "ScreenSpaceBuilder.h"
#import "ScreenSpaceDrawable.h"

// Note: This was replaced at the component level
static int ScreenSpaceDrawPriorityOffset = 0;

namespace WhirlyKit
{

ScreenSpaceBuilder::DrawableState::DrawableState()
    : period(0.0), progID(EmptyIdentity), fadeUp(0.0), fadeDown(0.0),
    enable(true), startEnable(0.0), endEnable(0.0),
    drawPriority(ScreenSpaceDrawPriorityOffset), minVis(DrawVisibleInvalid), maxVis(DrawVisibleInvalid), motion(false), rotation(false), keepUpright(false)
{
}
    
bool ScreenSpaceBuilder::DrawableState::operator < (const DrawableState &that) const
{
    if (texIDs != that.texIDs)
        return texIDs < that.texIDs;
    if (period != that.period)
        return period < that.period;
    if (progID != that.progID)
        return progID < that.progID;
    if (drawPriority != that.drawPriority)
        return drawPriority < that.drawPriority;
    if (minVis != that.minVis)
        return  minVis < that.minVis;
    if (maxVis != that.maxVis)
        return  maxVis < that.maxVis;
    if (fadeUp != that.fadeUp)
        return fadeUp < that.fadeUp;
    if (fadeDown != that.fadeDown)
        return fadeDown < that.fadeDown;
    if (enable != that.enable)
        return enable < that.enable;
    if (startEnable != that.startEnable)
        return startEnable < that.startEnable;
    if (endEnable != that.endEnable)
        return endEnable < that.endEnable;
    if (motion != that.motion)
        return motion < that.motion;
    if (rotation != that.rotation)
        return rotation < that.rotation;
    if (keepUpright != that.keepUpright)
        return keepUpright < that.keepUpright;
    if (vertexAttrs != that.vertexAttrs)
        return vertexAttrs < that.vertexAttrs;
    
    return false;
}
    
ScreenSpaceBuilder::DrawableWrap::DrawableWrap()
    : draw(NULL), center(0,0,0)
{
}
    
ScreenSpaceBuilder::DrawableWrap::~DrawableWrap()
{
    if (draw)
        delete draw;
}
    
ScreenSpaceBuilder::DrawableWrap::DrawableWrap(const DrawableState &state)
    : state(state), center(0,0,0)
{
    draw = new ScreenSpaceDrawable(state.motion,state.rotation);
    draw->setType(GL_TRIANGLES);
    // A max of two textures per
    for (unsigned int ii=0;ii<state.texIDs.size() && ii<2;ii++)
        draw->setTexId(ii, state.texIDs[ii]);
    draw->setProgram(state.progID);
    draw->setDrawPriority(state.drawPriority);
    draw->setFade(state.fadeDown, state.fadeUp);
    draw->setVisibleRange(state.minVis, state.maxVis);
    draw->setRequestZBuffer(false);
    draw->setWriteZBuffer(false);
    draw->setVertexAttributes(state.vertexAttrs);
    draw->setOnOff(state.enable);
    draw->setEnableTimeRange(state.startEnable, state.endEnable);
    
    // If we've got more than one texture ID and a period, we need a tweaker
    if (state.texIDs.size() > 1 && state.period != 0.0)
    {
        NSTimeInterval now = CFAbsoluteTimeGetCurrent();
        BasicDrawableTexTweaker *tweak = new BasicDrawableTexTweaker(state.texIDs,now,state.period);
        draw->addTweaker(DrawableTweakerRef(tweak));
    }
}
    
bool ScreenSpaceBuilder::DrawableWrap::operator < (const DrawableWrap &that) const
{
    return state < that.state;
}

Point3d ScreenSpaceBuilder::DrawableWrap::calcRotationVec(CoordSystemDisplayAdapter *coordAdapter,const Point3d &worldLoc,float rot)
{
    // Switch from counter-clockwise to clockwise
    rot = 2*M_PI-rot;
    
    Point3d upVec,northVec,eastVec;
    if (coordAdapter->isFlat())
    {
        upVec = Point3d(0,0,1);
        northVec = Point3d(0,1,0);
        eastVec = Point3d(1,0,0);
    } else {
        upVec = worldLoc.normalized();
        // Vector pointing north
        northVec = Point3d(-worldLoc.x(),-worldLoc.y(),1.0-worldLoc.z());
        eastVec = northVec.cross(upVec);
        northVec = upVec.cross(eastVec);
    }
    
    Point3d rotVec = eastVec * sin(rot) + northVec * cos(rot);
    
    return rotVec;
}

void ScreenSpaceBuilder::DrawableWrap::addVertex(CoordSystemDisplayAdapter *coordAdapter,float scale,const Point3d &worldLoc,const Point3f *dir,float rot,const Point2d &inVert,const TexCoord *texCoord,const RGBAColor *color,const SingleVertexAttributeSet *vertAttrs)
{
    draw->addPoint(Point3d(worldLoc.x()-center.x(),worldLoc.y()-center.y(),worldLoc.z()-center.z()));
    Point3d norm = coordAdapter->isFlat() ? Point3d(0,0,1) : worldLoc.normalized();
    draw->addNormal(norm);
    Point2d vert = inVert * scale;
    draw->addOffset(vert);
    if (texCoord)
        draw->addTexCoord(0, *texCoord);
    if (color)
        draw->addColor(*color);
    if (dir)
        draw->addDir(*dir);
    if (vertAttrs && !vertAttrs->empty())
        draw->addVertexAttributes(*vertAttrs);
    if (state.rotation)
        draw->addRot(calcRotationVec(coordAdapter,worldLoc,rot));
}

void ScreenSpaceBuilder::DrawableWrap::addTri(int v0, int v1, int v2)
{
    if (!draw)
        return;
    
    draw->addTriangle(BasicDrawable::Triangle(v0,v1,v2));
}
    
ScreenSpaceBuilder::ScreenSpaceBuilder(CoordSystemDisplayAdapter *coordAdapter,float scale,float centerDist)
    : coordAdapter(coordAdapter), scale(scale), drawPriorityOffset(ScreenSpaceDrawPriorityOffset), centerDist(centerDist)
{
}

ScreenSpaceBuilder::~ScreenSpaceBuilder()
{
    for (DrawableWrapSet::iterator it = drawables.begin(); it != drawables.end(); ++it)
        delete *it;
}
    
void ScreenSpaceBuilder::setTexID(SimpleIdentity texID)
{
    curState.texIDs.clear();
    curState.texIDs.push_back(texID);
}
    
void ScreenSpaceBuilder::setTexIDs(const std::vector<SimpleIdentity> &texIDs,double period)
{
    curState.texIDs = texIDs;
    curState.period = period;
}

void ScreenSpaceBuilder::setProgramID(SimpleIdentity progID)
{
    curState.progID = progID;
}

void ScreenSpaceBuilder::setFade(NSTimeInterval fadeUp,NSTimeInterval fadeDown)
{
    curState.fadeUp = fadeUp;
    curState.fadeDown = fadeDown;
}

void ScreenSpaceBuilder::setDrawPriority(int drawPriority)
{
    curState.drawPriority = ScreenSpaceDrawPriorityOffset+drawPriority;
}

void ScreenSpaceBuilder::setVisibility(float minVis,float maxVis)
{
    curState.minVis = minVis;
    curState.maxVis = maxVis;
}
    
void ScreenSpaceBuilder::setEnable(bool inEnable)
{
    curState.enable = inEnable;
}

void ScreenSpaceBuilder::setEnableRange(NSTimeInterval inStartEnable,NSTimeInterval inEndEnable)
{
    curState.startEnable = inStartEnable;
    curState.endEnable = inEndEnable;
}

ScreenSpaceBuilder::DrawableWrap *ScreenSpaceBuilder::findOrAddDrawWrap(const DrawableState &state,int numVerts,int numTri,const Point3d &center)
{
    // Look for an existing drawable
    DrawableWrap dummy(state);
    DrawableWrap *drawWrap = NULL;
    DrawableWrapSet::iterator it = drawables.find(&dummy);
    if (it == drawables.end())
    {
        // Nope, create one
        drawWrap = new DrawableWrap(state);
        drawWrap->center = center;
        Eigen::Affine3d trans(Eigen::Translation3d(center.x(),center.y(),center.z()));
        Eigen::Matrix4d transMat = trans.matrix();
        drawWrap->draw->setMatrix(&transMat);
        if (state.motion)
            drawWrap->draw->setStartTime(CFAbsoluteTimeGetCurrent());
        drawables.insert(drawWrap);
    } else {
        drawWrap = *it;
        
        // Make sure this one isn't too large
        if (drawWrap->draw->getNumPoints() + numVerts >= MaxDrawablePoints || drawWrap->draw->getNumTris() >= MaxDrawableTriangles)
        {
            // It is, so we need to flush it and create a new one
            fullDrawables.push_back(drawWrap);
            drawables.erase(it);
            drawWrap = new DrawableWrap(state);
            drawables.insert(drawWrap);
        }
    }
    
    return drawWrap;
}
    
void ScreenSpaceBuilder::addRectangle(const Point3d &worldLoc,const Point2d *coords,const TexCoord *texCoords,const RGBAColor &color)
{
    DrawableWrap *drawWrap = findOrAddDrawWrap(curState,4,2,worldLoc);
    
    int baseVert = drawWrap->draw->getNumPoints();
    for (unsigned int ii=0;ii<4;ii++)
    {
        Point2d coord(coords[ii].x(),coords[ii].y());
        const TexCoord *texCoord = (texCoords ? &texCoords[ii] : NULL);
        drawWrap->addVertex(coordAdapter,scale,worldLoc, NULL, 0.0, coord, texCoord, &color, NULL);
    }
    drawWrap->addTri(0+baseVert,1+baseVert,2+baseVert);
    drawWrap->addTri(0+baseVert,2+baseVert,3+baseVert);
}

void ScreenSpaceBuilder::addRectangle(const Point3d &worldLoc,double rotation,bool keepUpright,const Point2d *coords,const TexCoord *texCoords,const RGBAColor &color)
{
    DrawableWrap *drawWrap = findOrAddDrawWrap(curState,4,2,worldLoc);
    
    // Note: Do something with keepUpright
    int baseVert = drawWrap->draw->getNumPoints();
    for (unsigned int ii=0;ii<4;ii++)
    {
        Point2d coord(coords[ii].x(),coords[ii].y());
        const TexCoord *texCoord = (texCoords ? &texCoords[ii] : NULL);
        drawWrap->addVertex(coordAdapter,scale,worldLoc, NULL, rotation, coord, texCoord, &color, NULL);
    }
    drawWrap->addTri(0+baseVert,1+baseVert,2+baseVert);
    drawWrap->addTri(0+baseVert,2+baseVert,3+baseVert);
}

void ScreenSpaceBuilder::addScreenObjects(std::vector<ScreenSpaceObject> &screenObjects)
{
    for (unsigned int ii=0;ii<screenObjects.size();ii++)
    {
        ScreenSpaceObject &ssObj = screenObjects[ii];
        
        addScreenObject(ssObj);
    }
}
    
void ScreenSpaceBuilder::addScreenObject(const ScreenSpaceObject &ssObj)
{
    for (unsigned int ii=0;ii<ssObj.geometry.size();ii++)
    {
        const ScreenSpaceObject::ConvexGeometry &geom = ssObj.geometry[ii];
        DrawableState state = ssObj.state;
        state.texIDs = geom.texIDs;
<<<<<<< HEAD
        if (geom.progID != EmptyIdentity)
            state.progID = geom.progID;
=======
        state.progID = geom.progID;
        if (geom.drawPriority > -1)
            state.drawPriority = geom.drawPriority;
>>>>>>> e2f1870d
        state.enable = ssObj.enable;
        state.startEnable = ssObj.startEnable;
        state.endEnable = ssObj.endEnable;
        VertexAttributeSetConvert(geom.vertexAttrs,state.vertexAttrs);
        DrawableWrap *drawWrap = findOrAddDrawWrap(state,geom.coords.size(),geom.coords.size()-2,ssObj.worldLoc);
        
        // May need to adjust things based on time
        Point3d startLoc3d = ssObj.worldLoc;
        Point3f dir(0,0,0);
        if (state.motion)
        {
            double dur = ssObj.endTime - ssObj.startTime;
            Point3d dir3d = (ssObj.endWorldLoc - ssObj.worldLoc)/dur;
            // May need to knock the start back a bit
            double dt = drawWrap->draw->getStartTime() - ssObj.startTime;
            startLoc3d = dir3d * dt + startLoc3d;
            dir = Point3f(dir3d.x(),dir3d.y(),dir3d.z());
        }
        Point3d startLoc(startLoc3d.x(),startLoc3d.y(),startLoc3d.z());

        int baseVert = drawWrap->draw->getNumPoints();
        for (unsigned int jj=0;jj<geom.coords.size();jj++)
        {
            Point2d coord = geom.coords[jj] + ssObj.offset;
            Point3f *dir3f = (state.motion ? &dir : NULL);
            const TexCoord *texCoord = geom.texCoords.size() > jj ? &geom.texCoords[jj] : NULL;
            drawWrap->addVertex(coordAdapter,scale,startLoc, dir3f, ssObj.rotation, Point2d(coord.x(),coord.y()), texCoord, &geom.color, &geom.vertexAttrs);
        }
        for (unsigned int jj=0;jj<geom.coords.size()-2;jj++)
            drawWrap->addTri(0+baseVert, jj+1+baseVert, jj+2+baseVert);
    }
}
    
void ScreenSpaceBuilder::buildDrawables(std::vector<ScreenSpaceDrawable *> &draws)
{
    for (unsigned int ii=0;ii<fullDrawables.size();ii++)
    {
        DrawableWrap *drawWrap = fullDrawables[ii];
        draws.push_back(drawWrap->draw);
        drawWrap->draw = NULL;
        delete drawWrap;
    }
    fullDrawables.clear();
    
    for (DrawableWrapSet::iterator it = drawables.begin(); it != drawables.end(); ++it)
    {
        DrawableWrap *drawWrap = *it;
        draws.push_back(drawWrap->draw);
        drawWrap->draw = NULL;
        delete drawWrap;
    }
    drawables.clear();
}
    
void ScreenSpaceBuilder::flushChanges(ChangeSet &changes,SimpleIDSet &drawIDs)
{
    std::vector<ScreenSpaceDrawable *> draws;
    buildDrawables(draws);
    for (unsigned int ii=0;ii<draws.size();ii++)
    {
        ScreenSpaceDrawable *draw = draws[ii];
        drawIDs.insert(draw->getId());
        changes.push_back(new AddDrawableReq(draw));
    }
    draws.clear();
}
    
ScreenSpaceObject::ScreenSpaceObject::ConvexGeometry::ConvexGeometry()
    : progID(EmptyIdentity), color(255,255,255,255), drawPriority(-1)
{
}
    
ScreenSpaceObject::ScreenSpaceObject()
<<<<<<< HEAD
    : enable(true), startEnable(0.0), endEnable(0.0), worldLoc(0,0,0), endWorldLoc(0,0,0), startTime(0.0), endTime(0.0), offset(0,0), rotation(0), keepUpright(false)
=======
    : enable(true), startEnable(0.0), endEnable(0.0), worldLoc(0,0,0), endWorldLoc(0,0,0), startTime(0), endTime(0), offset(0,0), rotation(0), keepUpright(false)
>>>>>>> e2f1870d
{
}

ScreenSpaceObject::ScreenSpaceObject(SimpleIdentity theID)
: Identifiable(theID), enable(true), startEnable(0.0), endEnable(0.0), worldLoc(0,0,0), endWorldLoc(0,0,0), startTime(0), endTime(0), offset(0,0), rotation(0), keepUpright(false)
{
}

ScreenSpaceObject::~ScreenSpaceObject()
{
}
    
void ScreenSpaceObject::setEnable(bool inEnable)
{
    enable = inEnable;
}
    
void ScreenSpaceObject::setEnableTime(NSTimeInterval inStartEnable,NSTimeInterval inEndEnable)
{
    startEnable = inStartEnable;
    endEnable = inEndEnable;
}
    
void ScreenSpaceObject::setWorldLoc(const Point3d &inWorldLoc)
{
    worldLoc = inWorldLoc;
}
    
void ScreenSpaceObject::setMovingLoc(const Point3d &worldLoc,NSTimeInterval inStartTime,NSTimeInterval inEndTime)
{
    state.motion = true;
    endWorldLoc = worldLoc;
    startTime = inStartTime;
    endTime = inEndTime;
}

Point3d ScreenSpaceObject::getEndWorldLoc()
{
    return endWorldLoc;
}

NSTimeInterval ScreenSpaceObject::getStartTime()
{
    return startTime;
}

NSTimeInterval ScreenSpaceObject::getEndTime()
{
    return endTime;
}
    
Point3d ScreenSpaceObject::getWorldLoc()
{
    return worldLoc;
}
    
void ScreenSpaceObject::setVisibility(float minVis,float maxVis)
{
    state.minVis = minVis;
    state.maxVis = maxVis;
}

void ScreenSpaceObject::setDrawPriority(int drawPriority)
{
    state.drawPriority = ScreenSpaceDrawPriorityOffset+drawPriority;
}

void ScreenSpaceObject::setKeepUpright(bool inKeepUpright)
{
    keepUpright = inKeepUpright;
}

void ScreenSpaceObject::setRotation(double inRot)
{
    state.rotation = true;
    rotation = inRot;
}

void ScreenSpaceObject::setFade(NSTimeInterval fadeUp,NSTimeInterval fadeDown)
{
    state.fadeUp = fadeUp;
    state.fadeDown = fadeDown;
}
    
void ScreenSpaceObject::setOffset(const Point2d &inOffset)
{
    offset = inOffset;
}
    
void ScreenSpaceObject::setPeriod(NSTimeInterval period)
{
    state.period = period;
}

void ScreenSpaceObject::addGeometry(const ConvexGeometry &geom)
{
    geometry.push_back(geom);
}
    
SimpleIdentity ScreenSpaceObject::getTypicalProgramID()
{
    for (auto geom : geometry)
    {
        if (geom.progID != EmptyIdentity)
            return geom.progID;
    }
    
    return state.progID;
}
    
ScreenSpaceObjectLocation::ScreenSpaceObjectLocation()
: isCluster(false), dispLoc(0,0,0), offset(0,0)
{
    
}

}<|MERGE_RESOLUTION|>--- conflicted
+++ resolved
@@ -302,14 +302,10 @@
         const ScreenSpaceObject::ConvexGeometry &geom = ssObj.geometry[ii];
         DrawableState state = ssObj.state;
         state.texIDs = geom.texIDs;
-<<<<<<< HEAD
         if (geom.progID != EmptyIdentity)
             state.progID = geom.progID;
-=======
-        state.progID = geom.progID;
         if (geom.drawPriority > -1)
             state.drawPriority = geom.drawPriority;
->>>>>>> e2f1870d
         state.enable = ssObj.enable;
         state.startEnable = ssObj.startEnable;
         state.endEnable = ssObj.endEnable;
@@ -383,11 +379,7 @@
 }
     
 ScreenSpaceObject::ScreenSpaceObject()
-<<<<<<< HEAD
     : enable(true), startEnable(0.0), endEnable(0.0), worldLoc(0,0,0), endWorldLoc(0,0,0), startTime(0.0), endTime(0.0), offset(0,0), rotation(0), keepUpright(false)
-=======
-    : enable(true), startEnable(0.0), endEnable(0.0), worldLoc(0,0,0), endWorldLoc(0,0,0), startTime(0), endTime(0), offset(0,0), rotation(0), keepUpright(false)
->>>>>>> e2f1870d
 {
 }
 
