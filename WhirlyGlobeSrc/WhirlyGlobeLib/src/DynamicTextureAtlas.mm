--- conflicted
+++ resolved
@@ -431,12 +431,8 @@
         dynTexVec = new std::vector<DynamicTextureRef>();
         for (unsigned int ii=0;ii<imageDepth;ii++)
         {
-<<<<<<< HEAD
-            DynamicTexture *dynTex = new DynamicTexture("Dynamic Texture Atlas",texSize,cellSize,format,clearTextures);
+            DynamicTextureRef dynTex(new DynamicTexture("Dynamic Texture Atlas",texSize,cellSize,format,clearTextures));
             dynTex->setInterpType(interpType);
-=======
-            DynamicTextureRef dynTex(new DynamicTexture("Dynamic Texture Atlas",texSize,cellSize,format,clearTextures));
->>>>>>> 7bd1241a
             dynTexVec->push_back(dynTex);
             dynTex->createInGL(memManager);
         }
