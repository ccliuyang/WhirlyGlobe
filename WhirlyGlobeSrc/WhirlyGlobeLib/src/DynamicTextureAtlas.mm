--- conflicted
+++ resolved
@@ -56,7 +56,6 @@
             break;
         case GL_COMPRESSED_RGB8_ETC2:
             compressed = true;
-<<<<<<< HEAD
             format = GL_RGB;
             type = inFormat;
             break;
@@ -88,9 +87,6 @@
         case GL_COMPRESSED_SIGNED_RG11_EAC:
             compressed = true;
             format = GL_ALPHA;
-=======
-            format = GL_COMPRESSED_RGB8_ETC2;
->>>>>>> 947e1d38
             type = inFormat;
             break;
         default:
@@ -138,22 +134,8 @@
 
     if (compressed)
     {
-<<<<<<< HEAD
         size_t size = texSize * texSize / 2;
 		glCompressedTexImage2D(GL_TEXTURE_2D, 0, type, texSize, texSize, 0, (GLsizei)size, NULL);
-=======
-        size_t size = 0;
-        switch (format)
-        {
-            case GL_COMPRESSED_RGB_PVRTC_4BPPV1_IMG:
-                size = texSize * texSize / 2;
-                break;
-            case GL_COMPRESSED_RGB8_ETC2:
-                size = texSize * texSize / 2;
-                break;
-        }
-		glCompressedTexImage2D(GL_TEXTURE_2D, 0, format, texSize, texSize, 0, (GLsizei)size, NULL);
->>>>>>> 947e1d38
     } else {
         // Turn this on to provide glTexImage2D with empty memory so Instruments doesn't complain
 //        size_t size = texSize*texSize*4;
@@ -199,7 +181,6 @@
         CheckGLError("DynamicTexture::createInGL() glBindTexture()");
         if (compressed)
         {
-<<<<<<< HEAD
             int pkmType;
             int size,thisWidth,thisHeight;
             unsigned char *pixData = Texture::ResolvePKM(data,pkmType, size, thisWidth, thisHeight);
@@ -207,10 +188,6 @@
                 NSLog(@"Compressed texture doesn't match atlas.");
             else
                 glCompressedTexSubImage2D(GL_TEXTURE_2D, 0, startX, startY, thisWidth, thisHeight, pkmType, (GLsizei)size, pixData);
-=======
-            size_t size = width * height / 2;
-            glCompressedTexSubImage2D(GL_TEXTURE_2D, 0, startX, startY, width, height, format, (GLsizei)size, [data bytes]);
->>>>>>> 947e1d38
         } else
             glTexSubImage2D(GL_TEXTURE_2D, 0, startX, startY, width, height, format, type, [data bytes]);
         CheckGLError("DynamicTexture::addTexture() glTexSubImage2D()");
