--- conflicted
+++ resolved
@@ -547,29 +547,12 @@
                 [self buildSkirt:chunk pts:skirtLocs tex:skirtTexCoords];
             }
             
-<<<<<<< HEAD
             if (coverPoles && !coordAdapter->isFlat())
-=======
-            if (coverPoles)
->>>>>>> 2f90d3b5
             {
                 // If we're at the top, toss in a few more triangles to represent that
                 int maxY = 1 << nodeInfo->ident.level;
                 if (nodeInfo->ident.y == maxY-1)
                 {
-<<<<<<< HEAD
-                    Point3f northPt(0,0,1.0);
-                    chunk->addPoint(northPt);
-                    chunk->addTexCoord(TexCoord(0.5,0.0));
-                    chunk->addNormal(Point3f(0,0,1.0));
-                    int northVert = chunk->getNumPoints()-1;
-                    int iy = sphereTessY-1;
-                    for (unsigned int ix=0;ix<sphereTessX;ix++)
-                    {
-                        BasicDrawable::Triangle tri;
-                        tri.verts[0] = iy*(sphereTessX+1)+ix;
-                        tri.verts[1] = iy*(sphereTessX+1)+(ix+1);
-=======
                     TexCoord singleTexCoord(0.5,0.0);
                     // One point for the north pole
                     Point3f northPt(0,0,1.0);
@@ -596,7 +579,6 @@
                         BasicDrawable::Triangle tri;
                         tri.verts[0] = startOfLine+ix;
                         tri.verts[1] = startOfLine+ix+1;
->>>>>>> 2f90d3b5
                         tri.verts[2] = northVert;
                         chunk->addTriangle(tri);
                     }
@@ -604,14 +586,6 @@
                 
                 if (nodeInfo->ident.y == 0)
                 {
-<<<<<<< HEAD
-                    Point3f southPt(0,0,-1.0);
-                    chunk->addPoint(southPt);
-                    chunk->addTexCoord(TexCoord(0.5,1.0));
-                    chunk->addNormal(Point3f(0,0,-1.0));
-                    int southVert = chunk->getNumPoints()-1;
-                    int iy = 0;
-=======
                     TexCoord singleTexCoord(0.5,1.0);
                     // One point for the south pole
                     Point3f southPt(0,0,-1.0);
@@ -633,22 +607,14 @@
                     }
                     
                     // And define the triangles
->>>>>>> 2f90d3b5
                     for (unsigned int ix=0;ix<sphereTessX;ix++)
                     {
                         BasicDrawable::Triangle tri;
                         tri.verts[0] = southVert;
-<<<<<<< HEAD
-                        tri.verts[2] = iy*(sphereTessX+1)+ix;
-                        tri.verts[1] = iy*(sphereTessX+1)+(ix+1);
-                        chunk->addTriangle(tri);
-                    }                    
-=======
                         tri.verts[1] = startOfLine+ix+1;
                         tri.verts[2] = startOfLine+ix;
                         chunk->addTriangle(tri);
                     }
->>>>>>> 2f90d3b5
                 }
             }
             
