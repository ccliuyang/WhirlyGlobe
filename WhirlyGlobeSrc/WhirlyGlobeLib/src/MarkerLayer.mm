--- conflicted
+++ resolved
@@ -29,100 +29,7 @@
 using namespace Eigen;
 using namespace WhirlyKit;
 
-<<<<<<< HEAD
-namespace WhirlyKit
-{
-
-MarkerSceneRep::MarkerSceneRep()
-{
-}
-
-}
-
-@implementation WhirlyKitMarker
-
-@synthesize isSelectable;
-@synthesize selectID;
-@synthesize loc;
-@synthesize width,height,rotation;
-@synthesize lockRotation;
-@synthesize texIDs;
-@synthesize period;
-@synthesize timeOffset;
-@synthesize layoutImportance;
-
-- (id)init
-{
-    self = [super init];
-    
-    if (self)
-    {
-        isSelectable = false;
-        selectID = EmptyIdentity;
-        layoutImportance = MAXFLOAT;
-    }
-    
-    return self;
-}
-
-
-- (void)addTexID:(SimpleIdentity)texID
-{
-    texIDs.push_back(texID);
-}
-
-@end
-
-// Used to pass marker information between threads
-@interface MarkerInfo : NSObject
-{
-    NSArray         *markers;  // Individual marker objects
-    UIColor         *color;
-    int             drawOffset;
-    float           minVis,maxVis;
-    bool            screenObject;
-    float           width,height;
-    int             drawPriority;
-    float           fade;
-    SimpleIdentity  markerId;
-    SimpleIdentity  replaceID;
-}
-
-@property (nonatomic) NSArray *markers;
-@property (nonatomic) UIColor *color;
-@property (nonatomic,assign) int drawOffset;
-@property (nonatomic,assign) float minVis,maxVis;
-@property (nonatomic,assign) bool screenObject;
-@property (nonatomic,assign) float width,height;
-@property (nonatomic,assign) int drawPriority;
-@property (nonatomic,assign) float fade;
-@property (nonatomic,assign) SimpleIdentity markerId;
-@property (nonatomic,assign) SimpleIdentity replaceID;
-
-- (id)initWithMarkers:(NSArray *)markers desc:(NSDictionary *)desc;
-
-- (void)parseDesc:(NSDictionary *)desc;
-
-@end
-
-@implementation MarkerInfo
-
-@synthesize markers;
-@synthesize color;
-@synthesize drawOffset;
-@synthesize minVis,maxVis;
-@synthesize width,height;
-@synthesize screenObject;
-@synthesize drawPriority;
-@synthesize fade;
-@synthesize markerId;
-@synthesize replaceID;
-
-// Initialize with an array of makers and parse out parameters
-- (id)initWithMarkers:(NSArray *)inMarkers desc:(NSDictionary *)desc
-=======
 @implementation WhirlyKitMarkerLayer
->>>>>>> 82d74aee
 {
     /// Layer thread this belongs to
     WhirlyKitLayerThread * __weak layerThread;
@@ -154,422 +61,14 @@
     MarkerManager *markerManager = (MarkerManager *)scene->getManager(kWKMarkerManager);
     ChangeSet changes;
     
-<<<<<<< HEAD
-    for (MarkerSceneRepSet::iterator it = markerReps.begin();
-         it != markerReps.end(); ++it)
-    {
-        MarkerSceneRep *markerRep = *it;
-        for (SimpleIDSet::iterator idIt = markerRep->drawIDs.begin();
-             idIt != markerRep->drawIDs.end(); ++idIt)
-            changeRequests.push_back(new RemDrawableReq(*idIt));
-        
-        if (!markerRep->markerIDs.empty())
-        {
-            std::vector<SimpleIdentity> markerIDs;
-            for (SimpleIDSet::iterator idIt = markerRep->markerIDs.begin();
-                 idIt != markerRep->markerIDs.end(); ++idIt)
-                markerIDs.push_back(*idIt);
-            changeRequests.push_back(new MarkerGeneratorRemRequest(generatorId,markerIDs));
-        }
-        
-        for (SimpleIDSet::iterator idIt = markerRep->selectIDs.begin();
-             idIt != markerRep->selectIDs.end(); ++idIt)
-            [self.selectLayer removeSelectable:*idIt];
-        
-        if (layoutLayer && !markerRep->screenShapeIDs.empty())
-            [layoutLayer removeLayoutObjects:markerRep->screenShapeIDs];
-    }
-    
-    if (generatorId != EmptyIdentity)
-        changeRequests.push_back(new RemGeneratorReq(generatorId));
-=======
     if (markerManager)
         markerManager->removeMarkers(markerIDs,changes);
->>>>>>> 82d74aee
     
     [layerThread addChangeRequests:changes];
     
     [self clear];
 }
 
-<<<<<<< HEAD
-typedef std::map<SimpleIdentity,BasicDrawable *> DrawableMap;
-
-// Add a bunch of markers at once
-// We're in the layer thread here
-- (void)runAddMarkers:(MarkerInfo *)markerInfo
-{
-    NSTimeInterval curTime = CFAbsoluteTimeGetCurrent();
-
-    CoordSystemDisplayAdapter *coordAdapter = scene->getCoordAdapter();
-    MarkerSceneRep *markerRep = new MarkerSceneRep();
-    markerRep->fade = markerInfo.fade;
-    markerRep->setId(markerInfo.markerId);
-    markerReps.insert(markerRep);
-    
-    // For static markers, sort by texture
-    DrawableMap drawables;
-    std::vector<MarkerGenerator::Marker *> markersToAdd;
-    
-    // Screen space markers
-    std::vector<ScreenSpaceGenerator::ConvexShape *> screenShapes;
-    
-    // Objects to be controlled by the layout layer
-    NSMutableArray *layoutObjects = [NSMutableArray array];
-    
-    std::vector<ChangeRequest *> changeRequests;
-    
-    // Remove an existing marker
-    // Note: This code is copied from the remove method
-    if (markerInfo.replaceID != EmptyIdentity)
-    {
-        MarkerSceneRep dummyRep;
-        dummyRep.setId(markerInfo.replaceID);
-        MarkerSceneRepSet::iterator it = markerReps.find(&dummyRep);
-        if (it != markerReps.end())
-        {
-            MarkerSceneRep *markerRep = *it;
-            // Just delete everything
-            for (SimpleIDSet::iterator idIt = markerRep->drawIDs.begin();
-                 idIt != markerRep->drawIDs.end(); ++idIt)
-                changeRequests.push_back(new RemDrawableReq(*idIt));
-            
-            if (!markerRep->markerIDs.empty())
-            {
-                std::vector<SimpleIdentity> markerIDs;
-                for (SimpleIDSet::iterator idIt = markerRep->markerIDs.begin();
-                     idIt != markerRep->markerIDs.end(); ++idIt)
-                    markerIDs.push_back(*idIt);
-                changeRequests.push_back(new MarkerGeneratorRemRequest(generatorId,markerIDs));
-            }
-            
-            if (!markerRep->screenShapeIDs.empty())
-            {
-                std::vector<SimpleIdentity> screenIDs;
-                for (SimpleIDSet::iterator idIt = markerRep->screenShapeIDs.begin();
-                     idIt != markerRep->screenShapeIDs.end(); ++idIt)
-                    screenIDs.push_back(*idIt);
-                changeRequests.push_back(new ScreenSpaceGeneratorRemRequest(screenGenId, screenIDs));
-            }
-            
-            for (SimpleIDSet::iterator idIt = markerRep->selectIDs.begin();
-                 idIt != markerRep->selectIDs.end(); ++idIt)
-                [self.selectLayer removeSelectable:*idIt];
-            
-            markerReps.erase(it);
-            delete markerRep;
-        }
-    }
-    
-    for (WhirlyKitMarker *marker in markerInfo.markers)
-    {
-        // Build the rectangle for this one
-        Point3f pts[4];
-        Vector3f norm;
-        float width2 = (marker.width == 0.0 ? markerInfo.width : marker.width)/2.0;
-        float height2 = (marker.height == 0.0 ? markerInfo.height : marker.height)/2.0;
-        
-        Point3f localPt = coordAdapter->getCoordSystem()->geographicToLocal(marker.loc);
-        norm = coordAdapter->normalForLocal(localPt);
-        
-        if (markerInfo.screenObject)
-        {
-            pts[0] = Point3f(-width2,-height2,0.0);
-            pts[1] = Point3f(width2,-height2,0.0);
-            pts[2] = Point3f(width2,height2,0.0);
-            pts[3] = Point3f(-width2,height2,0.0);
-        } else {            
-            Point3f center = coordAdapter->localToDisplay(localPt);
-            Vector3f up(0,0,1);
-            Point3f horiz,vert;
-            if (coordAdapter->isFlat())
-            {
-                horiz = Point3f(1,0,0);
-                vert = Point3f(0,1,0);
-            } else {
-                horiz = up.cross(norm).normalized();
-                vert = norm.cross(horiz).normalized();;
-            }
-            
-            Point3f ll = center - width2*horiz - height2*vert;
-            pts[0] = ll;
-            pts[1] = ll + 2 * width2 * horiz;
-            pts[2] = ll + 2 * width2 * horiz + 2 * height2 * vert;
-            pts[3] = ll + 2 * height2 * vert;
-        }
-
-        // While we're at it, let's add this to the selection layer
-        if (selectLayer && marker.isSelectable)
-        {
-            // If the marker doesn't already have an ID, it needs one
-            if (!marker.selectID)
-                marker.selectID = Identifiable::genId();
-            
-            markerRep->selectIDs.insert(marker.selectID);
-            if (markerInfo.screenObject)
-            {
-                Point2f pts2d[4];
-                for (unsigned int jj=0;jj<4;jj++)
-                    pts2d[jj] = Point2f(pts[jj].x(),pts[jj].y());
-                [selectLayer addSelectableScreenRect:marker.selectID rect:pts2d minVis:markerInfo.minVis maxVis:markerInfo.maxVis];
-            } else
-                [selectLayer addSelectableRect:marker.selectID rect:pts minVis:markerInfo.minVis maxVis:markerInfo.maxVis];
-        }
-        
-        // If the marker has just one texture, we can treat it as static
-        if (marker.texIDs.size() <= 1)
-        {        
-            // Look for a texture sub mapping
-            SimpleIdentity texID = (marker.texIDs.empty() ? EmptyIdentity : marker.texIDs.at(0));
-            SubTexture subTex = scene->getSubTexture(texID);
-            
-            // Build one set of texture coordinates
-            std::vector<TexCoord> texCoord;
-            texCoord.resize(4);
-            texCoord[0].u() = 0.0;  texCoord[0].v() = 0.0;
-            texCoord[1].u() = 1.0;  texCoord[1].v() = 0.0;
-            texCoord[2].u() = 1.0;  texCoord[2].v() = 1.0;
-            texCoord[3].u() = 0.0;  texCoord[3].v() = 1.0;
-            subTex.processTexCoords(texCoord);    
-
-            if (markerInfo.screenObject)
-            {
-                ScreenSpaceGenerator::SimpleGeometry smGeom;
-                smGeom.texID = subTex.texId;
-                smGeom.color = [markerInfo.color asRGBAColor];
-                for (unsigned int ii=0;ii<4;ii++)
-                {
-                    smGeom.coords.push_back(Point2f(pts[ii].x(),pts[ii].y()));
-                    smGeom.texCoords.push_back(texCoord[ii]);
-                }
-                ScreenSpaceGenerator::ConvexShape *shape = new ScreenSpaceGenerator::ConvexShape();
-                if (marker.isSelectable && marker.selectID != EmptyIdentity)
-                    shape->setId(marker.selectID);
-                shape->worldLoc = coordAdapter->localToDisplay(localPt);
-                if (marker.lockRotation)
-                {
-                    shape->useRotation = true;
-                    shape->rotation = marker.rotation;
-                }
-                if (markerInfo.fade > 0.0)
-                {
-                    shape->fadeDown = curTime;
-                    shape->fadeUp = curTime+markerInfo.fade;                    
-                }
-                shape->minVis = markerInfo.minVis;
-                shape->maxVis = markerInfo.maxVis;
-                shape->drawPriority = markerInfo.drawPriority;
-                shape->geom.push_back(smGeom);
-                screenShapes.push_back(shape);
-                markerRep->screenShapeIDs.insert(shape->getId());
-                
-                // Set up for the layout layer
-                if (layoutLayer && marker.layoutImportance != MAXFLOAT)
-                {
-                    WhirlyKitLayoutObject *layoutObj = [[WhirlyKitLayoutObject alloc] init];
-                    layoutObj->ssID = shape->getId();
-                    layoutObj->dispLoc = shape->worldLoc;
-                    // Note: This means they won't take up space
-                    layoutObj->size = Point2f(0.0,0.0);
-                    layoutObj->iconSize = Point2f(0.0,0.0);
-                    layoutObj->importance = marker.layoutImportance;
-                    layoutObj->minVis = markerInfo.minVis;
-                    layoutObj->maxVis = markerInfo.maxVis;
-                    // No moving it around
-                    layoutObj->acceptablePlacement = 0;
-                    [layoutObjects addObject:layoutObj];
-                    
-                    // Start out off, let the layout layer handle the rest
-                    shape->enable = false;
-                }
-                
-            } else {
-                // We're sorting the static drawables by texture, so look for that
-                DrawableMap::iterator it = drawables.find(subTex.texId);
-                BasicDrawable *draw = NULL;
-                if (it != drawables.end())
-                    draw = it->second;
-                else {
-                    draw = new BasicDrawable();
-                    draw->setType(GL_TRIANGLES);
-                    draw->setDrawOffset(markerInfo.drawOffset);
-                    draw->setColor([markerInfo.color asRGBAColor]);
-                    draw->setDrawPriority(markerInfo.drawPriority);
-                    draw->setVisibleRange(markerInfo.minVis, markerInfo.maxVis);
-                    draw->setTexId(subTex.texId);
-                    drawables[subTex.texId] = draw;
-                    markerRep->drawIDs.insert(draw->getId());
-                }
-
-                // Toss the geometry into the drawable
-                int vOff = draw->getNumPoints();
-                for (unsigned int ii=0;ii<4;ii++)
-                {
-                    Point3f &pt = pts[ii];
-                    draw->addPoint(pt);
-                    draw->addNormal(norm);
-                    draw->addTexCoord(texCoord[ii]);
-                    Mbr localMbr = draw->getLocalMbr();
-                    Point3f localLoc = coordAdapter->getCoordSystem()->geographicToLocal(marker.loc);
-                    localMbr.addPoint(Point2f(localLoc.x(),localLoc.y()));
-                    draw->setLocalMbr(localMbr);
-                }
-                
-                draw->addTriangle(BasicDrawable::Triangle(0+vOff,1+vOff,2+vOff));
-                draw->addTriangle(BasicDrawable::Triangle(2+vOff,3+vOff,0+vOff));
-            }
-        } else {
-            // The marker changes textures, so we need to pass it to the generator
-            MarkerGenerator::Marker *newMarker = new MarkerGenerator::Marker();
-            newMarker->color = RGBAColor(255,255,255,255);
-            newMarker->loc = marker.loc;
-            for (unsigned int ii=0;ii<4;ii++)
-                newMarker->pts[ii] = pts[ii];
-            newMarker->norm = norm;
-            newMarker->period = marker.period;
-            newMarker->start = marker.timeOffset;
-            newMarker->drawOffset = markerInfo.drawOffset;
-            newMarker->minVis = markerInfo.minVis;
-            newMarker->maxVis = markerInfo.maxVis;
-            newMarker->drawPriority = markerInfo.drawPriority;
-            if (markerInfo.fade > 0.0)
-            {
-                newMarker->fadeDown = curTime;
-                newMarker->fadeUp = curTime+markerInfo.fade;
-            } else {
-                newMarker->fadeDown = newMarker->fadeUp= 0.0;
-            }
-        
-            // Each set of texture coordinates may be different
-            std::vector<TexCoord> texCoord;
-            texCoord.resize(4);
-            texCoord[0].u() = 0.0;  texCoord[0].v() = 0.0;
-            texCoord[1].u() = 1.0;  texCoord[1].v() = 0.0;
-            texCoord[2].u() = 1.0;  texCoord[2].v() = 1.0;
-            texCoord[3].u() = 0.0;  texCoord[3].v() = 1.0;
-            for (unsigned int ii=0;ii<marker.texIDs.size();ii++)
-            {
-                SubTexture subTex = scene->getSubTexture(marker.texIDs.at(ii));
-                std::vector<TexCoord> theseTexCoord = texCoord;
-                subTex.processTexCoords(theseTexCoord);
-                newMarker->texCoords.push_back(theseTexCoord);
-                newMarker->texIDs.push_back(subTex.texId);
-            }
-            
-            // Send it off to the generator
-            markerRep->markerIDs.insert(newMarker->getId());
-            markersToAdd.push_back(newMarker);
-        }
-    }
-    
-    // Add all the new markers at once
-    if (!markersToAdd.empty())
-        changeRequests.push_back(new MarkerGeneratorAddRequest(generatorId,markersToAdd));
-    
-    // Flush out any drawables for the static geometry
-    for (DrawableMap::iterator it = drawables.begin();
-         it != drawables.end(); ++it)
-    {
-        if (markerInfo.fade > 0.0)
-        {
-            NSTimeInterval curTime = CFAbsoluteTimeGetCurrent();
-            it->second->setFade(curTime,curTime+markerInfo.fade);
-        }
-        changeRequests.push_back(new AddDrawableReq(it->second));
-    }
-    drawables.clear();
-    
-    // Add all the screen space markers at once
-    if (!screenShapes.empty())
-        changeRequests.push_back(new ScreenSpaceGeneratorAddRequest(screenGenId,screenShapes));
-    screenShapes.clear();
-    
-    scene->addChangeRequests(changeRequests);
-
-    // And any layout constraints to the layout engine
-    if (layoutLayer && ([layoutObjects count] > 0))
-        [layoutLayer addLayoutObjects:layoutObjects];
-}
-
-// Remove the given marker(s)
-- (void)runRemoveMarkers:(NSNumber *)num
-{
-    SimpleIdentity markerId = [num unsignedIntValue];
-    
-    MarkerSceneRep dummyRep;
-    dummyRep.setId(markerId);
-    MarkerSceneRepSet::iterator it = markerReps.find(&dummyRep);
-    if (it != markerReps.end())
-    {
-        MarkerSceneRep *markerRep = *it;
-        
-        std::vector<ChangeRequest *> changeRequests;
-        if (markerRep->fade > 0.0)
-        {
-            NSTimeInterval curTime = CFAbsoluteTimeGetCurrent();
-            for (SimpleIDSet::iterator idIt = markerRep->drawIDs.begin();
-                 idIt != markerRep->drawIDs.end(); ++idIt)
-                changeRequests.push_back(new FadeChangeRequest(*idIt,curTime,curTime+markerRep->fade));
-
-            if (!markerRep->markerIDs.empty())
-            {
-                std::vector<SimpleIdentity> markerIDs;
-                for (SimpleIDSet::iterator idIt = markerRep->markerIDs.begin();
-                     idIt != markerRep->markerIDs.end(); ++idIt)
-                    markerIDs.push_back(*idIt);
-                changeRequests.push_back(new MarkerGeneratorFadeRequest(generatorId,markerIDs,curTime,curTime+markerRep->fade));            
-            }
-            
-            if (!markerRep->screenShapeIDs.empty())
-            {
-                std::vector<SimpleIdentity> screenIDs;
-                for (SimpleIDSet::iterator idIt = markerRep->screenShapeIDs.begin();
-                     idIt != markerRep->screenShapeIDs.end(); ++idIt)
-                    screenIDs.push_back(*idIt);
-                changeRequests.push_back(new ScreenSpaceGeneratorFadeRequest(screenGenId,screenIDs,curTime, curTime+markerRep->fade));
-            }
-            
-            [self performSelector:@selector(runRemoveMarkers:) withObject:num afterDelay:markerRep->fade];
-            markerRep->fade = 0.0;
-        } else {
-            // Just delete everything
-            for (SimpleIDSet::iterator idIt = markerRep->drawIDs.begin();
-                 idIt != markerRep->drawIDs.end(); ++idIt)
-                changeRequests.push_back(new RemDrawableReq(*idIt));
-
-            if (!markerRep->markerIDs.empty())
-            {
-                std::vector<SimpleIdentity> markerIDs;
-                for (SimpleIDSet::iterator idIt = markerRep->markerIDs.begin();
-                     idIt != markerRep->markerIDs.end(); ++idIt)
-                    markerIDs.push_back(*idIt);
-                changeRequests.push_back(new MarkerGeneratorRemRequest(generatorId,markerIDs));
-            }
-            
-            if (!markerRep->screenShapeIDs.empty())
-            {
-                std::vector<SimpleIdentity> screenIDs;
-                for (SimpleIDSet::iterator idIt = markerRep->screenShapeIDs.begin();
-                     idIt != markerRep->screenShapeIDs.end(); ++idIt)
-                    screenIDs.push_back(*idIt);
-                changeRequests.push_back(new ScreenSpaceGeneratorRemRequest(screenGenId, screenIDs));
-            }
-            
-            for (SimpleIDSet::iterator idIt = markerRep->selectIDs.begin();
-                 idIt != markerRep->selectIDs.end(); ++idIt)
-                [self.selectLayer removeSelectable:*idIt];
-            
-            markerReps.erase(it);
-            delete markerRep;
-        }
-        
-        scene->addChangeRequests(changeRequests);
-    }
-}
-
-
-=======
->>>>>>> 82d74aee
 // Add a single marker 
 - (SimpleIdentity) addMarker:(WhirlyKitMarker *)marker desc:(NSDictionary *)desc
 {
