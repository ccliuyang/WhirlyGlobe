// !$*UTF8*$!
{
	archiveVersion = 1;
	classes = {
	};
	objectVersion = 46;
	objects = {

/* Begin PBXBuildFile section */
		2B03701914C9FDDE00A51AC4 /* MaplyAnimateTranslateMomentum.mm in Sources */ = {isa = PBXBuildFile; fileRef = 2B03701714C9FDDE00A51AC4 /* MaplyAnimateTranslateMomentum.mm */; };
		2B03701A14C9FDDE00A51AC4 /* MaplyAnimateTranslation.mm in Sources */ = {isa = PBXBuildFile; fileRef = 2B03701814C9FDDE00A51AC4 /* MaplyAnimateTranslation.mm */; };
		2B03702014CA01C600A51AC4 /* MaplyTapDelegate.mm in Sources */ = {isa = PBXBuildFile; fileRef = 2B03701F14CA01C600A51AC4 /* MaplyTapDelegate.mm */; };
		2B076B35133952C6009D931D /* LongPressDelegate.mm in Sources */ = {isa = PBXBuildFile; fileRef = 2B076B33133952C5009D931D /* LongPressDelegate.mm */; };
		2B08059617EB955C0016C813 /* LoadedTile.h in Headers */ = {isa = PBXBuildFile; fileRef = 2B08059517EB955C0016C813 /* LoadedTile.h */; };
		2B08059817EB95A40016C813 /* LoadedTile.mm in Sources */ = {isa = PBXBuildFile; fileRef = 2B08059717EB95A40016C813 /* LoadedTile.mm */; };
		2B13BAA418B7E192007DA1A3 /* ScreenSpaceBuilder.h in Headers */ = {isa = PBXBuildFile; fileRef = 2B13BAA318B7E192007DA1A3 /* ScreenSpaceBuilder.h */; };
		2B194428138B0CD000E8FA42 /* AnimateRotation.mm in Sources */ = {isa = PBXBuildFile; fileRef = 2B194426138B0CD000E8FA42 /* AnimateRotation.mm */; };
		2B194432138C718700E8FA42 /* AnimateViewMomentum.mm in Sources */ = {isa = PBXBuildFile; fileRef = 2B194431138C718700E8FA42 /* AnimateViewMomentum.mm */; };
		2B19B1151AB9C70500862BCD /* tess.c in Sources */ = {isa = PBXBuildFile; fileRef = 2BA2325217984F510063CC84 /* tess.c */; };
		2B308B11171F638F006D7273 /* SelectionManager.h in Headers */ = {isa = PBXBuildFile; fileRef = 2B308B10171F638F006D7273 /* SelectionManager.h */; };
		2B308B13171F63B3006D7273 /* SelectionManager.mm in Sources */ = {isa = PBXBuildFile; fileRef = 2B308B12171F63B3006D7273 /* SelectionManager.mm */; };
		2B35A8551337CC5F0047C705 /* GLUtils.mm in Sources */ = {isa = PBXBuildFile; fileRef = 2B35A8531337CC5F0047C705 /* GLUtils.mm */; };
		2B3A0D41133405700085EF43 /* shapefil.h in Headers */ = {isa = PBXBuildFile; fileRef = 2B951D8E12F09E7A005003AE /* shapefil.h */; };
		2B3A0D42133405780085EF43 /* WhirlyGlobe.h in Headers */ = {isa = PBXBuildFile; fileRef = 2BC53FD212DE22FA00778431 /* WhirlyGlobe.h */; };
		2B3A0D43133405780085EF43 /* WhirlyVector.h in Headers */ = {isa = PBXBuildFile; fileRef = 2BC53FE112DE23BA00778431 /* WhirlyVector.h */; };
		2B3A0D44133405780085EF43 /* WhirlyGeometry.h in Headers */ = {isa = PBXBuildFile; fileRef = 2B3A36E412E63F9500698DA1 /* WhirlyGeometry.h */; };
		2B3A0D45133405780085EF43 /* GlobeMath.h in Headers */ = {isa = PBXBuildFile; fileRef = 2BCABB9812FA14300049D73C /* GlobeMath.h */; };
		2B3A0D46133405780085EF43 /* UIImage+Stuff.h in Headers */ = {isa = PBXBuildFile; fileRef = 2BC53FDF12DE23BA00778431 /* UIImage+Stuff.h */; };
		2B3A0D47133405780085EF43 /* NSDictionary+Stuff.h in Headers */ = {isa = PBXBuildFile; fileRef = 2B3C81B9132FE72F0029DEF2 /* NSDictionary+Stuff.h */; };
		2B3A0D48133405780085EF43 /* UIColor+Stuff.h in Headers */ = {isa = PBXBuildFile; fileRef = 2B3C81BF13301E860029DEF2 /* UIColor+Stuff.h */; };
		2B3A0D4B133405780085EF43 /* EAGLView.h in Headers */ = {isa = PBXBuildFile; fileRef = 2BC53FDB12DE23BA00778431 /* EAGLView.h */; };
		2B3A0D4C133405780085EF43 /* PinchDelegate.h in Headers */ = {isa = PBXBuildFile; fileRef = 2BE6EE5412E4F44900415490 /* PinchDelegate.h */; };
		2B3A0D4D133405780085EF43 /* SwipeDelegate.h in Headers */ = {isa = PBXBuildFile; fileRef = 2BE6EE7612E4F95C00415490 /* SwipeDelegate.h */; };
		2B3A0D4E133405780085EF43 /* PanDelegate.h in Headers */ = {isa = PBXBuildFile; fileRef = 2B3A341E12E605C800698DA1 /* PanDelegate.h */; };
		2B3A0D4F133405780085EF43 /* TapMessage.h in Headers */ = {isa = PBXBuildFile; fileRef = 2BCAC33112FB754D0049D73C /* TapMessage.h */; };
		2B3A0D50133405780085EF43 /* TapDelegate.h in Headers */ = {isa = PBXBuildFile; fileRef = 2BCAC2F512FB6E570049D73C /* TapDelegate.h */; };
		2B3A0D51133405780085EF43 /* VectorData.h in Headers */ = {isa = PBXBuildFile; fileRef = 2BD0E68613254D7300CD95A8 /* VectorData.h */; };
		2B3A0D52133405780085EF43 /* ShapeReader.h in Headers */ = {isa = PBXBuildFile; fileRef = 2BCAB9E712F8CD440049D73C /* ShapeReader.h */; };
		2B3A0D53133405780085EF43 /* Identifiable.h in Headers */ = {isa = PBXBuildFile; fileRef = 2BB1F07E130098E6001F33CD /* Identifiable.h */; };
		2B3A0D54133405780085EF43 /* Texture.h in Headers */ = {isa = PBXBuildFile; fileRef = 2BB1F08613009AC3001F33CD /* Texture.h */; };
		2B3A0D55133405780085EF43 /* Drawable.h in Headers */ = {isa = PBXBuildFile; fileRef = 2BCABAA912F8E0850049D73C /* Drawable.h */; };
		2B3A0D56133405780085EF43 /* Cullable.h in Headers */ = {isa = PBXBuildFile; fileRef = 2BCABAAB12F8E0920049D73C /* Cullable.h */; };
		2B3A0D57133405780085EF43 /* Scene.h in Headers */ = {isa = PBXBuildFile; fileRef = 2BC53FDC12DE23BA00778431 /* Scene.h */; };
		2B3A0D58133405780085EF43 /* GlobeView.h in Headers */ = {isa = PBXBuildFile; fileRef = 2B389AA112E112D9006FC3A1 /* GlobeView.h */; };
		2B3A0D59133405780085EF43 /* TextureGroup.h in Headers */ = {isa = PBXBuildFile; fileRef = 2BC53FDE12DE23BA00778431 /* TextureGroup.h */; };
		2B3A0D5A133405780085EF43 /* LayerThread.h in Headers */ = {isa = PBXBuildFile; fileRef = 2BCAB9BF12F8A3860049D73C /* LayerThread.h */; };
		2B3A0D5B133405780085EF43 /* DataLayer.h in Headers */ = {isa = PBXBuildFile; fileRef = 2BCAB9A912F897E20049D73C /* DataLayer.h */; };
		2B3A0D5C133405780085EF43 /* SphericalEarthLayer.h in Headers */ = {isa = PBXBuildFile; fileRef = 2BC53FDD12DE23BA00778431 /* SphericalEarthLayer.h */; };
		2B40467815F9B4CB00937923 /* ActiveModel.h in Headers */ = {isa = PBXBuildFile; fileRef = 2B40467715F9B4CB00937923 /* ActiveModel.h */; };
		2B44187913A2D9BA00514EDE /* RotateDelegate.h in Headers */ = {isa = PBXBuildFile; fileRef = 2B44187713A2D9BA00514EDE /* RotateDelegate.h */; };
		2B44187C13A2DA3C00514EDE /* RotateDelegate.mm in Sources */ = {isa = PBXBuildFile; fileRef = 2B44187B13A2DA3C00514EDE /* RotateDelegate.mm */; };
		2B4504B714BCB7EA00C99306 /* WhirlyKitView.mm in Sources */ = {isa = PBXBuildFile; fileRef = 2B4504B614BCB7EA00C99306 /* WhirlyKitView.mm */; };
		2B4504B914BCC29D00C99306 /* FlatMath.mm in Sources */ = {isa = PBXBuildFile; fileRef = 2B4504B814BCC29D00C99306 /* FlatMath.mm */; };
		2B4504E114BD126400C99306 /* MaplyPinchDelegate.mm in Sources */ = {isa = PBXBuildFile; fileRef = 2B4504E014BD126400C99306 /* MaplyPinchDelegate.mm */; };
		2B4730171732DEF9000507E9 /* MaplyFlatView.h in Headers */ = {isa = PBXBuildFile; fileRef = 2B4730161732DEF9000507E9 /* MaplyFlatView.h */; };
		2B4730191732DF0E000507E9 /* MaplyFlatView.mm in Sources */ = {isa = PBXBuildFile; fileRef = 2B4730181732DF0E000507E9 /* MaplyFlatView.mm */; };
		2B4AE3B417662D6800850F3F /* JSONOptions.h in Headers */ = {isa = PBXBuildFile; fileRef = 2B4AE3B217662D6800850F3F /* JSONOptions.h */; };
		2B4AE3B517662D6800850F3F /* libjson.h in Headers */ = {isa = PBXBuildFile; fileRef = 2B4AE3B317662D6800850F3F /* libjson.h */; };
		2B4AE3E11766610300850F3F /* internalJSONNode.cpp in Sources */ = {isa = PBXBuildFile; fileRef = 2B4AE3B717662DA300850F3F /* internalJSONNode.cpp */; };
		2B4AE3E21766610300850F3F /* internalJSONNode.h in Headers */ = {isa = PBXBuildFile; fileRef = 2B4AE3B817662DA300850F3F /* internalJSONNode.h */; };
		2B4AE3E31766610300850F3F /* JSON_Base64.h in Headers */ = {isa = PBXBuildFile; fileRef = 2B4AE3B917662DA300850F3F /* JSON_Base64.h */; };
		2B4AE3E41766610300850F3F /* JSONAllocator.cpp in Sources */ = {isa = PBXBuildFile; fileRef = 2B4AE3BA17662DA300850F3F /* JSONAllocator.cpp */; };
		2B4AE3E51766610300850F3F /* JSONAllocator.h in Headers */ = {isa = PBXBuildFile; fileRef = 2B4AE3BB17662DA300850F3F /* JSONAllocator.h */; };
		2B4AE3E61766610300850F3F /* JSONChildren.cpp in Sources */ = {isa = PBXBuildFile; fileRef = 2B4AE3BC17662DA300850F3F /* JSONChildren.cpp */; };
		2B4AE3E71766610300850F3F /* JSONChildren.h in Headers */ = {isa = PBXBuildFile; fileRef = 2B4AE3BD17662DA300850F3F /* JSONChildren.h */; };
		2B4AE3E81766610300850F3F /* JSONDebug.cpp in Sources */ = {isa = PBXBuildFile; fileRef = 2B4AE3BE17662DA300850F3F /* JSONDebug.cpp */; };
		2B4AE3E91766610300850F3F /* JSONDebug.h in Headers */ = {isa = PBXBuildFile; fileRef = 2B4AE3BF17662DA300850F3F /* JSONDebug.h */; };
		2B4AE3EA1766610900850F3F /* JSONDefs.h in Headers */ = {isa = PBXBuildFile; fileRef = 2B4AE3C517662DA300850F3F /* JSONDefs.h */; };
		2B4AE3EB1766610900850F3F /* JSONGlobals.h in Headers */ = {isa = PBXBuildFile; fileRef = 2B4AE3C617662DA300850F3F /* JSONGlobals.h */; };
		2B4AE3EC1766610900850F3F /* JSONIterators.cpp in Sources */ = {isa = PBXBuildFile; fileRef = 2B4AE3C717662DA300850F3F /* JSONIterators.cpp */; };
		2B4AE3ED1766610900850F3F /* JSONMemory.cpp in Sources */ = {isa = PBXBuildFile; fileRef = 2B4AE3C817662DA300850F3F /* JSONMemory.cpp */; };
		2B4AE3EE1766610900850F3F /* JSONMemory.h in Headers */ = {isa = PBXBuildFile; fileRef = 2B4AE3C917662DA300850F3F /* JSONMemory.h */; };
		2B4AE3EF1766610900850F3F /* JSONMemoryPool.h in Headers */ = {isa = PBXBuildFile; fileRef = 2B4AE3CA17662DA300850F3F /* JSONMemoryPool.h */; };
		2B4AE3F01766610900850F3F /* JSONNode.cpp in Sources */ = {isa = PBXBuildFile; fileRef = 2B4AE3CB17662DA300850F3F /* JSONNode.cpp */; };
		2B4AE3F11766610900850F3F /* JSONNode.h in Headers */ = {isa = PBXBuildFile; fileRef = 2B4AE3CC17662DA300850F3F /* JSONNode.h */; };
		2B4AE3F21766610900850F3F /* JSONNode_Mutex.cpp in Sources */ = {isa = PBXBuildFile; fileRef = 2B4AE3CD17662DA300850F3F /* JSONNode_Mutex.cpp */; };
		2B4AE3F31766610900850F3F /* JSONPreparse.cpp in Sources */ = {isa = PBXBuildFile; fileRef = 2B4AE3CE17662DA300850F3F /* JSONPreparse.cpp */; };
		2B4AE3F41766610900850F3F /* JSONPreparse.h in Headers */ = {isa = PBXBuildFile; fileRef = 2B4AE3CF17662DA300850F3F /* JSONPreparse.h */; };
		2B4AE3F51766610900850F3F /* JSONSharedString.h in Headers */ = {isa = PBXBuildFile; fileRef = 2B4AE3D017662DA300850F3F /* JSONSharedString.h */; };
		2B4AE3F61766610900850F3F /* JSONSingleton.h in Headers */ = {isa = PBXBuildFile; fileRef = 2B4AE3D117662DA300850F3F /* JSONSingleton.h */; };
		2B4AE3F71766610900850F3F /* JSONStats.h in Headers */ = {isa = PBXBuildFile; fileRef = 2B4AE3D217662DA300850F3F /* JSONStats.h */; };
		2B4AE3F81766610900850F3F /* JSONStream.cpp in Sources */ = {isa = PBXBuildFile; fileRef = 2B4AE3D317662DA300850F3F /* JSONStream.cpp */; };
		2B4AE3F91766610900850F3F /* JSONStream.h in Headers */ = {isa = PBXBuildFile; fileRef = 2B4AE3D417662DA300850F3F /* JSONStream.h */; };
		2B4AE3FA1766610900850F3F /* JSONValidator.cpp in Sources */ = {isa = PBXBuildFile; fileRef = 2B4AE3D517662DA300850F3F /* JSONValidator.cpp */; };
		2B4AE3FB1766610900850F3F /* JSONValidator.h in Headers */ = {isa = PBXBuildFile; fileRef = 2B4AE3D617662DA300850F3F /* JSONValidator.h */; };
		2B4AE3FC1766610900850F3F /* JSONWorker.cpp in Sources */ = {isa = PBXBuildFile; fileRef = 2B4AE3D717662DA300850F3F /* JSONWorker.cpp */; };
		2B4AE3FD1766610900850F3F /* JSONWorker.h in Headers */ = {isa = PBXBuildFile; fileRef = 2B4AE3D817662DA300850F3F /* JSONWorker.h */; };
		2B4AE3FE1766610900850F3F /* JSONWriter.cpp in Sources */ = {isa = PBXBuildFile; fileRef = 2B4AE3D917662DA300850F3F /* JSONWriter.cpp */; };
		2B4AE3FF1766610900850F3F /* libjson.cpp in Sources */ = {isa = PBXBuildFile; fileRef = 2B4AE3DA17662DA300850F3F /* libjson.cpp */; };
		2B4AE4001766610900850F3F /* NumberToString.h in Headers */ = {isa = PBXBuildFile; fileRef = 2B4AE3DB17662DA300850F3F /* NumberToString.h */; };
		2B4AFB881803152300C3F948 /* TileQuadOfflineRenderer.h in Headers */ = {isa = PBXBuildFile; fileRef = 2B4AFB871803152300C3F948 /* TileQuadOfflineRenderer.h */; };
		2B4AFB8A1803153600C3F948 /* TileQuadOfflineRenderer.mm in Sources */ = {isa = PBXBuildFile; fileRef = 2B4AFB891803153600C3F948 /* TileQuadOfflineRenderer.mm */; };
		2B4BB0B81B0EB5A800C9140E /* ParticleSystemLayer.h in Headers */ = {isa = PBXBuildFile; fileRef = 2B4BB0B71B0EB5A800C9140E /* ParticleSystemLayer.h */; };
		2B4BB0BA1B0EB5B400C9140E /* ParticleSystemLayer.mm in Sources */ = {isa = PBXBuildFile; fileRef = 2B4BB0B91B0EB5B400C9140E /* ParticleSystemLayer.mm */; };
		2B58C6931445439700EEF3C3 /* Generator.mm in Sources */ = {isa = PBXBuildFile; fileRef = 2B58C6921445439700EEF3C3 /* Generator.mm */; };
		2B5E63D9152283B20007904C /* Scene.mm in Sources */ = {isa = PBXBuildFile; fileRef = 2B5E63D8152283B20007904C /* Scene.mm */; };
		2B65F8FB137DA864004326A9 /* VectorDatabase.mm in Sources */ = {isa = PBXBuildFile; fileRef = 2B65F8F9137DA864004326A9 /* VectorDatabase.mm */; };
		2B65F90E137DBEF3004326A9 /* sqlhelpers.mm in Sources */ = {isa = PBXBuildFile; fileRef = 2B65F90D137DBEF3004326A9 /* sqlhelpers.mm */; };
		2B66298413418D9B00A78F16 /* TextureAtlas.mm in Sources */ = {isa = PBXBuildFile; fileRef = 2B66298213418D9A00A78F16 /* TextureAtlas.mm */; };
		2B665469179F271200FB4427 /* SphericalEarthChunkManager.h in Headers */ = {isa = PBXBuildFile; fileRef = 2B665468179F271200FB4427 /* SphericalEarthChunkManager.h */; };
		2B66546B179F272700FB4427 /* SphericalEarthChunkManager.mm in Sources */ = {isa = PBXBuildFile; fileRef = 2B66546A179F272700FB4427 /* SphericalEarthChunkManager.mm */; };
		2B7AD8B01649DD06006C9E75 /* Lighting.h in Headers */ = {isa = PBXBuildFile; fileRef = 2B7AD8AF1649DD06006C9E75 /* Lighting.h */; };
		2B7AD8B31649DF80006C9E75 /* Lighting.mm in Sources */ = {isa = PBXBuildFile; fileRef = 2B7AD8B21649DF80006C9E75 /* Lighting.mm */; };
		2B7EF31815FF95CF00D4079F /* MaplyScene.h in Headers */ = {isa = PBXBuildFile; fileRef = 2B7EF31715FF95CF00D4079F /* MaplyScene.h */; };
		2B7EF31B15FF95E900D4079F /* MaplyScene.mm in Sources */ = {isa = PBXBuildFile; fileRef = 2B7EF31A15FF95E900D4079F /* MaplyScene.mm */; };
		2B7EF31D15FF965400D4079F /* MaplyPanDelegate.mm in Sources */ = {isa = PBXBuildFile; fileRef = 2B7EF31C15FF965400D4079F /* MaplyPanDelegate.mm */; };
		2B7EF31F15FF96D100D4079F /* MaplyView.mm in Sources */ = {isa = PBXBuildFile; fileRef = 2B7EF31E15FF96D100D4079F /* MaplyView.mm */; };
		2B7EF42516025D8C00D4079F /* aasincos.c in Sources */ = {isa = PBXBuildFile; fileRef = 2B7EF37A16025D8C00D4079F /* aasincos.c */; };
		2B7EF42616025D8C00D4079F /* adjlon.c in Sources */ = {isa = PBXBuildFile; fileRef = 2B7EF37B16025D8C00D4079F /* adjlon.c */; };
		2B7EF42716025D8C00D4079F /* bch2bps.c in Sources */ = {isa = PBXBuildFile; fileRef = 2B7EF37C16025D8C00D4079F /* bch2bps.c */; };
		2B7EF42816025D8C00D4079F /* bchgen.c in Sources */ = {isa = PBXBuildFile; fileRef = 2B7EF37D16025D8C00D4079F /* bchgen.c */; };
		2B7EF42916025D8C00D4079F /* biveval.c in Sources */ = {isa = PBXBuildFile; fileRef = 2B7EF37E16025D8C00D4079F /* biveval.c */; };
		2B7EF42B16025D8C00D4079F /* dmstor.c in Sources */ = {isa = PBXBuildFile; fileRef = 2B7EF38016025D8C00D4079F /* dmstor.c */; };
		2B7EF42C16025D8C00D4079F /* emess.c in Sources */ = {isa = PBXBuildFile; fileRef = 2B7EF38116025D8C00D4079F /* emess.c */; };
		2B7EF42D16025D8C00D4079F /* emess.h in Headers */ = {isa = PBXBuildFile; fileRef = 2B7EF38216025D8C00D4079F /* emess.h */; };
		2B7EF42F16025D8C00D4079F /* geocent.c in Sources */ = {isa = PBXBuildFile; fileRef = 2B7EF38416025D8C00D4079F /* geocent.c */; };
		2B7EF43016025D8C00D4079F /* geocent.h in Headers */ = {isa = PBXBuildFile; fileRef = 2B7EF38516025D8C00D4079F /* geocent.h */; };
		2B7EF43116025D8C00D4079F /* geod_for.c in Sources */ = {isa = PBXBuildFile; fileRef = 2B7EF38616025D8C00D4079F /* geod_for.c */; };
		2B7EF43216025D8C00D4079F /* geod_inv.c in Sources */ = {isa = PBXBuildFile; fileRef = 2B7EF38716025D8C00D4079F /* geod_inv.c */; };
		2B7EF43316025D8C00D4079F /* geod_set.c in Sources */ = {isa = PBXBuildFile; fileRef = 2B7EF38816025D8C00D4079F /* geod_set.c */; };
		2B7EF43516025D8C00D4079F /* geodesic.h in Headers */ = {isa = PBXBuildFile; fileRef = 2B7EF38A16025D8C00D4079F /* geodesic.h */; };
		2B7EF43716025D8C00D4079F /* mk_cheby.c in Sources */ = {isa = PBXBuildFile; fileRef = 2B7EF38F16025D8C00D4079F /* mk_cheby.c */; };
		2B7EF43916025D8C00D4079F /* nad_cvt.c in Sources */ = {isa = PBXBuildFile; fileRef = 2B7EF39116025D8C00D4079F /* nad_cvt.c */; };
		2B7EF43A16025D8C00D4079F /* nad_init.c in Sources */ = {isa = PBXBuildFile; fileRef = 2B7EF39216025D8C00D4079F /* nad_init.c */; };
		2B7EF43B16025D8C00D4079F /* nad_intr.c in Sources */ = {isa = PBXBuildFile; fileRef = 2B7EF39316025D8C00D4079F /* nad_intr.c */; };
		2B7EF43D16025D8C00D4079F /* org_proj4_Projections.h in Headers */ = {isa = PBXBuildFile; fileRef = 2B7EF39516025D8C00D4079F /* org_proj4_Projections.h */; };
		2B7EF43F16025D8C00D4079F /* PJ_aea.c in Sources */ = {isa = PBXBuildFile; fileRef = 2B7EF39716025D8C00D4079F /* PJ_aea.c */; };
		2B7EF44016025D8C00D4079F /* PJ_aeqd.c in Sources */ = {isa = PBXBuildFile; fileRef = 2B7EF39816025D8C00D4079F /* PJ_aeqd.c */; };
		2B7EF44116025D8C00D4079F /* PJ_airy.c in Sources */ = {isa = PBXBuildFile; fileRef = 2B7EF39916025D8C00D4079F /* PJ_airy.c */; };
		2B7EF44216025D8C00D4079F /* PJ_aitoff.c in Sources */ = {isa = PBXBuildFile; fileRef = 2B7EF39A16025D8C00D4079F /* PJ_aitoff.c */; };
		2B7EF44316025D8C00D4079F /* pj_apply_gridshift.c in Sources */ = {isa = PBXBuildFile; fileRef = 2B7EF39B16025D8C00D4079F /* pj_apply_gridshift.c */; };
		2B7EF44416025D8C00D4079F /* pj_apply_vgridshift.c in Sources */ = {isa = PBXBuildFile; fileRef = 2B7EF39C16025D8C00D4079F /* pj_apply_vgridshift.c */; };
		2B7EF44516025D8C00D4079F /* PJ_august.c in Sources */ = {isa = PBXBuildFile; fileRef = 2B7EF39D16025D8C00D4079F /* PJ_august.c */; };
		2B7EF44616025D8C00D4079F /* pj_auth.c in Sources */ = {isa = PBXBuildFile; fileRef = 2B7EF39E16025D8C00D4079F /* pj_auth.c */; };
		2B7EF44716025D8C00D4079F /* PJ_bacon.c in Sources */ = {isa = PBXBuildFile; fileRef = 2B7EF39F16025D8C00D4079F /* PJ_bacon.c */; };
		2B7EF44816025D8C00D4079F /* PJ_bipc.c in Sources */ = {isa = PBXBuildFile; fileRef = 2B7EF3A016025D8C00D4079F /* PJ_bipc.c */; };
		2B7EF44916025D8C00D4079F /* PJ_boggs.c in Sources */ = {isa = PBXBuildFile; fileRef = 2B7EF3A116025D8C00D4079F /* PJ_boggs.c */; };
		2B7EF44A16025D8C00D4079F /* PJ_bonne.c in Sources */ = {isa = PBXBuildFile; fileRef = 2B7EF3A216025D8C00D4079F /* PJ_bonne.c */; };
		2B7EF44B16025D8C00D4079F /* PJ_cass.c in Sources */ = {isa = PBXBuildFile; fileRef = 2B7EF3A316025D8C00D4079F /* PJ_cass.c */; };
		2B7EF44C16025D8C00D4079F /* PJ_cc.c in Sources */ = {isa = PBXBuildFile; fileRef = 2B7EF3A416025D8C00D4079F /* PJ_cc.c */; };
		2B7EF44D16025D8C00D4079F /* PJ_cea.c in Sources */ = {isa = PBXBuildFile; fileRef = 2B7EF3A516025D8C00D4079F /* PJ_cea.c */; };
		2B7EF44E16025D8C00D4079F /* PJ_chamb.c in Sources */ = {isa = PBXBuildFile; fileRef = 2B7EF3A616025D8C00D4079F /* PJ_chamb.c */; };
		2B7EF44F16025D8C00D4079F /* PJ_collg.c in Sources */ = {isa = PBXBuildFile; fileRef = 2B7EF3A716025D8C00D4079F /* PJ_collg.c */; };
		2B7EF45016025D8C00D4079F /* PJ_crast.c in Sources */ = {isa = PBXBuildFile; fileRef = 2B7EF3A816025D8C00D4079F /* PJ_crast.c */; };
		2B7EF45116025D8C00D4079F /* pj_ctx.c in Sources */ = {isa = PBXBuildFile; fileRef = 2B7EF3A916025D8C00D4079F /* pj_ctx.c */; };
		2B7EF45216025D8C00D4079F /* pj_datum_set.c in Sources */ = {isa = PBXBuildFile; fileRef = 2B7EF3AA16025D8C00D4079F /* pj_datum_set.c */; };
		2B7EF45316025D8C00D4079F /* pj_datums.c in Sources */ = {isa = PBXBuildFile; fileRef = 2B7EF3AB16025D8C00D4079F /* pj_datums.c */; };
		2B7EF45416025D8C00D4079F /* PJ_denoy.c in Sources */ = {isa = PBXBuildFile; fileRef = 2B7EF3AC16025D8C00D4079F /* PJ_denoy.c */; };
		2B7EF45516025D8C00D4079F /* pj_deriv.c in Sources */ = {isa = PBXBuildFile; fileRef = 2B7EF3AD16025D8C00D4079F /* pj_deriv.c */; };
		2B7EF45616025D8C00D4079F /* PJ_eck1.c in Sources */ = {isa = PBXBuildFile; fileRef = 2B7EF3AE16025D8C00D4079F /* PJ_eck1.c */; };
		2B7EF45716025D8C00D4079F /* PJ_eck2.c in Sources */ = {isa = PBXBuildFile; fileRef = 2B7EF3AF16025D8C00D4079F /* PJ_eck2.c */; };
		2B7EF45816025D8C00D4079F /* PJ_eck3.c in Sources */ = {isa = PBXBuildFile; fileRef = 2B7EF3B016025D8C00D4079F /* PJ_eck3.c */; };
		2B7EF45916025D8C00D4079F /* PJ_eck4.c in Sources */ = {isa = PBXBuildFile; fileRef = 2B7EF3B116025D8C00D4079F /* PJ_eck4.c */; };
		2B7EF45A16025D8C00D4079F /* PJ_eck5.c in Sources */ = {isa = PBXBuildFile; fileRef = 2B7EF3B216025D8C00D4079F /* PJ_eck5.c */; };
		2B7EF45B16025D8C00D4079F /* pj_ell_set.c in Sources */ = {isa = PBXBuildFile; fileRef = 2B7EF3B316025D8C00D4079F /* pj_ell_set.c */; };
		2B7EF45C16025D8C00D4079F /* pj_ellps.c in Sources */ = {isa = PBXBuildFile; fileRef = 2B7EF3B416025D8C00D4079F /* pj_ellps.c */; };
		2B7EF45D16025D8C00D4079F /* PJ_eqc.c in Sources */ = {isa = PBXBuildFile; fileRef = 2B7EF3B516025D8C00D4079F /* PJ_eqc.c */; };
		2B7EF45E16025D8C00D4079F /* PJ_eqdc.c in Sources */ = {isa = PBXBuildFile; fileRef = 2B7EF3B616025D8C00D4079F /* PJ_eqdc.c */; };
		2B7EF45F16025D8C00D4079F /* pj_errno.c in Sources */ = {isa = PBXBuildFile; fileRef = 2B7EF3B716025D8C00D4079F /* pj_errno.c */; };
		2B7EF46016025D8C00D4079F /* pj_factors.c in Sources */ = {isa = PBXBuildFile; fileRef = 2B7EF3B816025D8C00D4079F /* pj_factors.c */; };
		2B7EF46116025D8C00D4079F /* PJ_fahey.c in Sources */ = {isa = PBXBuildFile; fileRef = 2B7EF3B916025D8C00D4079F /* PJ_fahey.c */; };
		2B7EF46216025D8C00D4079F /* PJ_fouc_s.c in Sources */ = {isa = PBXBuildFile; fileRef = 2B7EF3BA16025D8C00D4079F /* PJ_fouc_s.c */; };
		2B7EF46316025D8C00D4079F /* pj_fwd.c in Sources */ = {isa = PBXBuildFile; fileRef = 2B7EF3BB16025D8C00D4079F /* pj_fwd.c */; };
		2B7EF46416025D8C00D4079F /* PJ_gall.c in Sources */ = {isa = PBXBuildFile; fileRef = 2B7EF3BC16025D8C00D4079F /* PJ_gall.c */; };
		2B7EF46516025D8C00D4079F /* pj_gauss.c in Sources */ = {isa = PBXBuildFile; fileRef = 2B7EF3BD16025D8C00D4079F /* pj_gauss.c */; };
		2B7EF46616025D8C00D4079F /* pj_geocent.c in Sources */ = {isa = PBXBuildFile; fileRef = 2B7EF3BE16025D8C00D4079F /* pj_geocent.c */; };
		2B7EF46716025D8C00D4079F /* PJ_geos.c in Sources */ = {isa = PBXBuildFile; fileRef = 2B7EF3BF16025D8C00D4079F /* PJ_geos.c */; };
		2B7EF46816025D8C00D4079F /* PJ_gins8.c in Sources */ = {isa = PBXBuildFile; fileRef = 2B7EF3C016025D8C00D4079F /* PJ_gins8.c */; };
		2B7EF46916025D8C00D4079F /* PJ_gn_sinu.c in Sources */ = {isa = PBXBuildFile; fileRef = 2B7EF3C116025D8C00D4079F /* PJ_gn_sinu.c */; };
		2B7EF46A16025D8C00D4079F /* PJ_gnom.c in Sources */ = {isa = PBXBuildFile; fileRef = 2B7EF3C216025D8C00D4079F /* PJ_gnom.c */; };
		2B7EF46B16025D8C00D4079F /* PJ_goode.c in Sources */ = {isa = PBXBuildFile; fileRef = 2B7EF3C316025D8C00D4079F /* PJ_goode.c */; };
		2B7EF46C16025D8C00D4079F /* pj_gridinfo.c in Sources */ = {isa = PBXBuildFile; fileRef = 2B7EF3C416025D8C00D4079F /* pj_gridinfo.c */; };
		2B7EF46D16025D8C00D4079F /* pj_gridlist.c in Sources */ = {isa = PBXBuildFile; fileRef = 2B7EF3C516025D8C00D4079F /* pj_gridlist.c */; };
		2B7EF46E16025D8C00D4079F /* PJ_gstmerc.c in Sources */ = {isa = PBXBuildFile; fileRef = 2B7EF3C616025D8C00D4079F /* PJ_gstmerc.c */; };
		2B7EF46F16025D8C00D4079F /* PJ_hammer.c in Sources */ = {isa = PBXBuildFile; fileRef = 2B7EF3C716025D8C00D4079F /* PJ_hammer.c */; };
		2B7EF47016025D8C00D4079F /* PJ_hatano.c in Sources */ = {isa = PBXBuildFile; fileRef = 2B7EF3C816025D8C00D4079F /* PJ_hatano.c */; };
		2B7EF47116025D8C00D4079F /* PJ_healpix.c in Sources */ = {isa = PBXBuildFile; fileRef = 2B7EF3C916025D8C00D4079F /* PJ_healpix.c */; };
		2B7EF47216025D8C00D4079F /* PJ_igh.c in Sources */ = {isa = PBXBuildFile; fileRef = 2B7EF3CA16025D8C00D4079F /* PJ_igh.c */; };
		2B7EF47316025D8C00D4079F /* PJ_imw_p.c in Sources */ = {isa = PBXBuildFile; fileRef = 2B7EF3CB16025D8C00D4079F /* PJ_imw_p.c */; };
		2B7EF47416025D8C00D4079F /* pj_init.c in Sources */ = {isa = PBXBuildFile; fileRef = 2B7EF3CC16025D8C00D4079F /* pj_init.c */; };
		2B7EF47516025D8C00D4079F /* pj_initcache.c in Sources */ = {isa = PBXBuildFile; fileRef = 2B7EF3CD16025D8C00D4079F /* pj_initcache.c */; };
		2B7EF47616025D8C00D4079F /* pj_inv.c in Sources */ = {isa = PBXBuildFile; fileRef = 2B7EF3CE16025D8C00D4079F /* pj_inv.c */; };
		2B7EF47716025D8C00D4079F /* PJ_isea.c in Sources */ = {isa = PBXBuildFile; fileRef = 2B7EF3CF16025D8C00D4079F /* PJ_isea.c */; };
		2B7EF47816025D8C00D4079F /* PJ_krovak.c in Sources */ = {isa = PBXBuildFile; fileRef = 2B7EF3D016025D8C00D4079F /* PJ_krovak.c */; };
		2B7EF47916025D8C00D4079F /* PJ_labrd.c in Sources */ = {isa = PBXBuildFile; fileRef = 2B7EF3D116025D8C00D4079F /* PJ_labrd.c */; };
		2B7EF47A16025D8C00D4079F /* PJ_laea.c in Sources */ = {isa = PBXBuildFile; fileRef = 2B7EF3D216025D8C00D4079F /* PJ_laea.c */; };
		2B7EF47B16025D8C00D4079F /* PJ_lagrng.c in Sources */ = {isa = PBXBuildFile; fileRef = 2B7EF3D316025D8C00D4079F /* PJ_lagrng.c */; };
		2B7EF47C16025D8C00D4079F /* PJ_larr.c in Sources */ = {isa = PBXBuildFile; fileRef = 2B7EF3D416025D8C00D4079F /* PJ_larr.c */; };
		2B7EF47D16025D8C00D4079F /* PJ_lask.c in Sources */ = {isa = PBXBuildFile; fileRef = 2B7EF3D516025D8C00D4079F /* PJ_lask.c */; };
		2B7EF47E16025D8C00D4079F /* pj_latlong.c in Sources */ = {isa = PBXBuildFile; fileRef = 2B7EF3D616025D8C00D4079F /* pj_latlong.c */; };
		2B7EF47F16025D8C00D4079F /* PJ_lcc.c in Sources */ = {isa = PBXBuildFile; fileRef = 2B7EF3D716025D8C00D4079F /* PJ_lcc.c */; };
		2B7EF48016025D8C00D4079F /* PJ_lcca.c in Sources */ = {isa = PBXBuildFile; fileRef = 2B7EF3D816025D8C00D4079F /* PJ_lcca.c */; };
		2B7EF48116025D8C00D4079F /* pj_list.c in Sources */ = {isa = PBXBuildFile; fileRef = 2B7EF3D916025D8C00D4079F /* pj_list.c */; };
		2B7EF48216025D8C00D4079F /* pj_list.h in Headers */ = {isa = PBXBuildFile; fileRef = 2B7EF3DA16025D8C00D4079F /* pj_list.h */; };
		2B7EF48316025D8C00D4079F /* pj_log.c in Sources */ = {isa = PBXBuildFile; fileRef = 2B7EF3DB16025D8C00D4079F /* pj_log.c */; };
		2B7EF48416025D8C00D4079F /* PJ_loxim.c in Sources */ = {isa = PBXBuildFile; fileRef = 2B7EF3DC16025D8C00D4079F /* PJ_loxim.c */; };
		2B7EF48516025D8C00D4079F /* PJ_lsat.c in Sources */ = {isa = PBXBuildFile; fileRef = 2B7EF3DD16025D8C00D4079F /* PJ_lsat.c */; };
		2B7EF48616025D8C00D4079F /* pj_malloc.c in Sources */ = {isa = PBXBuildFile; fileRef = 2B7EF3DE16025D8C00D4079F /* pj_malloc.c */; };
		2B7EF48716025D8C00D4079F /* PJ_mbt_fps.c in Sources */ = {isa = PBXBuildFile; fileRef = 2B7EF3DF16025D8C00D4079F /* PJ_mbt_fps.c */; };
		2B7EF48816025D8C00D4079F /* PJ_mbtfpp.c in Sources */ = {isa = PBXBuildFile; fileRef = 2B7EF3E016025D8C00D4079F /* PJ_mbtfpp.c */; };
		2B7EF48916025D8C00D4079F /* PJ_mbtfpq.c in Sources */ = {isa = PBXBuildFile; fileRef = 2B7EF3E116025D8C00D4079F /* PJ_mbtfpq.c */; };
		2B7EF48A16025D8C00D4079F /* PJ_merc.c in Sources */ = {isa = PBXBuildFile; fileRef = 2B7EF3E216025D8C00D4079F /* PJ_merc.c */; };
		2B7EF48B16025D8C00D4079F /* PJ_mill.c in Sources */ = {isa = PBXBuildFile; fileRef = 2B7EF3E316025D8C00D4079F /* PJ_mill.c */; };
		2B7EF48C16025D8C00D4079F /* pj_mlfn.c in Sources */ = {isa = PBXBuildFile; fileRef = 2B7EF3E416025D8C00D4079F /* pj_mlfn.c */; };
		2B7EF48D16025D8C00D4079F /* PJ_mod_ster.c in Sources */ = {isa = PBXBuildFile; fileRef = 2B7EF3E516025D8C00D4079F /* PJ_mod_ster.c */; };
		2B7EF48E16025D8C00D4079F /* PJ_moll.c in Sources */ = {isa = PBXBuildFile; fileRef = 2B7EF3E616025D8C00D4079F /* PJ_moll.c */; };
		2B7EF48F16025D8C00D4079F /* pj_msfn.c in Sources */ = {isa = PBXBuildFile; fileRef = 2B7EF3E716025D8C00D4079F /* pj_msfn.c */; };
		2B7EF49016025D8C00D4079F /* pj_mutex.c in Sources */ = {isa = PBXBuildFile; fileRef = 2B7EF3E816025D8C00D4079F /* pj_mutex.c */; };
		2B7EF49116025D8C00D4079F /* PJ_natearth.c in Sources */ = {isa = PBXBuildFile; fileRef = 2B7EF3E916025D8C00D4079F /* PJ_natearth.c */; };
		2B7EF49216025D8C00D4079F /* PJ_nell_h.c in Sources */ = {isa = PBXBuildFile; fileRef = 2B7EF3EA16025D8C00D4079F /* PJ_nell_h.c */; };
		2B7EF49316025D8C00D4079F /* PJ_nell.c in Sources */ = {isa = PBXBuildFile; fileRef = 2B7EF3EB16025D8C00D4079F /* PJ_nell.c */; };
		2B7EF49416025D8C00D4079F /* PJ_nocol.c in Sources */ = {isa = PBXBuildFile; fileRef = 2B7EF3EC16025D8C00D4079F /* PJ_nocol.c */; };
		2B7EF49516025D8C00D4079F /* PJ_nsper.c in Sources */ = {isa = PBXBuildFile; fileRef = 2B7EF3ED16025D8C00D4079F /* PJ_nsper.c */; };
		2B7EF49616025D8C00D4079F /* PJ_nzmg.c in Sources */ = {isa = PBXBuildFile; fileRef = 2B7EF3EE16025D8C00D4079F /* PJ_nzmg.c */; };
		2B7EF49716025D8C00D4079F /* PJ_ob_tran.c in Sources */ = {isa = PBXBuildFile; fileRef = 2B7EF3EF16025D8C00D4079F /* PJ_ob_tran.c */; };
		2B7EF49816025D8C00D4079F /* PJ_ocea.c in Sources */ = {isa = PBXBuildFile; fileRef = 2B7EF3F016025D8C00D4079F /* PJ_ocea.c */; };
		2B7EF49916025D8C00D4079F /* PJ_oea.c in Sources */ = {isa = PBXBuildFile; fileRef = 2B7EF3F116025D8C00D4079F /* PJ_oea.c */; };
		2B7EF49A16025D8C00D4079F /* PJ_omerc.c in Sources */ = {isa = PBXBuildFile; fileRef = 2B7EF3F216025D8C00D4079F /* PJ_omerc.c */; };
		2B7EF49B16025D8C00D4079F /* pj_open_lib.c in Sources */ = {isa = PBXBuildFile; fileRef = 2B7EF3F316025D8C00D4079F /* pj_open_lib.c */; };
		2B7EF49C16025D8C00D4079F /* PJ_ortho.c in Sources */ = {isa = PBXBuildFile; fileRef = 2B7EF3F416025D8C00D4079F /* PJ_ortho.c */; };
		2B7EF49D16025D8C00D4079F /* pj_param.c in Sources */ = {isa = PBXBuildFile; fileRef = 2B7EF3F516025D8C00D4079F /* pj_param.c */; };
		2B7EF49E16025D8C00D4079F /* pj_phi2.c in Sources */ = {isa = PBXBuildFile; fileRef = 2B7EF3F616025D8C00D4079F /* pj_phi2.c */; };
		2B7EF49F16025D8C00D4079F /* PJ_poly.c in Sources */ = {isa = PBXBuildFile; fileRef = 2B7EF3F716025D8C00D4079F /* PJ_poly.c */; };
		2B7EF4A016025D8C00D4079F /* pj_pr_list.c in Sources */ = {isa = PBXBuildFile; fileRef = 2B7EF3F816025D8C00D4079F /* pj_pr_list.c */; };
		2B7EF4A116025D8C00D4079F /* PJ_putp2.c in Sources */ = {isa = PBXBuildFile; fileRef = 2B7EF3F916025D8C00D4079F /* PJ_putp2.c */; };
		2B7EF4A216025D8C00D4079F /* PJ_putp3.c in Sources */ = {isa = PBXBuildFile; fileRef = 2B7EF3FA16025D8C00D4079F /* PJ_putp3.c */; };
		2B7EF4A316025D8C00D4079F /* PJ_putp4p.c in Sources */ = {isa = PBXBuildFile; fileRef = 2B7EF3FB16025D8C00D4079F /* PJ_putp4p.c */; };
		2B7EF4A416025D8C00D4079F /* PJ_putp5.c in Sources */ = {isa = PBXBuildFile; fileRef = 2B7EF3FC16025D8C00D4079F /* PJ_putp5.c */; };
		2B7EF4A516025D8C00D4079F /* PJ_putp6.c in Sources */ = {isa = PBXBuildFile; fileRef = 2B7EF3FD16025D8C00D4079F /* PJ_putp6.c */; };
		2B7EF4A616025D8C00D4079F /* pj_qsfn.c in Sources */ = {isa = PBXBuildFile; fileRef = 2B7EF3FE16025D8C00D4079F /* pj_qsfn.c */; };
		2B7EF4A716025D8C00D4079F /* pj_release.c in Sources */ = {isa = PBXBuildFile; fileRef = 2B7EF3FF16025D8C00D4079F /* pj_release.c */; };
		2B7EF4A816025D8C00D4079F /* PJ_robin.c in Sources */ = {isa = PBXBuildFile; fileRef = 2B7EF40016025D8C00D4079F /* PJ_robin.c */; };
		2B7EF4A916025D8C00D4079F /* PJ_rpoly.c in Sources */ = {isa = PBXBuildFile; fileRef = 2B7EF40116025D8C00D4079F /* PJ_rpoly.c */; };
		2B7EF4AA16025D8C00D4079F /* PJ_sconics.c in Sources */ = {isa = PBXBuildFile; fileRef = 2B7EF40216025D8C00D4079F /* PJ_sconics.c */; };
		2B7EF4AB16025D8C00D4079F /* PJ_somerc.c in Sources */ = {isa = PBXBuildFile; fileRef = 2B7EF40316025D8C00D4079F /* PJ_somerc.c */; };
		2B7EF4AC16025D8C00D4079F /* PJ_stere.c in Sources */ = {isa = PBXBuildFile; fileRef = 2B7EF40416025D8C00D4079F /* PJ_stere.c */; };
		2B7EF4AD16025D8C00D4079F /* PJ_sterea.c in Sources */ = {isa = PBXBuildFile; fileRef = 2B7EF40516025D8C00D4079F /* PJ_sterea.c */; };
		2B7EF4AE16025D8C00D4079F /* pj_strerrno.c in Sources */ = {isa = PBXBuildFile; fileRef = 2B7EF40616025D8C00D4079F /* pj_strerrno.c */; };
		2B7EF4AF16025D8C00D4079F /* PJ_sts.c in Sources */ = {isa = PBXBuildFile; fileRef = 2B7EF40716025D8C00D4079F /* PJ_sts.c */; };
		2B7EF4B016025D8C00D4079F /* PJ_tcc.c in Sources */ = {isa = PBXBuildFile; fileRef = 2B7EF40816025D8C00D4079F /* PJ_tcc.c */; };
		2B7EF4B116025D8C00D4079F /* PJ_tcea.c in Sources */ = {isa = PBXBuildFile; fileRef = 2B7EF40916025D8C00D4079F /* PJ_tcea.c */; };
		2B7EF4B216025D8C00D4079F /* PJ_tmerc.c in Sources */ = {isa = PBXBuildFile; fileRef = 2B7EF40A16025D8C00D4079F /* PJ_tmerc.c */; };
		2B7EF4B316025D8C00D4079F /* PJ_tpeqd.c in Sources */ = {isa = PBXBuildFile; fileRef = 2B7EF40B16025D8C00D4079F /* PJ_tpeqd.c */; };
		2B7EF4B416025D8C00D4079F /* pj_transform.c in Sources */ = {isa = PBXBuildFile; fileRef = 2B7EF40C16025D8C00D4079F /* pj_transform.c */; };
		2B7EF4B516025D8C00D4079F /* pj_tsfn.c in Sources */ = {isa = PBXBuildFile; fileRef = 2B7EF40D16025D8C00D4079F /* pj_tsfn.c */; };
		2B7EF4B616025D8C00D4079F /* pj_units.c in Sources */ = {isa = PBXBuildFile; fileRef = 2B7EF40E16025D8C00D4079F /* pj_units.c */; };
		2B7EF4B716025D8C00D4079F /* PJ_urm5.c in Sources */ = {isa = PBXBuildFile; fileRef = 2B7EF40F16025D8C00D4079F /* PJ_urm5.c */; };
		2B7EF4B816025D8C00D4079F /* PJ_urmfps.c in Sources */ = {isa = PBXBuildFile; fileRef = 2B7EF41016025D8C00D4079F /* PJ_urmfps.c */; };
		2B7EF4B916025D8C00D4079F /* pj_utils.c in Sources */ = {isa = PBXBuildFile; fileRef = 2B7EF41116025D8C00D4079F /* pj_utils.c */; };
		2B7EF4BA16025D8C00D4079F /* PJ_vandg.c in Sources */ = {isa = PBXBuildFile; fileRef = 2B7EF41216025D8C00D4079F /* PJ_vandg.c */; };
		2B7EF4BB16025D8C00D4079F /* PJ_vandg2.c in Sources */ = {isa = PBXBuildFile; fileRef = 2B7EF41316025D8C00D4079F /* PJ_vandg2.c */; };
		2B7EF4BC16025D8C00D4079F /* PJ_vandg4.c in Sources */ = {isa = PBXBuildFile; fileRef = 2B7EF41416025D8C00D4079F /* PJ_vandg4.c */; };
		2B7EF4BD16025D8C00D4079F /* PJ_wag2.c in Sources */ = {isa = PBXBuildFile; fileRef = 2B7EF41516025D8C00D4079F /* PJ_wag2.c */; };
		2B7EF4BE16025D8C00D4079F /* PJ_wag3.c in Sources */ = {isa = PBXBuildFile; fileRef = 2B7EF41616025D8C00D4079F /* PJ_wag3.c */; };
		2B7EF4BF16025D8C00D4079F /* PJ_wag7.c in Sources */ = {isa = PBXBuildFile; fileRef = 2B7EF41716025D8C00D4079F /* PJ_wag7.c */; };
		2B7EF4C016025D8C00D4079F /* PJ_wink1.c in Sources */ = {isa = PBXBuildFile; fileRef = 2B7EF41816025D8C00D4079F /* PJ_wink1.c */; };
		2B7EF4C116025D8C00D4079F /* PJ_wink2.c in Sources */ = {isa = PBXBuildFile; fileRef = 2B7EF41916025D8C00D4079F /* PJ_wink2.c */; };
		2B7EF4C216025D8C00D4079F /* pj_zpoly1.c in Sources */ = {isa = PBXBuildFile; fileRef = 2B7EF41A16025D8C00D4079F /* pj_zpoly1.c */; };
		2B7EF4C316025D8C00D4079F /* proj_api.h in Headers */ = {isa = PBXBuildFile; fileRef = 2B7EF41B16025D8C00D4079F /* proj_api.h */; };
		2B7EF4C416025D8C00D4079F /* proj_etmerc.c in Sources */ = {isa = PBXBuildFile; fileRef = 2B7EF41D16025D8C00D4079F /* proj_etmerc.c */; };
		2B7EF4C516025D8C00D4079F /* proj_mdist.c in Sources */ = {isa = PBXBuildFile; fileRef = 2B7EF41E16025D8C00D4079F /* proj_mdist.c */; };
		2B7EF4C616025D8C00D4079F /* proj_rouss.c in Sources */ = {isa = PBXBuildFile; fileRef = 2B7EF41F16025D8C00D4079F /* proj_rouss.c */; };
		2B7EF4C816025D8C00D4079F /* projects.h in Headers */ = {isa = PBXBuildFile; fileRef = 2B7EF42216025D8C00D4079F /* projects.h */; };
		2B7EF4C916025D8C00D4079F /* rtodms.c in Sources */ = {isa = PBXBuildFile; fileRef = 2B7EF42316025D8C00D4079F /* rtodms.c */; };
		2B7EF4CA16025D8C00D4079F /* vector1.c in Sources */ = {isa = PBXBuildFile; fileRef = 2B7EF42416025D8C00D4079F /* vector1.c */; };
		2B7EF50E1603D76100D4079F /* QuadDisplayLayer.h in Headers */ = {isa = PBXBuildFile; fileRef = 2B7EF50C1603D76100D4079F /* QuadDisplayLayer.h */; };
		2B7EF50F1603D76100D4079F /* TileQuadLoader.h in Headers */ = {isa = PBXBuildFile; fileRef = 2B7EF50D1603D76100D4079F /* TileQuadLoader.h */; };
		2B7EF5121603D77E00D4079F /* QuadDisplayLayer.mm in Sources */ = {isa = PBXBuildFile; fileRef = 2B7EF5101603D77D00D4079F /* QuadDisplayLayer.mm */; };
		2B7EF5131603D77E00D4079F /* TileQuadLoader.mm in Sources */ = {isa = PBXBuildFile; fileRef = 2B7EF5111603D77E00D4079F /* TileQuadLoader.mm */; };
		2B7EF5151603DCC500D4079F /* CoordSystem.mm in Sources */ = {isa = PBXBuildFile; fileRef = 2B7EF5141603DCC500D4079F /* CoordSystem.mm */; };
		2B7EF5191603E01500D4079F /* MBTileQuadSource.h in Headers */ = {isa = PBXBuildFile; fileRef = 2B7EF5161603E01400D4079F /* MBTileQuadSource.h */; };
		2B7EF51A1603E01500D4079F /* NetworkTileQuadSource.h in Headers */ = {isa = PBXBuildFile; fileRef = 2B7EF5171603E01400D4079F /* NetworkTileQuadSource.h */; };
		2B7EF51B1603E01500D4079F /* SphericalEarthQuadLayer.h in Headers */ = {isa = PBXBuildFile; fileRef = 2B7EF5181603E01400D4079F /* SphericalEarthQuadLayer.h */; };
		2B7EF51F1603E0AF00D4079F /* MBTileQuadSource.mm in Sources */ = {isa = PBXBuildFile; fileRef = 2B7EF51C1603E0AC00D4079F /* MBTileQuadSource.mm */; };
		2B7EF5201603E0AF00D4079F /* NetworkTileQuadSource.mm in Sources */ = {isa = PBXBuildFile; fileRef = 2B7EF51D1603E0AD00D4079F /* NetworkTileQuadSource.mm */; };
		2B7EF5211603E0AF00D4079F /* SphericalEarthQuadLayer.mm in Sources */ = {isa = PBXBuildFile; fileRef = 2B7EF51E1603E0AE00D4079F /* SphericalEarthQuadLayer.mm */; };
		2B7EF5231603EEFB00D4079F /* MaplyLayerViewWatcher.h in Headers */ = {isa = PBXBuildFile; fileRef = 2B7EF5221603EEFA00D4079F /* MaplyLayerViewWatcher.h */; };
		2B7EF5291603F03A00D4079F /* MaplyLayerViewWatcher.mm in Sources */ = {isa = PBXBuildFile; fileRef = 2B7EF5281603F03900D4079F /* MaplyLayerViewWatcher.mm */; };
		2B8B95EF16E80FD50039DD08 /* BigDrawable.h in Headers */ = {isa = PBXBuildFile; fileRef = 2B8B95ED16E80FD50039DD08 /* BigDrawable.h */; };
		2B8B95F016E80FD50039DD08 /* DynamicDrawableAtlas.h in Headers */ = {isa = PBXBuildFile; fileRef = 2B8B95EE16E80FD50039DD08 /* DynamicDrawableAtlas.h */; };
		2B8B95F316E80FED0039DD08 /* BigDrawable.mm in Sources */ = {isa = PBXBuildFile; fileRef = 2B8B95F116E80FED0039DD08 /* BigDrawable.mm */; };
		2B8B95F416E80FED0039DD08 /* DynamicDrawableAtlas.mm in Sources */ = {isa = PBXBuildFile; fileRef = 2B8B95F216E80FED0039DD08 /* DynamicDrawableAtlas.mm */; };
		2B92EF6016370AFF00C5165F /* PerformanceTimer.mm in Sources */ = {isa = PBXBuildFile; fileRef = 2B92EF5F16370AFF00C5165F /* PerformanceTimer.mm */; };
		2B92EF6316370B0600C5165F /* SceneRendererES.mm in Sources */ = {isa = PBXBuildFile; fileRef = 2B92EF6216370B0600C5165F /* SceneRendererES.mm */; };
		2B92EF6516370B2000C5165F /* PerformanceTimer.h in Headers */ = {isa = PBXBuildFile; fileRef = 2B92EF6416370B2000C5165F /* PerformanceTimer.h */; };
		2B92EF6716370B2700C5165F /* SceneRendererES.h in Headers */ = {isa = PBXBuildFile; fileRef = 2B92EF6616370B2700C5165F /* SceneRendererES.h */; };
		2B92EF911637530C00C5165F /* SceneRendererES2.h in Headers */ = {isa = PBXBuildFile; fileRef = 2B92EF901637530C00C5165F /* SceneRendererES2.h */; };
		2B92EF941637531700C5165F /* SceneRendererES2.mm in Sources */ = {isa = PBXBuildFile; fileRef = 2B92EF931637531700C5165F /* SceneRendererES2.mm */; };
		2B92EF9D163760C300C5165F /* OpenGLES2Program.h in Headers */ = {isa = PBXBuildFile; fileRef = 2B92EF9C163760C300C5165F /* OpenGLES2Program.h */; };
		2B92EF9F1637633F00C5165F /* OpenGLES2Program.mm in Sources */ = {isa = PBXBuildFile; fileRef = 2B92EF9E1637633F00C5165F /* OpenGLES2Program.mm */; };
		2B95F90F18A594D800D72645 /* MaplyDoubleTapDragDelegate.h in Headers */ = {isa = PBXBuildFile; fileRef = 2B95F90E18A594D800D72645 /* MaplyDoubleTapDragDelegate.h */; };
		2B95F91118A594EF00D72645 /* MaplyDoubleTapDragDelegate.mm in Sources */ = {isa = PBXBuildFile; fileRef = 2B95F91018A594EF00D72645 /* MaplyDoubleTapDragDelegate.mm */; };
		2B95F91518A5AB1F00D72645 /* GlobeDoubleTapDelegate.h in Headers */ = {isa = PBXBuildFile; fileRef = 2B95F91218A5AB1F00D72645 /* GlobeDoubleTapDelegate.h */; };
		2B95F91618A5AB1F00D72645 /* GlobeDoubleTapDragDelegate.h in Headers */ = {isa = PBXBuildFile; fileRef = 2B95F91318A5AB1F00D72645 /* GlobeDoubleTapDragDelegate.h */; };
		2B95F91718A5AB1F00D72645 /* GlobeTwoFingerTapDelegate.h in Headers */ = {isa = PBXBuildFile; fileRef = 2B95F91418A5AB1F00D72645 /* GlobeTwoFingerTapDelegate.h */; };
		2B95F91B18A5AB2B00D72645 /* GlobeDoubleTapDelegate.mm in Sources */ = {isa = PBXBuildFile; fileRef = 2B95F91818A5AB2B00D72645 /* GlobeDoubleTapDelegate.mm */; };
		2B95F91C18A5AB2B00D72645 /* GlobeDoubleTapDragDelegate.mm in Sources */ = {isa = PBXBuildFile; fileRef = 2B95F91918A5AB2B00D72645 /* GlobeDoubleTapDragDelegate.mm */; };
		2B95F91D18A5AB2B00D72645 /* GlobeTwoFingerTapDelegate.mm in Sources */ = {isa = PBXBuildFile; fileRef = 2B95F91A18A5AB2B00D72645 /* GlobeTwoFingerTapDelegate.mm */; };
		2B95F91F18A5B5E500D72645 /* GlobeAnimateHeight.mm in Sources */ = {isa = PBXBuildFile; fileRef = 2B95F91E18A5B5E500D72645 /* GlobeAnimateHeight.mm */; };
		2B95F92118A5B5EE00D72645 /* GlobeAnimateHeight.h in Headers */ = {isa = PBXBuildFile; fileRef = 2B95F92018A5B5EE00D72645 /* GlobeAnimateHeight.h */; };
		2B9BE6AD180872A0001D9454 /* ScreenImportance.h in Headers */ = {isa = PBXBuildFile; fileRef = 2B9BE6AC180872A0001D9454 /* ScreenImportance.h */; };
		2B9BE6AF180872AA001D9454 /* ScreenImportance.mm in Sources */ = {isa = PBXBuildFile; fileRef = 2B9BE6AE180872AA001D9454 /* ScreenImportance.mm */; };
		2BA2325617984F510063CC84 /* glues.h in Headers */ = {isa = PBXBuildFile; fileRef = 2BA2322F17984F510063CC84 /* glues.h */; };
		2BA2325817984F510063CC84 /* glues_error.h in Headers */ = {isa = PBXBuildFile; fileRef = 2BA2323117984F510063CC84 /* glues_error.h */; };
		2BA2325A17984F510063CC84 /* glues_mipmap.h in Headers */ = {isa = PBXBuildFile; fileRef = 2BA2323317984F510063CC84 /* glues_mipmap.h */; };
		2BA2325C17984F510063CC84 /* glues_project.h in Headers */ = {isa = PBXBuildFile; fileRef = 2BA2323517984F510063CC84 /* glues_project.h */; };
		2BA2325E17984F510063CC84 /* glues_quad.h in Headers */ = {isa = PBXBuildFile; fileRef = 2BA2323717984F510063CC84 /* glues_quad.h */; };
		2BA2326017984F510063CC84 /* glues_registry.h in Headers */ = {isa = PBXBuildFile; fileRef = 2BA2323917984F510063CC84 /* glues_registry.h */; };
		2BA2326217984F510063CC84 /* dict-list.h in Headers */ = {isa = PBXBuildFile; fileRef = 2BA2323D17984F510063CC84 /* dict-list.h */; };
		2BA2326317984F510063CC84 /* dict.c in Sources */ = {isa = PBXBuildFile; fileRef = 2BA2323E17984F510063CC84 /* dict.c */; };
		2BA2326417984F510063CC84 /* dict.h in Headers */ = {isa = PBXBuildFile; fileRef = 2BA2323F17984F510063CC84 /* dict.h */; };
		2BA2326517984F510063CC84 /* geom.c in Sources */ = {isa = PBXBuildFile; fileRef = 2BA2324017984F510063CC84 /* geom.c */; };
		2BA2326617984F510063CC84 /* geom.h in Headers */ = {isa = PBXBuildFile; fileRef = 2BA2324117984F510063CC84 /* geom.h */; };
		2BA2326717984F510063CC84 /* memalloc.c in Sources */ = {isa = PBXBuildFile; fileRef = 2BA2324217984F510063CC84 /* memalloc.c */; };
		2BA2326817984F510063CC84 /* memalloc.h in Headers */ = {isa = PBXBuildFile; fileRef = 2BA2324317984F510063CC84 /* memalloc.h */; };
		2BA2326917984F510063CC84 /* mesh.c in Sources */ = {isa = PBXBuildFile; fileRef = 2BA2324417984F510063CC84 /* mesh.c */; };
		2BA2326A17984F510063CC84 /* mesh.h in Headers */ = {isa = PBXBuildFile; fileRef = 2BA2324517984F510063CC84 /* mesh.h */; };
		2BA2326B17984F510063CC84 /* normal.c in Sources */ = {isa = PBXBuildFile; fileRef = 2BA2324617984F510063CC84 /* normal.c */; };
		2BA2326C17984F510063CC84 /* normal.h in Headers */ = {isa = PBXBuildFile; fileRef = 2BA2324717984F510063CC84 /* normal.h */; };
		2BA2326D17984F510063CC84 /* priorityq-heap.h in Headers */ = {isa = PBXBuildFile; fileRef = 2BA2324817984F510063CC84 /* priorityq-heap.h */; };
		2BA2326F17984F510063CC84 /* priorityq-sort.h in Headers */ = {isa = PBXBuildFile; fileRef = 2BA2324A17984F510063CC84 /* priorityq-sort.h */; };
		2BA2327017984F510063CC84 /* priorityq.c in Sources */ = {isa = PBXBuildFile; fileRef = 2BA2324B17984F510063CC84 /* priorityq.c */; };
		2BA2327117984F510063CC84 /* priorityq.h in Headers */ = {isa = PBXBuildFile; fileRef = 2BA2324C17984F510063CC84 /* priorityq.h */; };
		2BA2327217984F510063CC84 /* render.c in Sources */ = {isa = PBXBuildFile; fileRef = 2BA2324E17984F510063CC84 /* render.c */; };
		2BA2327317984F510063CC84 /* render.h in Headers */ = {isa = PBXBuildFile; fileRef = 2BA2324F17984F510063CC84 /* render.h */; };
		2BA2327417984F510063CC84 /* sweep.c in Sources */ = {isa = PBXBuildFile; fileRef = 2BA2325017984F510063CC84 /* sweep.c */; };
		2BA2327517984F510063CC84 /* sweep.h in Headers */ = {isa = PBXBuildFile; fileRef = 2BA2325117984F510063CC84 /* sweep.h */; };
		2BA2327717984F510063CC84 /* tess.h in Headers */ = {isa = PBXBuildFile; fileRef = 2BA2325317984F510063CC84 /* tess.h */; };
		2BA2327817984F510063CC84 /* tessmono.c in Sources */ = {isa = PBXBuildFile; fileRef = 2BA2325417984F510063CC84 /* tessmono.c */; };
		2BA2327917984F510063CC84 /* tessmono.h in Headers */ = {isa = PBXBuildFile; fileRef = 2BA2325517984F510063CC84 /* tessmono.h */; };
		2BA2327B179859F30063CC84 /* SDL_opengles.h in Headers */ = {isa = PBXBuildFile; fileRef = 2BA2327A179859F30063CC84 /* SDL_opengles.h */; };
		2BA2328B17986ACA0063CC84 /* LabelManager.h in Headers */ = {isa = PBXBuildFile; fileRef = 2BA2328617986ACA0063CC84 /* LabelManager.h */; };
		2BA2328C17986ACA0063CC84 /* LayoutManager.h in Headers */ = {isa = PBXBuildFile; fileRef = 2BA2328717986ACA0063CC84 /* LayoutManager.h */; };
		2BA2328D17986ACA0063CC84 /* MarkerManager.h in Headers */ = {isa = PBXBuildFile; fileRef = 2BA2328817986ACA0063CC84 /* MarkerManager.h */; };
		2BA2328E17986ACA0063CC84 /* ShapeManager.h in Headers */ = {isa = PBXBuildFile; fileRef = 2BA2328917986ACA0063CC84 /* ShapeManager.h */; };
		2BA2328F17986ACA0063CC84 /* VectorManager.h in Headers */ = {isa = PBXBuildFile; fileRef = 2BA2328A17986ACA0063CC84 /* VectorManager.h */; };
		2BA2329617986AE90063CC84 /* LabelManager.mm in Sources */ = {isa = PBXBuildFile; fileRef = 2BA2329117986AE90063CC84 /* LabelManager.mm */; };
		2BA2329717986AE90063CC84 /* LayoutManager.mm in Sources */ = {isa = PBXBuildFile; fileRef = 2BA2329217986AE90063CC84 /* LayoutManager.mm */; };
		2BA2329817986AE90063CC84 /* MarkerManager.mm in Sources */ = {isa = PBXBuildFile; fileRef = 2BA2329317986AE90063CC84 /* MarkerManager.mm */; };
		2BA2329917986AE90063CC84 /* ShapeManager.mm in Sources */ = {isa = PBXBuildFile; fileRef = 2BA2329417986AE90063CC84 /* ShapeManager.mm */; };
		2BA2329A17986AE90063CC84 /* VectorManager.mm in Sources */ = {isa = PBXBuildFile; fileRef = 2BA2329517986AE90063CC84 /* VectorManager.mm */; };
		2BA2BB8A153E106000DAB382 /* GlobeLayerViewWatcher.mm in Sources */ = {isa = PBXBuildFile; fileRef = 2BA2BB88153E105E00DAB382 /* GlobeLayerViewWatcher.mm */; };
		2BA2BB8B153E106000DAB382 /* LayerViewWatcher.mm in Sources */ = {isa = PBXBuildFile; fileRef = 2BA2BB89153E105F00DAB382 /* LayerViewWatcher.mm */; };
		2BA2BB8D153E107100DAB382 /* Quadtree.mm in Sources */ = {isa = PBXBuildFile; fileRef = 2BA2BB8C153E107100DAB382 /* Quadtree.mm */; };
		2BA539391908601000A2540C /* SceneRendererES3.h in Headers */ = {isa = PBXBuildFile; fileRef = 2BA539381908601000A2540C /* SceneRendererES3.h */; };
		2BA5393D1908603E00A2540C /* SceneRendererES3.mm in Sources */ = {isa = PBXBuildFile; fileRef = 2BA5393B1908603E00A2540C /* SceneRendererES3.mm */; };
		2BA726DB1778EB11006C710B /* MaplyAnimateFlat.h in Headers */ = {isa = PBXBuildFile; fileRef = 2BA726DA1778EB11006C710B /* MaplyAnimateFlat.h */; };
		2BA726DD1778EB20006C710B /* MaplyAnimateFlat.mm in Sources */ = {isa = PBXBuildFile; fileRef = 2BA726DC1778EB20006C710B /* MaplyAnimateFlat.mm */; };
		2BA8FFE01540E60800AEA53C /* SphericalMercator.mm in Sources */ = {isa = PBXBuildFile; fileRef = 2BA8FFDF1540E60800AEA53C /* SphericalMercator.mm */; };
		2BADF96519A7D78100C40CAA /* ScreenSpaceBuilder.mm in Sources */ = {isa = PBXBuildFile; fileRef = 2BADF96419A7D78100C40CAA /* ScreenSpaceBuilder.mm */; };
		2BADF96719A7D83700C40CAA /* ScreenSpaceDrawable.mm in Sources */ = {isa = PBXBuildFile; fileRef = 2BADF96619A7D83700C40CAA /* ScreenSpaceDrawable.mm */; };
		2BADF96919A7D85000C40CAA /* ScreenSpaceDrawable.h in Headers */ = {isa = PBXBuildFile; fileRef = 2BADF96819A7D85000C40CAA /* ScreenSpaceDrawable.h */; };
		2BB0717F1676B5EE00DE387D /* SphericalEarthChunkLayer.h in Headers */ = {isa = PBXBuildFile; fileRef = 2BB0717E1676B5EE00DE387D /* SphericalEarthChunkLayer.h */; };
		2BB071821676B5FE00DE387D /* LayoutLayer.h in Headers */ = {isa = PBXBuildFile; fileRef = 2BB071811676B5FE00DE387D /* LayoutLayer.h */; };
		2BB071841676B66300DE387D /* BufferBuilder.h in Headers */ = {isa = PBXBuildFile; fileRef = 2BB071831676B66300DE387D /* BufferBuilder.h */; };
		2BB071861676B67D00DE387D /* BufferBuilder.mm in Sources */ = {isa = PBXBuildFile; fileRef = 2BB071851676B67D00DE387D /* BufferBuilder.mm */; };
		2BB071891676B69400DE387D /* LayoutLayer.mm in Sources */ = {isa = PBXBuildFile; fileRef = 2BB071871676B69400DE387D /* LayoutLayer.mm */; };
		2BB0718A1676B69400DE387D /* SphericalEarthChunkLayer.mm in Sources */ = {isa = PBXBuildFile; fileRef = 2BB071881676B69400DE387D /* SphericalEarthChunkLayer.mm */; };
		2BB1786C17A6C6C400AD0614 /* DefaultShaderPrograms.h in Headers */ = {isa = PBXBuildFile; fileRef = 2BB1786B17A6C6C400AD0614 /* DefaultShaderPrograms.h */; };
		2BB1786E17A6C72600AD0614 /* DefaultShaderPrograms.mm in Sources */ = {isa = PBXBuildFile; fileRef = 2BB1786D17A6C72600AD0614 /* DefaultShaderPrograms.mm */; };
		2BB1787417A8313E00AD0614 /* BillboardManager.h in Headers */ = {isa = PBXBuildFile; fileRef = 2BB1787117A8313700AD0614 /* BillboardManager.h */; };
		2BB1787517A8313E00AD0614 /* ParticleSystemManager.h in Headers */ = {isa = PBXBuildFile; fileRef = 2BB1787217A8313900AD0614 /* ParticleSystemManager.h */; };
		2BB1787617A8313E00AD0614 /* LoftManager.h in Headers */ = {isa = PBXBuildFile; fileRef = 2BB1787317A8313C00AD0614 /* LoftManager.h */; };
		2BB1787A17A8315C00AD0614 /* BillboardManager.mm in Sources */ = {isa = PBXBuildFile; fileRef = 2BB1787717A8315800AD0614 /* BillboardManager.mm */; };
		2BB1787B17A8315C00AD0614 /* ParticleSystemManager.mm in Sources */ = {isa = PBXBuildFile; fileRef = 2BB1787817A8315A00AD0614 /* ParticleSystemManager.mm */; };
		2BB1787C17A8315C00AD0614 /* LoftManager.mm in Sources */ = {isa = PBXBuildFile; fileRef = 2BB1787917A8315B00AD0614 /* LoftManager.mm */; };
		2BB25920177A041E00770619 /* ElevationChunk.h in Headers */ = {isa = PBXBuildFile; fileRef = 2BB2591F177A041E00770619 /* ElevationChunk.h */; };
		2BB25925177A042F00770619 /* BillboardDrawable.h in Headers */ = {isa = PBXBuildFile; fileRef = 2BB25922177A042F00770619 /* BillboardDrawable.h */; };
		2BB25926177A042F00770619 /* SceneGraphManager.h in Headers */ = {isa = PBXBuildFile; fileRef = 2BB25923177A042F00770619 /* SceneGraphManager.h */; };
		2BB25928177A044300770619 /* ElevationChunk.mm in Sources */ = {isa = PBXBuildFile; fileRef = 2BB25927177A044300770619 /* ElevationChunk.mm */; };
		2BB2592D177A045300770619 /* BillboardDrawable.mm in Sources */ = {isa = PBXBuildFile; fileRef = 2BB2592A177A045300770619 /* BillboardDrawable.mm */; };
		2BB2592E177A045300770619 /* SceneGraphManager.mm in Sources */ = {isa = PBXBuildFile; fileRef = 2BB2592B177A045300770619 /* SceneGraphManager.mm */; };
		2BB7A9681A250A5600E50DC5 /* GeometryManager.h in Headers */ = {isa = PBXBuildFile; fileRef = 2BB7A9671A250A5600E50DC5 /* GeometryManager.h */; };
		2BB7A96A1A250A6300E50DC5 /* GeometryManager.mm in Sources */ = {isa = PBXBuildFile; fileRef = 2BB7A9691A250A6300E50DC5 /* GeometryManager.mm */; };
		2BB7A9711A2661A700E50DC5 /* GeometryOBJReader.h in Headers */ = {isa = PBXBuildFile; fileRef = 2BB7A9701A2661A700E50DC5 /* GeometryOBJReader.h */; };
		2BB7A9731A2661B300E50DC5 /* GeometryOBJReader.mm in Sources */ = {isa = PBXBuildFile; fileRef = 2BB7A9721A2661B300E50DC5 /* GeometryOBJReader.mm */; };
		2BB94D811A2CE01D0076B1B4 /* glues_error.c in Sources */ = {isa = PBXBuildFile; fileRef = 2BA2323017984F510063CC84 /* glues_error.c */; };
		2BB94D821A2CE01D0076B1B4 /* glues_mipmap.c in Sources */ = {isa = PBXBuildFile; fileRef = 2BA2323217984F510063CC84 /* glues_mipmap.c */; };
		2BB94D831A2CE01D0076B1B4 /* glues_project.c in Sources */ = {isa = PBXBuildFile; fileRef = 2BA2323417984F510063CC84 /* glues_project.c */; };
		2BB94D841A2CE01D0076B1B4 /* glues_quad.c in Sources */ = {isa = PBXBuildFile; fileRef = 2BA2323617984F510063CC84 /* glues_quad.c */; };
		2BB94D851A2CE01D0076B1B4 /* glues_registry.c in Sources */ = {isa = PBXBuildFile; fileRef = 2BA2323817984F510063CC84 /* glues_registry.c */; };
		2BB9A8B116DFFF060069E19C /* DynamicTextureAtlas.h in Headers */ = {isa = PBXBuildFile; fileRef = 2BB9A8B016DFFF060069E19C /* DynamicTextureAtlas.h */; };
		2BB9A8B316DFFF100069E19C /* DynamicTextureAtlas.mm in Sources */ = {isa = PBXBuildFile; fileRef = 2BB9A8B216DFFF100069E19C /* DynamicTextureAtlas.mm */; };
		2BD5A8361B4198BD00DDAEE3 /* BasicDrawable.h in Headers */ = {isa = PBXBuildFile; fileRef = 2BD5A8341B4198BD00DDAEE3 /* BasicDrawable.h */; };
		2BD5A8371B4198BD00DDAEE3 /* BasicDrawableInstance.h in Headers */ = {isa = PBXBuildFile; fileRef = 2BD5A8351B4198BD00DDAEE3 /* BasicDrawableInstance.h */; };
		2BD5A83A1B4198CF00DDAEE3 /* BasicDrawable.mm in Sources */ = {isa = PBXBuildFile; fileRef = 2BD5A8381B4198CF00DDAEE3 /* BasicDrawable.mm */; };
		2BD5A83B1B4198CF00DDAEE3 /* BasicDrawableInstance.mm in Sources */ = {isa = PBXBuildFile; fileRef = 2BD5A8391B4198CF00DDAEE3 /* BasicDrawableInstance.mm */; };
		2BDC4ABC133404BB00E25283 /* Foundation.framework in Frameworks */ = {isa = PBXBuildFile; fileRef = AACBBE490F95108600F1A2B1 /* Foundation.framework */; };
		2BDC4AC3133404C600E25283 /* dbfopen.c in Sources */ = {isa = PBXBuildFile; fileRef = 2B951D9212F09EA0005003AE /* dbfopen.c */; };
		2BDC4AC4133404C600E25283 /* shpopen.c in Sources */ = {isa = PBXBuildFile; fileRef = 2B951D9012F09E91005003AE /* shpopen.c */; };
		2BDC4AC5133404CA00E25283 /* safileio.c in Sources */ = {isa = PBXBuildFile; fileRef = 2B951DF012F0AC50005003AE /* safileio.c */; };
		2BDC4AC6133404D400E25283 /* UIImage+Stuff.mm in Sources */ = {isa = PBXBuildFile; fileRef = 2BC53FED12DE23D400778431 /* UIImage+Stuff.mm */; };
		2BDC4AC7133404D400E25283 /* NSDictionary+Stuff.m in Sources */ = {isa = PBXBuildFile; fileRef = 2B3C81BD132FE77C0029DEF2 /* NSDictionary+Stuff.m */; };
		2BDC4AC8133404D400E25283 /* UIColor+Stuff.mm in Sources */ = {isa = PBXBuildFile; fileRef = 2B3C81C113301EE30029DEF2 /* UIColor+Stuff.mm */; };
		2BDC4AC9133404D400E25283 /* WhirlyGeometry.mm in Sources */ = {isa = PBXBuildFile; fileRef = 2B3A36E512E63F9500698DA1 /* WhirlyGeometry.mm */; };
		2BDC4ACA133404D400E25283 /* WhirlyVector.mm in Sources */ = {isa = PBXBuildFile; fileRef = 2B95192E12EF4417005003AE /* WhirlyVector.mm */; };
		2BDC4ACB133404D400E25283 /* GlobeMath.mm in Sources */ = {isa = PBXBuildFile; fileRef = 2BCABB9A12FA14660049D73C /* GlobeMath.mm */; };
		2BDC4ACD133404D400E25283 /* EAGLView.mm in Sources */ = {isa = PBXBuildFile; fileRef = 2BC53FE912DE23D400778431 /* EAGLView.mm */; };
		2BDC4ACE133404D400E25283 /* PinchDelegate.mm in Sources */ = {isa = PBXBuildFile; fileRef = 2BE6EE5612E4F48800415490 /* PinchDelegate.mm */; };
		2BDC4ACF133404D400E25283 /* SwipeDelegate.mm in Sources */ = {isa = PBXBuildFile; fileRef = 2BE6EE7712E4F95C00415490 /* SwipeDelegate.mm */; };
		2BDC4AD0133404D400E25283 /* PanDelegate.mm in Sources */ = {isa = PBXBuildFile; fileRef = 2B3A341F12E605C800698DA1 /* PanDelegate.mm */; };
		2BDC4AD1133404D400E25283 /* TapDelegate.mm in Sources */ = {isa = PBXBuildFile; fileRef = 2BCAC2F712FB6EF70049D73C /* TapDelegate.mm */; };
		2BDC4AD2133404D400E25283 /* TapMessage.mm in Sources */ = {isa = PBXBuildFile; fileRef = 2BCAC33312FB77FB0049D73C /* TapMessage.mm */; };
		2BDC4AD3133404D400E25283 /* Identifiable.mm in Sources */ = {isa = PBXBuildFile; fileRef = 2BB1F08013009935001F33CD /* Identifiable.mm */; };
		2BDC4AD4133404D400E25283 /* Texture.mm in Sources */ = {isa = PBXBuildFile; fileRef = 2BB1F08813009B17001F33CD /* Texture.mm */; };
		2BDC4AD5133404D400E25283 /* Drawable.mm in Sources */ = {isa = PBXBuildFile; fileRef = 2BCABA9912F8DEF40049D73C /* Drawable.mm */; };
		2BDC4AD6133404D400E25283 /* Cullable.mm in Sources */ = {isa = PBXBuildFile; fileRef = 2BCABA9C12F8DEFF0049D73C /* Cullable.mm */; };
		2BDC4AD7133404D400E25283 /* GlobeScene.mm in Sources */ = {isa = PBXBuildFile; fileRef = 2BC53FEA12DE23D400778431 /* GlobeScene.mm */; };
		2BDC4AD8133404D400E25283 /* GlobeView.mm in Sources */ = {isa = PBXBuildFile; fileRef = 2B389AA212E112D9006FC3A1 /* GlobeView.mm */; };
		2BDC4AD9133404D400E25283 /* TextureGroup.mm in Sources */ = {isa = PBXBuildFile; fileRef = 2BC53FEC12DE23D400778431 /* TextureGroup.mm */; };
		2BDC4ADA133404D400E25283 /* VectorData.mm in Sources */ = {isa = PBXBuildFile; fileRef = 2BD0E69213254DF700CD95A8 /* VectorData.mm */; };
		2BDC4ADB133404D400E25283 /* ShapeReader.mm in Sources */ = {isa = PBXBuildFile; fileRef = 2BCABC1012FA1F480049D73C /* ShapeReader.mm */; };
		2BDC4ADC133404D400E25283 /* LayerThread.mm in Sources */ = {isa = PBXBuildFile; fileRef = 2BCABCEB12FA2C210049D73C /* LayerThread.mm */; };
		2BDC4ADD133404D400E25283 /* SphericalEarthLayer.mm in Sources */ = {isa = PBXBuildFile; fileRef = 2BC53FEB12DE23D400778431 /* SphericalEarthLayer.mm */; };
		2BDC8A811937B56300DFECF0 /* WideVectorManager.h in Headers */ = {isa = PBXBuildFile; fileRef = 2BDC8A801937B56300DFECF0 /* WideVectorManager.h */; };
		2BDC8A831937B57600DFECF0 /* WideVectorManager.mm in Sources */ = {isa = PBXBuildFile; fileRef = 2BDC8A821937B57600DFECF0 /* WideVectorManager.mm */; };
		2BDC8A851937B76800DFECF0 /* WideVectorDrawable.h in Headers */ = {isa = PBXBuildFile; fileRef = 2BDC8A841937B76800DFECF0 /* WideVectorDrawable.h */; };
		2BDC8A871937B77C00DFECF0 /* WideVectorDrawable.mm in Sources */ = {isa = PBXBuildFile; fileRef = 2BDC8A861937B77C00DFECF0 /* WideVectorDrawable.mm */; };
		2BE685001B4B50E100A5C04C /* BaseInfo.mm in Sources */ = {isa = PBXBuildFile; fileRef = 2BE684FF1B4B50E100A5C04C /* BaseInfo.mm */; };
		2BE685021B4B510100A5C04C /* BaseInfo.h in Headers */ = {isa = PBXBuildFile; fileRef = 2BE685011B4B510100A5C04C /* BaseInfo.h */; };
		2BE886CF160A855F00E92A0A /* MaplyTapMessage.h in Headers */ = {isa = PBXBuildFile; fileRef = 2BE886CE160A855F00E92A0A /* MaplyTapMessage.h */; };
		2BE886D1160A863700E92A0A /* MaplyTapMessage.mm in Sources */ = {isa = PBXBuildFile; fileRef = 2BE886D0160A863700E92A0A /* MaplyTapMessage.mm */; };
		2BEA1E4E171E0E0F0039F1A4 /* FontTextureManager.h in Headers */ = {isa = PBXBuildFile; fileRef = 2BEA1E4B171E0E0F0039F1A4 /* FontTextureManager.h */; };
		2BEA1E4F171E0E0F0039F1A4 /* LabelRenderer.h in Headers */ = {isa = PBXBuildFile; fileRef = 2BEA1E4C171E0E0F0039F1A4 /* LabelRenderer.h */; };
		2BEA1E50171E0E0F0039F1A4 /* ShapeDrawableBuilder.h in Headers */ = {isa = PBXBuildFile; fileRef = 2BEA1E4D171E0E0F0039F1A4 /* ShapeDrawableBuilder.h */; };
		2BEA1E54171E0E280039F1A4 /* FontTextureManager.mm in Sources */ = {isa = PBXBuildFile; fileRef = 2BEA1E51171E0E280039F1A4 /* FontTextureManager.mm */; };
		2BEA1E55171E0E280039F1A4 /* LabelRenderer.mm in Sources */ = {isa = PBXBuildFile; fileRef = 2BEA1E52171E0E280039F1A4 /* LabelRenderer.mm */; };
		2BEA1E56171E0E280039F1A4 /* ShapeDrawableBuilder.mm in Sources */ = {isa = PBXBuildFile; fileRef = 2BEA1E53171E0E280039F1A4 /* ShapeDrawableBuilder.mm */; };
		2BEA43141AEFF0AE00BFA719 /* ParticleSystemDrawable.h in Headers */ = {isa = PBXBuildFile; fileRef = 2BEA43131AEFF0AE00BFA719 /* ParticleSystemDrawable.h */; };
		2BEA43161AEFF0E900BFA719 /* ParticleSystemDrawable.mm in Sources */ = {isa = PBXBuildFile; fileRef = 2BEA43151AEFF0E900BFA719 /* ParticleSystemDrawable.mm */; };
		2BEFDE9B149966F300C63326 /* GridClipper.mm in Sources */ = {isa = PBXBuildFile; fileRef = 2BEFDE99149966F300C63326 /* GridClipper.mm */; };
		2BEFDE9C149966F300C63326 /* Tesselator.mm in Sources */ = {isa = PBXBuildFile; fileRef = 2BEFDE9A149966F300C63326 /* Tesselator.mm */; };
		2BEFDEA214997C0400C63326 /* clipper.cpp in Sources */ = {isa = PBXBuildFile; fileRef = 2BEFDEA114997C0400C63326 /* clipper.cpp */; };
		2BF401BB15C0B47C00B5BFD9 /* UpdateDisplayLayer.mm in Sources */ = {isa = PBXBuildFile; fileRef = 2BF401B915C0B47C00B5BFD9 /* UpdateDisplayLayer.mm */; };
		2BF401BC15C0B47C00B5BFD9 /* ViewPlacementGenerator.mm in Sources */ = {isa = PBXBuildFile; fileRef = 2BF401BA15C0B47C00B5BFD9 /* ViewPlacementGenerator.mm */; };
		2BF7435C155D7CCE000499DD /* NSString+Stuff.mm in Sources */ = {isa = PBXBuildFile; fileRef = 2BF7435B155D7CCE000499DD /* NSString+Stuff.mm */; };
		880BD9051B30CF1D0097F285 /* ElevationCesiumChunk.mm in Sources */ = {isa = PBXBuildFile; fileRef = 880BD9041B30CF1D0097F285 /* ElevationCesiumChunk.mm */; };
		880BD9081B30CF6F0097F285 /* ElevationCesiumChunk.h in Headers */ = {isa = PBXBuildFile; fileRef = 880BD9071B30CF6F0097F285 /* ElevationCesiumChunk.h */; };
		880BD90A1B30D0D60097F285 /* ElevationCesiumFormat.h in Headers */ = {isa = PBXBuildFile; fileRef = 880BD9091B30D0D60097F285 /* ElevationCesiumFormat.h */; };
		88115B7618A068F6008D702C /* MaplyDoubleTapDelegate.mm in Sources */ = {isa = PBXBuildFile; fileRef = 88115B7418A068F6008D702C /* MaplyDoubleTapDelegate.mm */; };
		88115B7A18A14DB1008D702C /* MaplyTwoFingerTapDelegate.mm in Sources */ = {isa = PBXBuildFile; fileRef = 88115B7818A14DB1008D702C /* MaplyTwoFingerTapDelegate.mm */; };
		88115B7F18A14EAF008D702C /* MaplyZoomGestureDelegate.mm in Sources */ = {isa = PBXBuildFile; fileRef = 88115B7E18A14EAF008D702C /* MaplyZoomGestureDelegate.mm */; };
		8813F55C1B468555004E595F /* common.h in Headers */ = {isa = PBXBuildFile; fileRef = 8813F5521B468555004E595F /* common.h */; };
		8813F55D1B468555004E595F /* eqarea.h in Headers */ = {isa = PBXBuildFile; fileRef = 8813F5531B468555004E595F /* eqarea.h */; };
		8813F55E1B468555004E595F /* eqdist.h in Headers */ = {isa = PBXBuildFile; fileRef = 8813F5541B468555004E595F /* eqdist.h */; };
		8813F55F1B468555004E595F /* fixed.h in Headers */ = {isa = PBXBuildFile; fileRef = 8813F5551B468555004E595F /* fixed.h */; };
		8813F5601B468555004E595F /* LatLongD.h in Headers */ = {isa = PBXBuildFile; fileRef = 8813F5561B468555004E595F /* LatLongD.h */; };
		8813F5611B468555004E595F /* oct.h in Headers */ = {isa = PBXBuildFile; fileRef = 8813F5571B468555004E595F /* oct.h */; };
		8813F5631B468555004E595F /* snorm.h in Headers */ = {isa = PBXBuildFile; fileRef = 8813F5591B468555004E595F /* snorm.h */; };
		8813F5641B468555004E595F /* spherical.h in Headers */ = {isa = PBXBuildFile; fileRef = 8813F55A1B468555004E595F /* spherical.h */; };
		8813F5651B468555004E595F /* stereo.h in Headers */ = {isa = PBXBuildFile; fileRef = 8813F55B1B468555004E595F /* stereo.h */; };
		8813F5701B468AE5004E595F /* WhirlyOctEncoding.mm in Sources */ = {isa = PBXBuildFile; fileRef = 8813F56F1B468AE5004E595F /* WhirlyOctEncoding.mm */; };
		8813F5721B468B16004E595F /* WhirlyOctEncoding.h in Headers */ = {isa = PBXBuildFile; fileRef = 8813F5711B468B16004E595F /* WhirlyOctEncoding.h */; };
		884D4F6D1975812700F2D517 /* MaplyTouchCancelAnimationDelegate.mm in Sources */ = {isa = PBXBuildFile; fileRef = 884D4F6B1975812700F2D517 /* MaplyTouchCancelAnimationDelegate.mm */; };
		884D4F6F1975818C00F2D517 /* MaplyTouchCancelAnimationDelegate.h in Headers */ = {isa = PBXBuildFile; fileRef = 884D4F6E1975818C00F2D517 /* MaplyTouchCancelAnimationDelegate.h */; };
		E594E38C17E81434008D5741 /* MaplyRotateDelegate.mm in Sources */ = {isa = PBXBuildFile; fileRef = E594E38B17E81434008D5741 /* MaplyRotateDelegate.mm */; };
/* End PBXBuildFile section */

/* Begin PBXFileReference section */
		2B03701214C9FA9000A51AC4 /* MaplyAnimateTranslateMomentum.h */ = {isa = PBXFileReference; fileEncoding = 4; lastKnownFileType = sourcecode.c.h; lineEnding = 0; path = MaplyAnimateTranslateMomentum.h; sourceTree = "<group>"; xcLanguageSpecificationIdentifier = xcode.lang.objcpp; };
		2B03701314C9FA9000A51AC4 /* MaplyAnimateTranslation.h */ = {isa = PBXFileReference; fileEncoding = 4; lastKnownFileType = sourcecode.c.h; lineEnding = 0; path = MaplyAnimateTranslation.h; sourceTree = "<group>"; xcLanguageSpecificationIdentifier = xcode.lang.objcpp; };
		2B03701714C9FDDE00A51AC4 /* MaplyAnimateTranslateMomentum.mm */ = {isa = PBXFileReference; fileEncoding = 4; lastKnownFileType = sourcecode.cpp.objcpp; lineEnding = 0; path = MaplyAnimateTranslateMomentum.mm; sourceTree = "<group>"; xcLanguageSpecificationIdentifier = xcode.lang.objcpp; };
		2B03701814C9FDDE00A51AC4 /* MaplyAnimateTranslation.mm */ = {isa = PBXFileReference; fileEncoding = 4; lastKnownFileType = sourcecode.cpp.objcpp; lineEnding = 0; path = MaplyAnimateTranslation.mm; sourceTree = "<group>"; xcLanguageSpecificationIdentifier = xcode.lang.objcpp; };
		2B03701F14CA01C600A51AC4 /* MaplyTapDelegate.mm */ = {isa = PBXFileReference; fileEncoding = 4; lastKnownFileType = sourcecode.cpp.objcpp; name = MaplyTapDelegate.mm; path = src/MaplyTapDelegate.mm; sourceTree = SOURCE_ROOT; };
		2B03702114CA02A900A51AC4 /* MaplyTapDelegate.h */ = {isa = PBXFileReference; fileEncoding = 4; lastKnownFileType = sourcecode.c.h; path = MaplyTapDelegate.h; sourceTree = "<group>"; };
		2B076B31133951DE009D931D /* LongPressDelegate.h */ = {isa = PBXFileReference; fileEncoding = 4; lastKnownFileType = sourcecode.c.h; path = LongPressDelegate.h; sourceTree = "<group>"; };
		2B076B33133952C5009D931D /* LongPressDelegate.mm */ = {isa = PBXFileReference; fileEncoding = 4; lastKnownFileType = sourcecode.cpp.objcpp; lineEnding = 0; path = LongPressDelegate.mm; sourceTree = "<group>"; xcLanguageSpecificationIdentifier = xcode.lang.objcpp; };
		2B08059517EB955C0016C813 /* LoadedTile.h */ = {isa = PBXFileReference; fileEncoding = 4; lastKnownFileType = sourcecode.c.h; path = LoadedTile.h; sourceTree = "<group>"; };
		2B08059717EB95A40016C813 /* LoadedTile.mm */ = {isa = PBXFileReference; fileEncoding = 4; lastKnownFileType = sourcecode.cpp.objcpp; path = LoadedTile.mm; sourceTree = "<group>"; };
		2B13BAA318B7E192007DA1A3 /* ScreenSpaceBuilder.h */ = {isa = PBXFileReference; fileEncoding = 4; lastKnownFileType = sourcecode.c.h; path = ScreenSpaceBuilder.h; sourceTree = "<group>"; };
		2B194424138B0BC100E8FA42 /* AnimateRotation.h */ = {isa = PBXFileReference; fileEncoding = 4; lastKnownFileType = sourcecode.c.h; lineEnding = 0; path = AnimateRotation.h; sourceTree = "<group>"; xcLanguageSpecificationIdentifier = xcode.lang.objcpp; };
		2B194426138B0CD000E8FA42 /* AnimateRotation.mm */ = {isa = PBXFileReference; fileEncoding = 4; lastKnownFileType = sourcecode.cpp.objcpp; lineEnding = 0; path = AnimateRotation.mm; sourceTree = "<group>"; xcLanguageSpecificationIdentifier = xcode.lang.objcpp; };
		2B19442F138C717500E8FA42 /* AnimateViewMomentum.h */ = {isa = PBXFileReference; fileEncoding = 4; lastKnownFileType = sourcecode.c.h; lineEnding = 0; path = AnimateViewMomentum.h; sourceTree = "<group>"; xcLanguageSpecificationIdentifier = xcode.lang.objcpp; };
		2B194431138C718700E8FA42 /* AnimateViewMomentum.mm */ = {isa = PBXFileReference; fileEncoding = 4; lastKnownFileType = sourcecode.cpp.objcpp; lineEnding = 0; path = AnimateViewMomentum.mm; sourceTree = "<group>"; xcLanguageSpecificationIdentifier = xcode.lang.objcpp; };
		2B308B10171F638F006D7273 /* SelectionManager.h */ = {isa = PBXFileReference; fileEncoding = 4; lastKnownFileType = sourcecode.c.h; path = SelectionManager.h; sourceTree = "<group>"; };
		2B308B12171F63B3006D7273 /* SelectionManager.mm */ = {isa = PBXFileReference; fileEncoding = 4; lastKnownFileType = sourcecode.cpp.objcpp; path = SelectionManager.mm; sourceTree = "<group>"; };
		2B35A8501337CC2F0047C705 /* GLUtils.h */ = {isa = PBXFileReference; fileEncoding = 4; lastKnownFileType = sourcecode.c.h; lineEnding = 0; path = GLUtils.h; sourceTree = "<group>"; xcLanguageSpecificationIdentifier = xcode.lang.objcpp; };
		2B35A8531337CC5F0047C705 /* GLUtils.mm */ = {isa = PBXFileReference; fileEncoding = 4; lastKnownFileType = sourcecode.cpp.objcpp; lineEnding = 0; path = GLUtils.mm; sourceTree = "<group>"; xcLanguageSpecificationIdentifier = xcode.lang.objcpp; };
		2B389AA112E112D9006FC3A1 /* GlobeView.h */ = {isa = PBXFileReference; fileEncoding = 4; lastKnownFileType = sourcecode.c.h; path = GlobeView.h; sourceTree = "<group>"; };
		2B389AA212E112D9006FC3A1 /* GlobeView.mm */ = {isa = PBXFileReference; fileEncoding = 4; lastKnownFileType = sourcecode.cpp.objcpp; lineEnding = 0; path = GlobeView.mm; sourceTree = "<group>"; xcLanguageSpecificationIdentifier = xcode.lang.objcpp; };
		2B3A341E12E605C800698DA1 /* PanDelegate.h */ = {isa = PBXFileReference; fileEncoding = 4; lastKnownFileType = sourcecode.c.h; lineEnding = 0; path = PanDelegate.h; sourceTree = "<group>"; xcLanguageSpecificationIdentifier = xcode.lang.objcpp; };
		2B3A341F12E605C800698DA1 /* PanDelegate.mm */ = {isa = PBXFileReference; fileEncoding = 4; lastKnownFileType = sourcecode.cpp.objcpp; lineEnding = 0; path = PanDelegate.mm; sourceTree = "<group>"; xcLanguageSpecificationIdentifier = xcode.lang.objcpp; };
		2B3A36E412E63F9500698DA1 /* WhirlyGeometry.h */ = {isa = PBXFileReference; fileEncoding = 4; lastKnownFileType = sourcecode.c.h; path = WhirlyGeometry.h; sourceTree = "<group>"; };
		2B3A36E512E63F9500698DA1 /* WhirlyGeometry.mm */ = {isa = PBXFileReference; fileEncoding = 4; lastKnownFileType = sourcecode.cpp.objcpp; path = WhirlyGeometry.mm; sourceTree = "<group>"; };
		2B3AF66D13EEDDA8004A781D /* framework_info.plist */ = {isa = PBXFileReference; fileEncoding = 4; lastKnownFileType = text.plist.xml; path = framework_info.plist; sourceTree = "<group>"; };
		2B3C81B9132FE72F0029DEF2 /* NSDictionary+Stuff.h */ = {isa = PBXFileReference; fileEncoding = 4; lastKnownFileType = sourcecode.c.h; lineEnding = 0; path = "NSDictionary+Stuff.h"; sourceTree = "<group>"; xcLanguageSpecificationIdentifier = xcode.lang.objcpp; };
		2B3C81BD132FE77C0029DEF2 /* NSDictionary+Stuff.m */ = {isa = PBXFileReference; fileEncoding = 4; lastKnownFileType = sourcecode.c.objc; lineEnding = 0; path = "NSDictionary+Stuff.m"; sourceTree = "<group>"; xcLanguageSpecificationIdentifier = xcode.lang.objc; };
		2B3C81BF13301E860029DEF2 /* UIColor+Stuff.h */ = {isa = PBXFileReference; fileEncoding = 4; lastKnownFileType = sourcecode.c.h; lineEnding = 0; path = "UIColor+Stuff.h"; sourceTree = "<group>"; xcLanguageSpecificationIdentifier = xcode.lang.objcpp; };
		2B3C81C113301EE30029DEF2 /* UIColor+Stuff.mm */ = {isa = PBXFileReference; fileEncoding = 4; lastKnownFileType = sourcecode.cpp.objcpp; lineEnding = 0; path = "UIColor+Stuff.mm"; sourceTree = "<group>"; xcLanguageSpecificationIdentifier = xcode.lang.objcpp; };
		2B3C82791333ED300029DEF2 /* WhirlyGlobeLib-iphonesimulator-Prefix.pch */ = {isa = PBXFileReference; lastKnownFileType = sourcecode.c.h; path = "WhirlyGlobeLib-iphonesimulator-Prefix.pch"; sourceTree = "<group>"; };
		2B40467715F9B4CB00937923 /* ActiveModel.h */ = {isa = PBXFileReference; fileEncoding = 4; lastKnownFileType = sourcecode.c.h; path = ActiveModel.h; sourceTree = "<group>"; };
		2B44187713A2D9BA00514EDE /* RotateDelegate.h */ = {isa = PBXFileReference; fileEncoding = 4; lastKnownFileType = sourcecode.c.h; path = RotateDelegate.h; sourceTree = "<group>"; };
		2B44187B13A2DA3C00514EDE /* RotateDelegate.mm */ = {isa = PBXFileReference; fileEncoding = 4; lastKnownFileType = sourcecode.cpp.objcpp; lineEnding = 0; path = RotateDelegate.mm; sourceTree = "<group>"; xcLanguageSpecificationIdentifier = xcode.lang.objcpp; };
		2B4504AC14BBAC0100C99306 /* MaplyView.h */ = {isa = PBXFileReference; fileEncoding = 4; lastKnownFileType = sourcecode.c.h; path = MaplyView.h; sourceTree = "<group>"; };
		2B4504AF14BBAD0B00C99306 /* WhirlyKitView.h */ = {isa = PBXFileReference; fileEncoding = 4; lastKnownFileType = sourcecode.c.h; path = WhirlyKitView.h; sourceTree = "<group>"; };
		2B4504B114BBB40D00C99306 /* CoordSystem.h */ = {isa = PBXFileReference; fileEncoding = 4; lastKnownFileType = sourcecode.c.h; path = CoordSystem.h; sourceTree = "<group>"; };
		2B4504B314BBBC6600C99306 /* FlatMath.h */ = {isa = PBXFileReference; fileEncoding = 4; lastKnownFileType = sourcecode.c.h; path = FlatMath.h; sourceTree = "<group>"; };
		2B4504B614BCB7EA00C99306 /* WhirlyKitView.mm */ = {isa = PBXFileReference; fileEncoding = 4; lastKnownFileType = sourcecode.cpp.objcpp; path = WhirlyKitView.mm; sourceTree = "<group>"; };
		2B4504B814BCC29D00C99306 /* FlatMath.mm */ = {isa = PBXFileReference; fileEncoding = 4; lastKnownFileType = sourcecode.cpp.objcpp; path = FlatMath.mm; sourceTree = "<group>"; };
		2B4504DE14BD119300C99306 /* MaplyPinchDelegate.h */ = {isa = PBXFileReference; fileEncoding = 4; lastKnownFileType = sourcecode.c.h; path = MaplyPinchDelegate.h; sourceTree = "<group>"; };
		2B4504E014BD126400C99306 /* MaplyPinchDelegate.mm */ = {isa = PBXFileReference; fileEncoding = 4; indentWidth = 4; lastKnownFileType = sourcecode.cpp.objcpp; path = MaplyPinchDelegate.mm; sourceTree = "<group>"; tabWidth = 4; };
		2B4730161732DEF9000507E9 /* MaplyFlatView.h */ = {isa = PBXFileReference; fileEncoding = 4; lastKnownFileType = sourcecode.c.h; path = MaplyFlatView.h; sourceTree = "<group>"; };
		2B4730181732DF0E000507E9 /* MaplyFlatView.mm */ = {isa = PBXFileReference; fileEncoding = 4; lastKnownFileType = sourcecode.cpp.objcpp; path = MaplyFlatView.mm; sourceTree = "<group>"; };
		2B4AE3B217662D6800850F3F /* JSONOptions.h */ = {isa = PBXFileReference; fileEncoding = 4; lastKnownFileType = sourcecode.c.h; name = JSONOptions.h; path = "../../third-party/libjson/JSONOptions.h"; sourceTree = "<group>"; };
		2B4AE3B317662D6800850F3F /* libjson.h */ = {isa = PBXFileReference; fileEncoding = 4; lastKnownFileType = sourcecode.c.h; name = libjson.h; path = "../../third-party/libjson/libjson.h"; sourceTree = "<group>"; };
		2B4AE3B717662DA300850F3F /* internalJSONNode.cpp */ = {isa = PBXFileReference; lastKnownFileType = sourcecode.cpp.cpp; path = internalJSONNode.cpp; sourceTree = "<group>"; };
		2B4AE3B817662DA300850F3F /* internalJSONNode.h */ = {isa = PBXFileReference; lastKnownFileType = sourcecode.c.h; path = internalJSONNode.h; sourceTree = "<group>"; };
		2B4AE3B917662DA300850F3F /* JSON_Base64.h */ = {isa = PBXFileReference; lastKnownFileType = sourcecode.c.h; path = JSON_Base64.h; sourceTree = "<group>"; };
		2B4AE3BA17662DA300850F3F /* JSONAllocator.cpp */ = {isa = PBXFileReference; lastKnownFileType = sourcecode.cpp.cpp; path = JSONAllocator.cpp; sourceTree = "<group>"; };
		2B4AE3BB17662DA300850F3F /* JSONAllocator.h */ = {isa = PBXFileReference; lastKnownFileType = sourcecode.c.h; path = JSONAllocator.h; sourceTree = "<group>"; };
		2B4AE3BC17662DA300850F3F /* JSONChildren.cpp */ = {isa = PBXFileReference; lastKnownFileType = sourcecode.cpp.cpp; path = JSONChildren.cpp; sourceTree = "<group>"; };
		2B4AE3BD17662DA300850F3F /* JSONChildren.h */ = {isa = PBXFileReference; lastKnownFileType = sourcecode.c.h; path = JSONChildren.h; sourceTree = "<group>"; };
		2B4AE3BE17662DA300850F3F /* JSONDebug.cpp */ = {isa = PBXFileReference; lastKnownFileType = sourcecode.cpp.cpp; path = JSONDebug.cpp; sourceTree = "<group>"; };
		2B4AE3BF17662DA300850F3F /* JSONDebug.h */ = {isa = PBXFileReference; lastKnownFileType = sourcecode.c.h; path = JSONDebug.h; sourceTree = "<group>"; };
		2B4AE3C117662DA300850F3F /* GNU_C.h */ = {isa = PBXFileReference; lastKnownFileType = sourcecode.c.h; path = GNU_C.h; sourceTree = "<group>"; };
		2B4AE3C217662DA300850F3F /* Strings_Defs.h */ = {isa = PBXFileReference; lastKnownFileType = sourcecode.c.h; path = Strings_Defs.h; sourceTree = "<group>"; };
		2B4AE3C317662DA300850F3F /* Unknown_C.h */ = {isa = PBXFileReference; lastKnownFileType = sourcecode.c.h; path = Unknown_C.h; sourceTree = "<group>"; };
		2B4AE3C417662DA300850F3F /* Visual_C.h */ = {isa = PBXFileReference; lastKnownFileType = sourcecode.c.h; path = Visual_C.h; sourceTree = "<group>"; };
		2B4AE3C517662DA300850F3F /* JSONDefs.h */ = {isa = PBXFileReference; lastKnownFileType = sourcecode.c.h; path = JSONDefs.h; sourceTree = "<group>"; };
		2B4AE3C617662DA300850F3F /* JSONGlobals.h */ = {isa = PBXFileReference; lastKnownFileType = sourcecode.c.h; path = JSONGlobals.h; sourceTree = "<group>"; };
		2B4AE3C717662DA300850F3F /* JSONIterators.cpp */ = {isa = PBXFileReference; lastKnownFileType = sourcecode.cpp.cpp; path = JSONIterators.cpp; sourceTree = "<group>"; };
		2B4AE3C817662DA300850F3F /* JSONMemory.cpp */ = {isa = PBXFileReference; lastKnownFileType = sourcecode.cpp.cpp; path = JSONMemory.cpp; sourceTree = "<group>"; };
		2B4AE3C917662DA300850F3F /* JSONMemory.h */ = {isa = PBXFileReference; lastKnownFileType = sourcecode.c.h; path = JSONMemory.h; sourceTree = "<group>"; };
		2B4AE3CA17662DA300850F3F /* JSONMemoryPool.h */ = {isa = PBXFileReference; lastKnownFileType = sourcecode.c.h; path = JSONMemoryPool.h; sourceTree = "<group>"; };
		2B4AE3CB17662DA300850F3F /* JSONNode.cpp */ = {isa = PBXFileReference; lastKnownFileType = sourcecode.cpp.cpp; path = JSONNode.cpp; sourceTree = "<group>"; };
		2B4AE3CC17662DA300850F3F /* JSONNode.h */ = {isa = PBXFileReference; lastKnownFileType = sourcecode.c.h; path = JSONNode.h; sourceTree = "<group>"; };
		2B4AE3CD17662DA300850F3F /* JSONNode_Mutex.cpp */ = {isa = PBXFileReference; lastKnownFileType = sourcecode.cpp.cpp; path = JSONNode_Mutex.cpp; sourceTree = "<group>"; };
		2B4AE3CE17662DA300850F3F /* JSONPreparse.cpp */ = {isa = PBXFileReference; lastKnownFileType = sourcecode.cpp.cpp; path = JSONPreparse.cpp; sourceTree = "<group>"; };
		2B4AE3CF17662DA300850F3F /* JSONPreparse.h */ = {isa = PBXFileReference; lastKnownFileType = sourcecode.c.h; path = JSONPreparse.h; sourceTree = "<group>"; };
		2B4AE3D017662DA300850F3F /* JSONSharedString.h */ = {isa = PBXFileReference; lastKnownFileType = sourcecode.c.h; path = JSONSharedString.h; sourceTree = "<group>"; };
		2B4AE3D117662DA300850F3F /* JSONSingleton.h */ = {isa = PBXFileReference; lastKnownFileType = sourcecode.c.h; path = JSONSingleton.h; sourceTree = "<group>"; };
		2B4AE3D217662DA300850F3F /* JSONStats.h */ = {isa = PBXFileReference; lastKnownFileType = sourcecode.c.h; path = JSONStats.h; sourceTree = "<group>"; };
		2B4AE3D317662DA300850F3F /* JSONStream.cpp */ = {isa = PBXFileReference; lastKnownFileType = sourcecode.cpp.cpp; path = JSONStream.cpp; sourceTree = "<group>"; };
		2B4AE3D417662DA300850F3F /* JSONStream.h */ = {isa = PBXFileReference; lastKnownFileType = sourcecode.c.h; path = JSONStream.h; sourceTree = "<group>"; };
		2B4AE3D517662DA300850F3F /* JSONValidator.cpp */ = {isa = PBXFileReference; lastKnownFileType = sourcecode.cpp.cpp; path = JSONValidator.cpp; sourceTree = "<group>"; };
		2B4AE3D617662DA300850F3F /* JSONValidator.h */ = {isa = PBXFileReference; lastKnownFileType = sourcecode.c.h; path = JSONValidator.h; sourceTree = "<group>"; };
		2B4AE3D717662DA300850F3F /* JSONWorker.cpp */ = {isa = PBXFileReference; lastKnownFileType = sourcecode.cpp.cpp; path = JSONWorker.cpp; sourceTree = "<group>"; };
		2B4AE3D817662DA300850F3F /* JSONWorker.h */ = {isa = PBXFileReference; lastKnownFileType = sourcecode.c.h; path = JSONWorker.h; sourceTree = "<group>"; };
		2B4AE3D917662DA300850F3F /* JSONWriter.cpp */ = {isa = PBXFileReference; lastKnownFileType = sourcecode.cpp.cpp; path = JSONWriter.cpp; sourceTree = "<group>"; };
		2B4AE3DA17662DA300850F3F /* libjson.cpp */ = {isa = PBXFileReference; lastKnownFileType = sourcecode.cpp.cpp; path = libjson.cpp; sourceTree = "<group>"; };
		2B4AE3DB17662DA300850F3F /* NumberToString.h */ = {isa = PBXFileReference; lastKnownFileType = sourcecode.c.h; path = NumberToString.h; sourceTree = "<group>"; };
		2B4AE3DE17662DAB00850F3F /* libbase64++.h */ = {isa = PBXFileReference; lastKnownFileType = sourcecode.c.h; path = "libbase64++.h"; sourceTree = "<group>"; };
		2B4AE3E017662DAB00850F3F /* mempool.h */ = {isa = PBXFileReference; lastKnownFileType = sourcecode.c.h; path = mempool.h; sourceTree = "<group>"; };
		2B4AFB871803152300C3F948 /* TileQuadOfflineRenderer.h */ = {isa = PBXFileReference; fileEncoding = 4; lastKnownFileType = sourcecode.c.h; path = TileQuadOfflineRenderer.h; sourceTree = "<group>"; };
		2B4AFB891803153600C3F948 /* TileQuadOfflineRenderer.mm */ = {isa = PBXFileReference; fileEncoding = 4; lastKnownFileType = sourcecode.cpp.objcpp; path = TileQuadOfflineRenderer.mm; sourceTree = "<group>"; };
		2B4BB0B71B0EB5A800C9140E /* ParticleSystemLayer.h */ = {isa = PBXFileReference; fileEncoding = 4; lastKnownFileType = sourcecode.c.h; path = ParticleSystemLayer.h; sourceTree = "<group>"; };
		2B4BB0B91B0EB5B400C9140E /* ParticleSystemLayer.mm */ = {isa = PBXFileReference; fileEncoding = 4; lastKnownFileType = sourcecode.cpp.objcpp; name = ParticleSystemLayer.mm; path = src/ParticleSystemLayer.mm; sourceTree = SOURCE_ROOT; };
		2B58C6921445439700EEF3C3 /* Generator.mm */ = {isa = PBXFileReference; fileEncoding = 4; lastKnownFileType = sourcecode.cpp.objcpp; path = Generator.mm; sourceTree = "<group>"; };
		2B58C694144543DB00EEF3C3 /* Generator.h */ = {isa = PBXFileReference; fileEncoding = 4; lastKnownFileType = sourcecode.c.h; path = Generator.h; sourceTree = "<group>"; };
		2B5E6364151C072F0007904C /* GlobeScene.h */ = {isa = PBXFileReference; fileEncoding = 4; lastKnownFileType = sourcecode.c.h; path = GlobeScene.h; sourceTree = "<group>"; };
		2B5E63D8152283B20007904C /* Scene.mm */ = {isa = PBXFileReference; fileEncoding = 4; lastKnownFileType = sourcecode.cpp.objcpp; path = Scene.mm; sourceTree = "<group>"; };
		2B65F8F9137DA864004326A9 /* VectorDatabase.mm */ = {isa = PBXFileReference; fileEncoding = 4; lastKnownFileType = sourcecode.cpp.objcpp; path = VectorDatabase.mm; sourceTree = "<group>"; };
		2B65F90B137DBEE4004326A9 /* sqlhelpers.h */ = {isa = PBXFileReference; fileEncoding = 4; lastKnownFileType = sourcecode.c.h; path = sqlhelpers.h; sourceTree = "<group>"; };
		2B65F90D137DBEF3004326A9 /* sqlhelpers.mm */ = {isa = PBXFileReference; fileEncoding = 4; lastKnownFileType = sourcecode.cpp.objcpp; path = sqlhelpers.mm; sourceTree = "<group>"; };
		2B66298013417DF700A78F16 /* TextureAtlas.h */ = {isa = PBXFileReference; fileEncoding = 4; lastKnownFileType = sourcecode.c.h; path = TextureAtlas.h; sourceTree = "<group>"; };
		2B66298213418D9A00A78F16 /* TextureAtlas.mm */ = {isa = PBXFileReference; fileEncoding = 4; lastKnownFileType = sourcecode.cpp.objcpp; path = TextureAtlas.mm; sourceTree = "<group>"; };
		2B665468179F271200FB4427 /* SphericalEarthChunkManager.h */ = {isa = PBXFileReference; fileEncoding = 4; lastKnownFileType = sourcecode.c.h; path = SphericalEarthChunkManager.h; sourceTree = "<group>"; };
		2B66546A179F272700FB4427 /* SphericalEarthChunkManager.mm */ = {isa = PBXFileReference; fileEncoding = 4; lastKnownFileType = sourcecode.cpp.objcpp; name = SphericalEarthChunkManager.mm; path = src/SphericalEarthChunkManager.mm; sourceTree = SOURCE_ROOT; };
		2B7AD8AF1649DD06006C9E75 /* Lighting.h */ = {isa = PBXFileReference; fileEncoding = 4; lastKnownFileType = sourcecode.c.h; path = Lighting.h; sourceTree = "<group>"; };
		2B7AD8B21649DF80006C9E75 /* Lighting.mm */ = {isa = PBXFileReference; fileEncoding = 4; lastKnownFileType = sourcecode.cpp.objcpp; path = Lighting.mm; sourceTree = "<group>"; };
		2B7EF31715FF95CF00D4079F /* MaplyScene.h */ = {isa = PBXFileReference; fileEncoding = 4; lastKnownFileType = sourcecode.c.h; path = MaplyScene.h; sourceTree = "<group>"; };
		2B7EF31A15FF95E900D4079F /* MaplyScene.mm */ = {isa = PBXFileReference; fileEncoding = 4; lastKnownFileType = sourcecode.cpp.objcpp; path = MaplyScene.mm; sourceTree = "<group>"; };
		2B7EF31C15FF965400D4079F /* MaplyPanDelegate.mm */ = {isa = PBXFileReference; fileEncoding = 4; indentWidth = 4; lastKnownFileType = sourcecode.cpp.objcpp; path = MaplyPanDelegate.mm; sourceTree = "<group>"; tabWidth = 4; };
		2B7EF31E15FF96D100D4079F /* MaplyView.mm */ = {isa = PBXFileReference; fileEncoding = 4; lastKnownFileType = sourcecode.cpp.objcpp; path = MaplyView.mm; sourceTree = "<group>"; };
		2B7EF37A16025D8C00D4079F /* aasincos.c */ = {isa = PBXFileReference; fileEncoding = 4; lastKnownFileType = sourcecode.c.c; path = aasincos.c; sourceTree = "<group>"; };
		2B7EF37B16025D8C00D4079F /* adjlon.c */ = {isa = PBXFileReference; fileEncoding = 4; lastKnownFileType = sourcecode.c.c; path = adjlon.c; sourceTree = "<group>"; };
		2B7EF37C16025D8C00D4079F /* bch2bps.c */ = {isa = PBXFileReference; fileEncoding = 4; lastKnownFileType = sourcecode.c.c; path = bch2bps.c; sourceTree = "<group>"; };
		2B7EF37D16025D8C00D4079F /* bchgen.c */ = {isa = PBXFileReference; fileEncoding = 4; lastKnownFileType = sourcecode.c.c; path = bchgen.c; sourceTree = "<group>"; };
		2B7EF37E16025D8C00D4079F /* biveval.c */ = {isa = PBXFileReference; fileEncoding = 4; lastKnownFileType = sourcecode.c.c; path = biveval.c; sourceTree = "<group>"; };
		2B7EF38016025D8C00D4079F /* dmstor.c */ = {isa = PBXFileReference; fileEncoding = 4; lastKnownFileType = sourcecode.c.c; path = dmstor.c; sourceTree = "<group>"; };
		2B7EF38116025D8C00D4079F /* emess.c */ = {isa = PBXFileReference; fileEncoding = 4; lastKnownFileType = sourcecode.c.c; path = emess.c; sourceTree = "<group>"; };
		2B7EF38216025D8C00D4079F /* emess.h */ = {isa = PBXFileReference; fileEncoding = 4; lastKnownFileType = sourcecode.c.h; path = emess.h; sourceTree = "<group>"; };
		2B7EF38416025D8C00D4079F /* geocent.c */ = {isa = PBXFileReference; fileEncoding = 4; lastKnownFileType = sourcecode.c.c; path = geocent.c; sourceTree = "<group>"; };
		2B7EF38516025D8C00D4079F /* geocent.h */ = {isa = PBXFileReference; fileEncoding = 4; lastKnownFileType = sourcecode.c.h; path = geocent.h; sourceTree = "<group>"; };
		2B7EF38616025D8C00D4079F /* geod_for.c */ = {isa = PBXFileReference; fileEncoding = 4; lastKnownFileType = sourcecode.c.c; path = geod_for.c; sourceTree = "<group>"; };
		2B7EF38716025D8C00D4079F /* geod_inv.c */ = {isa = PBXFileReference; fileEncoding = 4; lastKnownFileType = sourcecode.c.c; path = geod_inv.c; sourceTree = "<group>"; };
		2B7EF38816025D8C00D4079F /* geod_set.c */ = {isa = PBXFileReference; fileEncoding = 4; lastKnownFileType = sourcecode.c.c; path = geod_set.c; sourceTree = "<group>"; };
		2B7EF38A16025D8C00D4079F /* geodesic.h */ = {isa = PBXFileReference; fileEncoding = 4; lastKnownFileType = sourcecode.c.h; path = geodesic.h; sourceTree = "<group>"; };
		2B7EF38F16025D8C00D4079F /* mk_cheby.c */ = {isa = PBXFileReference; fileEncoding = 4; lastKnownFileType = sourcecode.c.c; path = mk_cheby.c; sourceTree = "<group>"; };
		2B7EF39116025D8C00D4079F /* nad_cvt.c */ = {isa = PBXFileReference; fileEncoding = 4; lastKnownFileType = sourcecode.c.c; path = nad_cvt.c; sourceTree = "<group>"; };
		2B7EF39216025D8C00D4079F /* nad_init.c */ = {isa = PBXFileReference; fileEncoding = 4; lastKnownFileType = sourcecode.c.c; path = nad_init.c; sourceTree = "<group>"; };
		2B7EF39316025D8C00D4079F /* nad_intr.c */ = {isa = PBXFileReference; fileEncoding = 4; lastKnownFileType = sourcecode.c.c; path = nad_intr.c; sourceTree = "<group>"; };
		2B7EF39516025D8C00D4079F /* org_proj4_Projections.h */ = {isa = PBXFileReference; fileEncoding = 4; lastKnownFileType = sourcecode.c.h; path = org_proj4_Projections.h; sourceTree = "<group>"; };
		2B7EF39716025D8C00D4079F /* PJ_aea.c */ = {isa = PBXFileReference; fileEncoding = 4; lastKnownFileType = sourcecode.c.c; path = PJ_aea.c; sourceTree = "<group>"; };
		2B7EF39816025D8C00D4079F /* PJ_aeqd.c */ = {isa = PBXFileReference; fileEncoding = 4; lastKnownFileType = sourcecode.c.c; path = PJ_aeqd.c; sourceTree = "<group>"; };
		2B7EF39916025D8C00D4079F /* PJ_airy.c */ = {isa = PBXFileReference; fileEncoding = 4; lastKnownFileType = sourcecode.c.c; path = PJ_airy.c; sourceTree = "<group>"; };
		2B7EF39A16025D8C00D4079F /* PJ_aitoff.c */ = {isa = PBXFileReference; fileEncoding = 4; lastKnownFileType = sourcecode.c.c; path = PJ_aitoff.c; sourceTree = "<group>"; };
		2B7EF39B16025D8C00D4079F /* pj_apply_gridshift.c */ = {isa = PBXFileReference; fileEncoding = 4; lastKnownFileType = sourcecode.c.c; path = pj_apply_gridshift.c; sourceTree = "<group>"; };
		2B7EF39C16025D8C00D4079F /* pj_apply_vgridshift.c */ = {isa = PBXFileReference; fileEncoding = 4; lastKnownFileType = sourcecode.c.c; path = pj_apply_vgridshift.c; sourceTree = "<group>"; };
		2B7EF39D16025D8C00D4079F /* PJ_august.c */ = {isa = PBXFileReference; fileEncoding = 4; lastKnownFileType = sourcecode.c.c; path = PJ_august.c; sourceTree = "<group>"; };
		2B7EF39E16025D8C00D4079F /* pj_auth.c */ = {isa = PBXFileReference; fileEncoding = 4; lastKnownFileType = sourcecode.c.c; path = pj_auth.c; sourceTree = "<group>"; };
		2B7EF39F16025D8C00D4079F /* PJ_bacon.c */ = {isa = PBXFileReference; fileEncoding = 4; lastKnownFileType = sourcecode.c.c; path = PJ_bacon.c; sourceTree = "<group>"; };
		2B7EF3A016025D8C00D4079F /* PJ_bipc.c */ = {isa = PBXFileReference; fileEncoding = 4; lastKnownFileType = sourcecode.c.c; path = PJ_bipc.c; sourceTree = "<group>"; };
		2B7EF3A116025D8C00D4079F /* PJ_boggs.c */ = {isa = PBXFileReference; fileEncoding = 4; lastKnownFileType = sourcecode.c.c; path = PJ_boggs.c; sourceTree = "<group>"; };
		2B7EF3A216025D8C00D4079F /* PJ_bonne.c */ = {isa = PBXFileReference; fileEncoding = 4; lastKnownFileType = sourcecode.c.c; path = PJ_bonne.c; sourceTree = "<group>"; };
		2B7EF3A316025D8C00D4079F /* PJ_cass.c */ = {isa = PBXFileReference; fileEncoding = 4; lastKnownFileType = sourcecode.c.c; path = PJ_cass.c; sourceTree = "<group>"; };
		2B7EF3A416025D8C00D4079F /* PJ_cc.c */ = {isa = PBXFileReference; fileEncoding = 4; lastKnownFileType = sourcecode.c.c; path = PJ_cc.c; sourceTree = "<group>"; };
		2B7EF3A516025D8C00D4079F /* PJ_cea.c */ = {isa = PBXFileReference; fileEncoding = 4; lastKnownFileType = sourcecode.c.c; path = PJ_cea.c; sourceTree = "<group>"; };
		2B7EF3A616025D8C00D4079F /* PJ_chamb.c */ = {isa = PBXFileReference; fileEncoding = 4; lastKnownFileType = sourcecode.c.c; path = PJ_chamb.c; sourceTree = "<group>"; };
		2B7EF3A716025D8C00D4079F /* PJ_collg.c */ = {isa = PBXFileReference; fileEncoding = 4; lastKnownFileType = sourcecode.c.c; path = PJ_collg.c; sourceTree = "<group>"; };
		2B7EF3A816025D8C00D4079F /* PJ_crast.c */ = {isa = PBXFileReference; fileEncoding = 4; lastKnownFileType = sourcecode.c.c; path = PJ_crast.c; sourceTree = "<group>"; };
		2B7EF3A916025D8C00D4079F /* pj_ctx.c */ = {isa = PBXFileReference; fileEncoding = 4; lastKnownFileType = sourcecode.c.c; path = pj_ctx.c; sourceTree = "<group>"; };
		2B7EF3AA16025D8C00D4079F /* pj_datum_set.c */ = {isa = PBXFileReference; fileEncoding = 4; lastKnownFileType = sourcecode.c.c; path = pj_datum_set.c; sourceTree = "<group>"; };
		2B7EF3AB16025D8C00D4079F /* pj_datums.c */ = {isa = PBXFileReference; fileEncoding = 4; lastKnownFileType = sourcecode.c.c; path = pj_datums.c; sourceTree = "<group>"; };
		2B7EF3AC16025D8C00D4079F /* PJ_denoy.c */ = {isa = PBXFileReference; fileEncoding = 4; lastKnownFileType = sourcecode.c.c; path = PJ_denoy.c; sourceTree = "<group>"; };
		2B7EF3AD16025D8C00D4079F /* pj_deriv.c */ = {isa = PBXFileReference; fileEncoding = 4; lastKnownFileType = sourcecode.c.c; path = pj_deriv.c; sourceTree = "<group>"; };
		2B7EF3AE16025D8C00D4079F /* PJ_eck1.c */ = {isa = PBXFileReference; fileEncoding = 4; lastKnownFileType = sourcecode.c.c; path = PJ_eck1.c; sourceTree = "<group>"; };
		2B7EF3AF16025D8C00D4079F /* PJ_eck2.c */ = {isa = PBXFileReference; fileEncoding = 4; lastKnownFileType = sourcecode.c.c; path = PJ_eck2.c; sourceTree = "<group>"; };
		2B7EF3B016025D8C00D4079F /* PJ_eck3.c */ = {isa = PBXFileReference; fileEncoding = 4; lastKnownFileType = sourcecode.c.c; path = PJ_eck3.c; sourceTree = "<group>"; };
		2B7EF3B116025D8C00D4079F /* PJ_eck4.c */ = {isa = PBXFileReference; fileEncoding = 4; lastKnownFileType = sourcecode.c.c; path = PJ_eck4.c; sourceTree = "<group>"; };
		2B7EF3B216025D8C00D4079F /* PJ_eck5.c */ = {isa = PBXFileReference; fileEncoding = 4; lastKnownFileType = sourcecode.c.c; path = PJ_eck5.c; sourceTree = "<group>"; };
		2B7EF3B316025D8C00D4079F /* pj_ell_set.c */ = {isa = PBXFileReference; fileEncoding = 4; lastKnownFileType = sourcecode.c.c; path = pj_ell_set.c; sourceTree = "<group>"; };
		2B7EF3B416025D8C00D4079F /* pj_ellps.c */ = {isa = PBXFileReference; fileEncoding = 4; lastKnownFileType = sourcecode.c.c; path = pj_ellps.c; sourceTree = "<group>"; };
		2B7EF3B516025D8C00D4079F /* PJ_eqc.c */ = {isa = PBXFileReference; fileEncoding = 4; lastKnownFileType = sourcecode.c.c; path = PJ_eqc.c; sourceTree = "<group>"; };
		2B7EF3B616025D8C00D4079F /* PJ_eqdc.c */ = {isa = PBXFileReference; fileEncoding = 4; lastKnownFileType = sourcecode.c.c; path = PJ_eqdc.c; sourceTree = "<group>"; };
		2B7EF3B716025D8C00D4079F /* pj_errno.c */ = {isa = PBXFileReference; fileEncoding = 4; lastKnownFileType = sourcecode.c.c; path = pj_errno.c; sourceTree = "<group>"; };
		2B7EF3B816025D8C00D4079F /* pj_factors.c */ = {isa = PBXFileReference; fileEncoding = 4; lastKnownFileType = sourcecode.c.c; path = pj_factors.c; sourceTree = "<group>"; };
		2B7EF3B916025D8C00D4079F /* PJ_fahey.c */ = {isa = PBXFileReference; fileEncoding = 4; lastKnownFileType = sourcecode.c.c; path = PJ_fahey.c; sourceTree = "<group>"; };
		2B7EF3BA16025D8C00D4079F /* PJ_fouc_s.c */ = {isa = PBXFileReference; fileEncoding = 4; lastKnownFileType = sourcecode.c.c; path = PJ_fouc_s.c; sourceTree = "<group>"; };
		2B7EF3BB16025D8C00D4079F /* pj_fwd.c */ = {isa = PBXFileReference; fileEncoding = 4; lastKnownFileType = sourcecode.c.c; path = pj_fwd.c; sourceTree = "<group>"; };
		2B7EF3BC16025D8C00D4079F /* PJ_gall.c */ = {isa = PBXFileReference; fileEncoding = 4; lastKnownFileType = sourcecode.c.c; path = PJ_gall.c; sourceTree = "<group>"; };
		2B7EF3BD16025D8C00D4079F /* pj_gauss.c */ = {isa = PBXFileReference; fileEncoding = 4; lastKnownFileType = sourcecode.c.c; path = pj_gauss.c; sourceTree = "<group>"; };
		2B7EF3BE16025D8C00D4079F /* pj_geocent.c */ = {isa = PBXFileReference; fileEncoding = 4; lastKnownFileType = sourcecode.c.c; path = pj_geocent.c; sourceTree = "<group>"; };
		2B7EF3BF16025D8C00D4079F /* PJ_geos.c */ = {isa = PBXFileReference; fileEncoding = 4; lastKnownFileType = sourcecode.c.c; path = PJ_geos.c; sourceTree = "<group>"; };
		2B7EF3C016025D8C00D4079F /* PJ_gins8.c */ = {isa = PBXFileReference; fileEncoding = 4; lastKnownFileType = sourcecode.c.c; path = PJ_gins8.c; sourceTree = "<group>"; };
		2B7EF3C116025D8C00D4079F /* PJ_gn_sinu.c */ = {isa = PBXFileReference; fileEncoding = 4; lastKnownFileType = sourcecode.c.c; path = PJ_gn_sinu.c; sourceTree = "<group>"; };
		2B7EF3C216025D8C00D4079F /* PJ_gnom.c */ = {isa = PBXFileReference; fileEncoding = 4; lastKnownFileType = sourcecode.c.c; path = PJ_gnom.c; sourceTree = "<group>"; };
		2B7EF3C316025D8C00D4079F /* PJ_goode.c */ = {isa = PBXFileReference; fileEncoding = 4; lastKnownFileType = sourcecode.c.c; path = PJ_goode.c; sourceTree = "<group>"; };
		2B7EF3C416025D8C00D4079F /* pj_gridinfo.c */ = {isa = PBXFileReference; fileEncoding = 4; lastKnownFileType = sourcecode.c.c; path = pj_gridinfo.c; sourceTree = "<group>"; };
		2B7EF3C516025D8C00D4079F /* pj_gridlist.c */ = {isa = PBXFileReference; fileEncoding = 4; lastKnownFileType = sourcecode.c.c; path = pj_gridlist.c; sourceTree = "<group>"; };
		2B7EF3C616025D8C00D4079F /* PJ_gstmerc.c */ = {isa = PBXFileReference; fileEncoding = 4; lastKnownFileType = sourcecode.c.c; path = PJ_gstmerc.c; sourceTree = "<group>"; };
		2B7EF3C716025D8C00D4079F /* PJ_hammer.c */ = {isa = PBXFileReference; fileEncoding = 4; lastKnownFileType = sourcecode.c.c; path = PJ_hammer.c; sourceTree = "<group>"; };
		2B7EF3C816025D8C00D4079F /* PJ_hatano.c */ = {isa = PBXFileReference; fileEncoding = 4; lastKnownFileType = sourcecode.c.c; path = PJ_hatano.c; sourceTree = "<group>"; };
		2B7EF3C916025D8C00D4079F /* PJ_healpix.c */ = {isa = PBXFileReference; fileEncoding = 4; lastKnownFileType = sourcecode.c.c; path = PJ_healpix.c; sourceTree = "<group>"; };
		2B7EF3CA16025D8C00D4079F /* PJ_igh.c */ = {isa = PBXFileReference; fileEncoding = 4; lastKnownFileType = sourcecode.c.c; path = PJ_igh.c; sourceTree = "<group>"; };
		2B7EF3CB16025D8C00D4079F /* PJ_imw_p.c */ = {isa = PBXFileReference; fileEncoding = 4; lastKnownFileType = sourcecode.c.c; path = PJ_imw_p.c; sourceTree = "<group>"; };
		2B7EF3CC16025D8C00D4079F /* pj_init.c */ = {isa = PBXFileReference; fileEncoding = 4; lastKnownFileType = sourcecode.c.c; path = pj_init.c; sourceTree = "<group>"; };
		2B7EF3CD16025D8C00D4079F /* pj_initcache.c */ = {isa = PBXFileReference; fileEncoding = 4; lastKnownFileType = sourcecode.c.c; path = pj_initcache.c; sourceTree = "<group>"; };
		2B7EF3CE16025D8C00D4079F /* pj_inv.c */ = {isa = PBXFileReference; fileEncoding = 4; lastKnownFileType = sourcecode.c.c; path = pj_inv.c; sourceTree = "<group>"; };
		2B7EF3CF16025D8C00D4079F /* PJ_isea.c */ = {isa = PBXFileReference; fileEncoding = 4; lastKnownFileType = sourcecode.c.c; path = PJ_isea.c; sourceTree = "<group>"; };
		2B7EF3D016025D8C00D4079F /* PJ_krovak.c */ = {isa = PBXFileReference; fileEncoding = 4; lastKnownFileType = sourcecode.c.c; path = PJ_krovak.c; sourceTree = "<group>"; };
		2B7EF3D116025D8C00D4079F /* PJ_labrd.c */ = {isa = PBXFileReference; fileEncoding = 4; lastKnownFileType = sourcecode.c.c; path = PJ_labrd.c; sourceTree = "<group>"; };
		2B7EF3D216025D8C00D4079F /* PJ_laea.c */ = {isa = PBXFileReference; fileEncoding = 4; lastKnownFileType = sourcecode.c.c; path = PJ_laea.c; sourceTree = "<group>"; };
		2B7EF3D316025D8C00D4079F /* PJ_lagrng.c */ = {isa = PBXFileReference; fileEncoding = 4; lastKnownFileType = sourcecode.c.c; path = PJ_lagrng.c; sourceTree = "<group>"; };
		2B7EF3D416025D8C00D4079F /* PJ_larr.c */ = {isa = PBXFileReference; fileEncoding = 4; lastKnownFileType = sourcecode.c.c; path = PJ_larr.c; sourceTree = "<group>"; };
		2B7EF3D516025D8C00D4079F /* PJ_lask.c */ = {isa = PBXFileReference; fileEncoding = 4; lastKnownFileType = sourcecode.c.c; path = PJ_lask.c; sourceTree = "<group>"; };
		2B7EF3D616025D8C00D4079F /* pj_latlong.c */ = {isa = PBXFileReference; fileEncoding = 4; lastKnownFileType = sourcecode.c.c; path = pj_latlong.c; sourceTree = "<group>"; };
		2B7EF3D716025D8C00D4079F /* PJ_lcc.c */ = {isa = PBXFileReference; fileEncoding = 4; lastKnownFileType = sourcecode.c.c; path = PJ_lcc.c; sourceTree = "<group>"; };
		2B7EF3D816025D8C00D4079F /* PJ_lcca.c */ = {isa = PBXFileReference; fileEncoding = 4; lastKnownFileType = sourcecode.c.c; path = PJ_lcca.c; sourceTree = "<group>"; };
		2B7EF3D916025D8C00D4079F /* pj_list.c */ = {isa = PBXFileReference; fileEncoding = 4; lastKnownFileType = sourcecode.c.c; path = pj_list.c; sourceTree = "<group>"; };
		2B7EF3DA16025D8C00D4079F /* pj_list.h */ = {isa = PBXFileReference; fileEncoding = 4; lastKnownFileType = sourcecode.c.h; path = pj_list.h; sourceTree = "<group>"; };
		2B7EF3DB16025D8C00D4079F /* pj_log.c */ = {isa = PBXFileReference; fileEncoding = 4; lastKnownFileType = sourcecode.c.c; path = pj_log.c; sourceTree = "<group>"; };
		2B7EF3DC16025D8C00D4079F /* PJ_loxim.c */ = {isa = PBXFileReference; fileEncoding = 4; lastKnownFileType = sourcecode.c.c; path = PJ_loxim.c; sourceTree = "<group>"; };
		2B7EF3DD16025D8C00D4079F /* PJ_lsat.c */ = {isa = PBXFileReference; fileEncoding = 4; lastKnownFileType = sourcecode.c.c; path = PJ_lsat.c; sourceTree = "<group>"; };
		2B7EF3DE16025D8C00D4079F /* pj_malloc.c */ = {isa = PBXFileReference; fileEncoding = 4; lastKnownFileType = sourcecode.c.c; path = pj_malloc.c; sourceTree = "<group>"; };
		2B7EF3DF16025D8C00D4079F /* PJ_mbt_fps.c */ = {isa = PBXFileReference; fileEncoding = 4; lastKnownFileType = sourcecode.c.c; path = PJ_mbt_fps.c; sourceTree = "<group>"; };
		2B7EF3E016025D8C00D4079F /* PJ_mbtfpp.c */ = {isa = PBXFileReference; fileEncoding = 4; lastKnownFileType = sourcecode.c.c; path = PJ_mbtfpp.c; sourceTree = "<group>"; };
		2B7EF3E116025D8C00D4079F /* PJ_mbtfpq.c */ = {isa = PBXFileReference; fileEncoding = 4; lastKnownFileType = sourcecode.c.c; path = PJ_mbtfpq.c; sourceTree = "<group>"; };
		2B7EF3E216025D8C00D4079F /* PJ_merc.c */ = {isa = PBXFileReference; fileEncoding = 4; lastKnownFileType = sourcecode.c.c; path = PJ_merc.c; sourceTree = "<group>"; };
		2B7EF3E316025D8C00D4079F /* PJ_mill.c */ = {isa = PBXFileReference; fileEncoding = 4; lastKnownFileType = sourcecode.c.c; path = PJ_mill.c; sourceTree = "<group>"; };
		2B7EF3E416025D8C00D4079F /* pj_mlfn.c */ = {isa = PBXFileReference; fileEncoding = 4; lastKnownFileType = sourcecode.c.c; path = pj_mlfn.c; sourceTree = "<group>"; };
		2B7EF3E516025D8C00D4079F /* PJ_mod_ster.c */ = {isa = PBXFileReference; fileEncoding = 4; lastKnownFileType = sourcecode.c.c; path = PJ_mod_ster.c; sourceTree = "<group>"; };
		2B7EF3E616025D8C00D4079F /* PJ_moll.c */ = {isa = PBXFileReference; fileEncoding = 4; lastKnownFileType = sourcecode.c.c; path = PJ_moll.c; sourceTree = "<group>"; };
		2B7EF3E716025D8C00D4079F /* pj_msfn.c */ = {isa = PBXFileReference; fileEncoding = 4; lastKnownFileType = sourcecode.c.c; path = pj_msfn.c; sourceTree = "<group>"; };
		2B7EF3E816025D8C00D4079F /* pj_mutex.c */ = {isa = PBXFileReference; fileEncoding = 4; lastKnownFileType = sourcecode.c.c; path = pj_mutex.c; sourceTree = "<group>"; };
		2B7EF3E916025D8C00D4079F /* PJ_natearth.c */ = {isa = PBXFileReference; fileEncoding = 4; lastKnownFileType = sourcecode.c.c; path = PJ_natearth.c; sourceTree = "<group>"; };
		2B7EF3EA16025D8C00D4079F /* PJ_nell_h.c */ = {isa = PBXFileReference; fileEncoding = 4; lastKnownFileType = sourcecode.c.c; path = PJ_nell_h.c; sourceTree = "<group>"; };
		2B7EF3EB16025D8C00D4079F /* PJ_nell.c */ = {isa = PBXFileReference; fileEncoding = 4; lastKnownFileType = sourcecode.c.c; path = PJ_nell.c; sourceTree = "<group>"; };
		2B7EF3EC16025D8C00D4079F /* PJ_nocol.c */ = {isa = PBXFileReference; fileEncoding = 4; lastKnownFileType = sourcecode.c.c; path = PJ_nocol.c; sourceTree = "<group>"; };
		2B7EF3ED16025D8C00D4079F /* PJ_nsper.c */ = {isa = PBXFileReference; fileEncoding = 4; lastKnownFileType = sourcecode.c.c; path = PJ_nsper.c; sourceTree = "<group>"; };
		2B7EF3EE16025D8C00D4079F /* PJ_nzmg.c */ = {isa = PBXFileReference; fileEncoding = 4; lastKnownFileType = sourcecode.c.c; path = PJ_nzmg.c; sourceTree = "<group>"; };
		2B7EF3EF16025D8C00D4079F /* PJ_ob_tran.c */ = {isa = PBXFileReference; fileEncoding = 4; lastKnownFileType = sourcecode.c.c; path = PJ_ob_tran.c; sourceTree = "<group>"; };
		2B7EF3F016025D8C00D4079F /* PJ_ocea.c */ = {isa = PBXFileReference; fileEncoding = 4; lastKnownFileType = sourcecode.c.c; path = PJ_ocea.c; sourceTree = "<group>"; };
		2B7EF3F116025D8C00D4079F /* PJ_oea.c */ = {isa = PBXFileReference; fileEncoding = 4; lastKnownFileType = sourcecode.c.c; path = PJ_oea.c; sourceTree = "<group>"; };
		2B7EF3F216025D8C00D4079F /* PJ_omerc.c */ = {isa = PBXFileReference; fileEncoding = 4; lastKnownFileType = sourcecode.c.c; path = PJ_omerc.c; sourceTree = "<group>"; };
		2B7EF3F316025D8C00D4079F /* pj_open_lib.c */ = {isa = PBXFileReference; fileEncoding = 4; lastKnownFileType = sourcecode.c.c; path = pj_open_lib.c; sourceTree = "<group>"; };
		2B7EF3F416025D8C00D4079F /* PJ_ortho.c */ = {isa = PBXFileReference; fileEncoding = 4; lastKnownFileType = sourcecode.c.c; path = PJ_ortho.c; sourceTree = "<group>"; };
		2B7EF3F516025D8C00D4079F /* pj_param.c */ = {isa = PBXFileReference; fileEncoding = 4; lastKnownFileType = sourcecode.c.c; path = pj_param.c; sourceTree = "<group>"; };
		2B7EF3F616025D8C00D4079F /* pj_phi2.c */ = {isa = PBXFileReference; fileEncoding = 4; lastKnownFileType = sourcecode.c.c; path = pj_phi2.c; sourceTree = "<group>"; };
		2B7EF3F716025D8C00D4079F /* PJ_poly.c */ = {isa = PBXFileReference; fileEncoding = 4; lastKnownFileType = sourcecode.c.c; path = PJ_poly.c; sourceTree = "<group>"; };
		2B7EF3F816025D8C00D4079F /* pj_pr_list.c */ = {isa = PBXFileReference; fileEncoding = 4; lastKnownFileType = sourcecode.c.c; path = pj_pr_list.c; sourceTree = "<group>"; };
		2B7EF3F916025D8C00D4079F /* PJ_putp2.c */ = {isa = PBXFileReference; fileEncoding = 4; lastKnownFileType = sourcecode.c.c; path = PJ_putp2.c; sourceTree = "<group>"; };
		2B7EF3FA16025D8C00D4079F /* PJ_putp3.c */ = {isa = PBXFileReference; fileEncoding = 4; lastKnownFileType = sourcecode.c.c; path = PJ_putp3.c; sourceTree = "<group>"; };
		2B7EF3FB16025D8C00D4079F /* PJ_putp4p.c */ = {isa = PBXFileReference; fileEncoding = 4; lastKnownFileType = sourcecode.c.c; path = PJ_putp4p.c; sourceTree = "<group>"; };
		2B7EF3FC16025D8C00D4079F /* PJ_putp5.c */ = {isa = PBXFileReference; fileEncoding = 4; lastKnownFileType = sourcecode.c.c; path = PJ_putp5.c; sourceTree = "<group>"; };
		2B7EF3FD16025D8C00D4079F /* PJ_putp6.c */ = {isa = PBXFileReference; fileEncoding = 4; lastKnownFileType = sourcecode.c.c; path = PJ_putp6.c; sourceTree = "<group>"; };
		2B7EF3FE16025D8C00D4079F /* pj_qsfn.c */ = {isa = PBXFileReference; fileEncoding = 4; lastKnownFileType = sourcecode.c.c; path = pj_qsfn.c; sourceTree = "<group>"; };
		2B7EF3FF16025D8C00D4079F /* pj_release.c */ = {isa = PBXFileReference; fileEncoding = 4; lastKnownFileType = sourcecode.c.c; path = pj_release.c; sourceTree = "<group>"; };
		2B7EF40016025D8C00D4079F /* PJ_robin.c */ = {isa = PBXFileReference; fileEncoding = 4; lastKnownFileType = sourcecode.c.c; path = PJ_robin.c; sourceTree = "<group>"; };
		2B7EF40116025D8C00D4079F /* PJ_rpoly.c */ = {isa = PBXFileReference; fileEncoding = 4; lastKnownFileType = sourcecode.c.c; path = PJ_rpoly.c; sourceTree = "<group>"; };
		2B7EF40216025D8C00D4079F /* PJ_sconics.c */ = {isa = PBXFileReference; fileEncoding = 4; lastKnownFileType = sourcecode.c.c; path = PJ_sconics.c; sourceTree = "<group>"; };
		2B7EF40316025D8C00D4079F /* PJ_somerc.c */ = {isa = PBXFileReference; fileEncoding = 4; lastKnownFileType = sourcecode.c.c; path = PJ_somerc.c; sourceTree = "<group>"; };
		2B7EF40416025D8C00D4079F /* PJ_stere.c */ = {isa = PBXFileReference; fileEncoding = 4; lastKnownFileType = sourcecode.c.c; path = PJ_stere.c; sourceTree = "<group>"; };
		2B7EF40516025D8C00D4079F /* PJ_sterea.c */ = {isa = PBXFileReference; fileEncoding = 4; lastKnownFileType = sourcecode.c.c; path = PJ_sterea.c; sourceTree = "<group>"; };
		2B7EF40616025D8C00D4079F /* pj_strerrno.c */ = {isa = PBXFileReference; fileEncoding = 4; lastKnownFileType = sourcecode.c.c; path = pj_strerrno.c; sourceTree = "<group>"; };
		2B7EF40716025D8C00D4079F /* PJ_sts.c */ = {isa = PBXFileReference; fileEncoding = 4; lastKnownFileType = sourcecode.c.c; path = PJ_sts.c; sourceTree = "<group>"; };
		2B7EF40816025D8C00D4079F /* PJ_tcc.c */ = {isa = PBXFileReference; fileEncoding = 4; lastKnownFileType = sourcecode.c.c; path = PJ_tcc.c; sourceTree = "<group>"; };
		2B7EF40916025D8C00D4079F /* PJ_tcea.c */ = {isa = PBXFileReference; fileEncoding = 4; lastKnownFileType = sourcecode.c.c; path = PJ_tcea.c; sourceTree = "<group>"; };
		2B7EF40A16025D8C00D4079F /* PJ_tmerc.c */ = {isa = PBXFileReference; fileEncoding = 4; lastKnownFileType = sourcecode.c.c; path = PJ_tmerc.c; sourceTree = "<group>"; };
		2B7EF40B16025D8C00D4079F /* PJ_tpeqd.c */ = {isa = PBXFileReference; fileEncoding = 4; lastKnownFileType = sourcecode.c.c; path = PJ_tpeqd.c; sourceTree = "<group>"; };
		2B7EF40C16025D8C00D4079F /* pj_transform.c */ = {isa = PBXFileReference; fileEncoding = 4; lastKnownFileType = sourcecode.c.c; path = pj_transform.c; sourceTree = "<group>"; };
		2B7EF40D16025D8C00D4079F /* pj_tsfn.c */ = {isa = PBXFileReference; fileEncoding = 4; lastKnownFileType = sourcecode.c.c; path = pj_tsfn.c; sourceTree = "<group>"; };
		2B7EF40E16025D8C00D4079F /* pj_units.c */ = {isa = PBXFileReference; fileEncoding = 4; lastKnownFileType = sourcecode.c.c; path = pj_units.c; sourceTree = "<group>"; };
		2B7EF40F16025D8C00D4079F /* PJ_urm5.c */ = {isa = PBXFileReference; fileEncoding = 4; lastKnownFileType = sourcecode.c.c; path = PJ_urm5.c; sourceTree = "<group>"; };
		2B7EF41016025D8C00D4079F /* PJ_urmfps.c */ = {isa = PBXFileReference; fileEncoding = 4; lastKnownFileType = sourcecode.c.c; path = PJ_urmfps.c; sourceTree = "<group>"; };
		2B7EF41116025D8C00D4079F /* pj_utils.c */ = {isa = PBXFileReference; fileEncoding = 4; lastKnownFileType = sourcecode.c.c; path = pj_utils.c; sourceTree = "<group>"; };
		2B7EF41216025D8C00D4079F /* PJ_vandg.c */ = {isa = PBXFileReference; fileEncoding = 4; lastKnownFileType = sourcecode.c.c; path = PJ_vandg.c; sourceTree = "<group>"; };
		2B7EF41316025D8C00D4079F /* PJ_vandg2.c */ = {isa = PBXFileReference; fileEncoding = 4; lastKnownFileType = sourcecode.c.c; path = PJ_vandg2.c; sourceTree = "<group>"; };
		2B7EF41416025D8C00D4079F /* PJ_vandg4.c */ = {isa = PBXFileReference; fileEncoding = 4; lastKnownFileType = sourcecode.c.c; path = PJ_vandg4.c; sourceTree = "<group>"; };
		2B7EF41516025D8C00D4079F /* PJ_wag2.c */ = {isa = PBXFileReference; fileEncoding = 4; lastKnownFileType = sourcecode.c.c; path = PJ_wag2.c; sourceTree = "<group>"; };
		2B7EF41616025D8C00D4079F /* PJ_wag3.c */ = {isa = PBXFileReference; fileEncoding = 4; lastKnownFileType = sourcecode.c.c; path = PJ_wag3.c; sourceTree = "<group>"; };
		2B7EF41716025D8C00D4079F /* PJ_wag7.c */ = {isa = PBXFileReference; fileEncoding = 4; lastKnownFileType = sourcecode.c.c; path = PJ_wag7.c; sourceTree = "<group>"; };
		2B7EF41816025D8C00D4079F /* PJ_wink1.c */ = {isa = PBXFileReference; fileEncoding = 4; lastKnownFileType = sourcecode.c.c; path = PJ_wink1.c; sourceTree = "<group>"; };
		2B7EF41916025D8C00D4079F /* PJ_wink2.c */ = {isa = PBXFileReference; fileEncoding = 4; lastKnownFileType = sourcecode.c.c; path = PJ_wink2.c; sourceTree = "<group>"; };
		2B7EF41A16025D8C00D4079F /* pj_zpoly1.c */ = {isa = PBXFileReference; fileEncoding = 4; lastKnownFileType = sourcecode.c.c; path = pj_zpoly1.c; sourceTree = "<group>"; };
		2B7EF41B16025D8C00D4079F /* proj_api.h */ = {isa = PBXFileReference; fileEncoding = 4; lastKnownFileType = sourcecode.c.h; path = proj_api.h; sourceTree = "<group>"; };
		2B7EF41D16025D8C00D4079F /* proj_etmerc.c */ = {isa = PBXFileReference; fileEncoding = 4; lastKnownFileType = sourcecode.c.c; path = proj_etmerc.c; sourceTree = "<group>"; };
		2B7EF41E16025D8C00D4079F /* proj_mdist.c */ = {isa = PBXFileReference; fileEncoding = 4; lastKnownFileType = sourcecode.c.c; path = proj_mdist.c; sourceTree = "<group>"; };
		2B7EF41F16025D8C00D4079F /* proj_rouss.c */ = {isa = PBXFileReference; fileEncoding = 4; lastKnownFileType = sourcecode.c.c; path = proj_rouss.c; sourceTree = "<group>"; };
		2B7EF42216025D8C00D4079F /* projects.h */ = {isa = PBXFileReference; fileEncoding = 4; lastKnownFileType = sourcecode.c.h; path = projects.h; sourceTree = "<group>"; };
		2B7EF42316025D8C00D4079F /* rtodms.c */ = {isa = PBXFileReference; fileEncoding = 4; lastKnownFileType = sourcecode.c.c; path = rtodms.c; sourceTree = "<group>"; };
		2B7EF42416025D8C00D4079F /* vector1.c */ = {isa = PBXFileReference; fileEncoding = 4; lastKnownFileType = sourcecode.c.c; path = vector1.c; sourceTree = "<group>"; };
		2B7EF50C1603D76100D4079F /* QuadDisplayLayer.h */ = {isa = PBXFileReference; fileEncoding = 4; lastKnownFileType = sourcecode.c.h; path = QuadDisplayLayer.h; sourceTree = "<group>"; };
		2B7EF50D1603D76100D4079F /* TileQuadLoader.h */ = {isa = PBXFileReference; fileEncoding = 4; lastKnownFileType = sourcecode.c.h; path = TileQuadLoader.h; sourceTree = "<group>"; };
		2B7EF5101603D77D00D4079F /* QuadDisplayLayer.mm */ = {isa = PBXFileReference; fileEncoding = 4; lastKnownFileType = sourcecode.cpp.objcpp; path = QuadDisplayLayer.mm; sourceTree = "<group>"; };
		2B7EF5111603D77E00D4079F /* TileQuadLoader.mm */ = {isa = PBXFileReference; fileEncoding = 4; lastKnownFileType = sourcecode.cpp.objcpp; path = TileQuadLoader.mm; sourceTree = "<group>"; };
		2B7EF5141603DCC500D4079F /* CoordSystem.mm */ = {isa = PBXFileReference; fileEncoding = 4; lastKnownFileType = sourcecode.cpp.objcpp; path = CoordSystem.mm; sourceTree = "<group>"; };
		2B7EF5161603E01400D4079F /* MBTileQuadSource.h */ = {isa = PBXFileReference; fileEncoding = 4; lastKnownFileType = sourcecode.c.h; path = MBTileQuadSource.h; sourceTree = "<group>"; };
		2B7EF5171603E01400D4079F /* NetworkTileQuadSource.h */ = {isa = PBXFileReference; fileEncoding = 4; lastKnownFileType = sourcecode.c.h; path = NetworkTileQuadSource.h; sourceTree = "<group>"; };
		2B7EF5181603E01400D4079F /* SphericalEarthQuadLayer.h */ = {isa = PBXFileReference; fileEncoding = 4; lastKnownFileType = sourcecode.c.h; path = SphericalEarthQuadLayer.h; sourceTree = "<group>"; };
		2B7EF51C1603E0AC00D4079F /* MBTileQuadSource.mm */ = {isa = PBXFileReference; fileEncoding = 4; lastKnownFileType = sourcecode.cpp.objcpp; path = MBTileQuadSource.mm; sourceTree = "<group>"; };
		2B7EF51D1603E0AD00D4079F /* NetworkTileQuadSource.mm */ = {isa = PBXFileReference; fileEncoding = 4; lastKnownFileType = sourcecode.cpp.objcpp; path = NetworkTileQuadSource.mm; sourceTree = "<group>"; };
		2B7EF51E1603E0AE00D4079F /* SphericalEarthQuadLayer.mm */ = {isa = PBXFileReference; fileEncoding = 4; lastKnownFileType = sourcecode.cpp.objcpp; path = SphericalEarthQuadLayer.mm; sourceTree = "<group>"; };
		2B7EF5221603EEFA00D4079F /* MaplyLayerViewWatcher.h */ = {isa = PBXFileReference; fileEncoding = 4; lastKnownFileType = sourcecode.c.h; path = MaplyLayerViewWatcher.h; sourceTree = "<group>"; };
		2B7EF5281603F03900D4079F /* MaplyLayerViewWatcher.mm */ = {isa = PBXFileReference; fileEncoding = 4; lastKnownFileType = sourcecode.cpp.objcpp; path = MaplyLayerViewWatcher.mm; sourceTree = "<group>"; };
		2B8B95ED16E80FD50039DD08 /* BigDrawable.h */ = {isa = PBXFileReference; fileEncoding = 4; lastKnownFileType = sourcecode.c.h; path = BigDrawable.h; sourceTree = "<group>"; };
		2B8B95EE16E80FD50039DD08 /* DynamicDrawableAtlas.h */ = {isa = PBXFileReference; fileEncoding = 4; lastKnownFileType = sourcecode.c.h; path = DynamicDrawableAtlas.h; sourceTree = "<group>"; };
		2B8B95F116E80FED0039DD08 /* BigDrawable.mm */ = {isa = PBXFileReference; fileEncoding = 4; lastKnownFileType = sourcecode.cpp.objcpp; path = BigDrawable.mm; sourceTree = "<group>"; };
		2B8B95F216E80FED0039DD08 /* DynamicDrawableAtlas.mm */ = {isa = PBXFileReference; fileEncoding = 4; lastKnownFileType = sourcecode.cpp.objcpp; path = DynamicDrawableAtlas.mm; sourceTree = "<group>"; };
		2B8D92C8137C958000015833 /* VectorDatabase.h */ = {isa = PBXFileReference; fileEncoding = 4; lastKnownFileType = sourcecode.c.h; path = VectorDatabase.h; sourceTree = "<group>"; };
		2B92105314BD1A8100653536 /* MaplyPanDelegate.h */ = {isa = PBXFileReference; fileEncoding = 4; lastKnownFileType = sourcecode.c.h; path = MaplyPanDelegate.h; sourceTree = "<group>"; };
		2B92EF5F16370AFF00C5165F /* PerformanceTimer.mm */ = {isa = PBXFileReference; fileEncoding = 4; lastKnownFileType = sourcecode.cpp.objcpp; path = PerformanceTimer.mm; sourceTree = "<group>"; };
		2B92EF6216370B0600C5165F /* SceneRendererES.mm */ = {isa = PBXFileReference; fileEncoding = 4; lastKnownFileType = sourcecode.cpp.objcpp; path = SceneRendererES.mm; sourceTree = "<group>"; };
		2B92EF6416370B2000C5165F /* PerformanceTimer.h */ = {isa = PBXFileReference; fileEncoding = 4; lastKnownFileType = sourcecode.c.h; path = PerformanceTimer.h; sourceTree = "<group>"; };
		2B92EF6616370B2700C5165F /* SceneRendererES.h */ = {isa = PBXFileReference; fileEncoding = 4; lastKnownFileType = sourcecode.c.h; path = SceneRendererES.h; sourceTree = "<group>"; };
		2B92EF901637530C00C5165F /* SceneRendererES2.h */ = {isa = PBXFileReference; fileEncoding = 4; lastKnownFileType = sourcecode.c.h; path = SceneRendererES2.h; sourceTree = "<group>"; };
		2B92EF931637531700C5165F /* SceneRendererES2.mm */ = {isa = PBXFileReference; fileEncoding = 4; lastKnownFileType = sourcecode.cpp.objcpp; path = SceneRendererES2.mm; sourceTree = "<group>"; };
		2B92EF9C163760C300C5165F /* OpenGLES2Program.h */ = {isa = PBXFileReference; fileEncoding = 4; lastKnownFileType = sourcecode.c.h; path = OpenGLES2Program.h; sourceTree = "<group>"; };
		2B92EF9E1637633F00C5165F /* OpenGLES2Program.mm */ = {isa = PBXFileReference; fileEncoding = 4; lastKnownFileType = sourcecode.cpp.objcpp; path = OpenGLES2Program.mm; sourceTree = "<group>"; };
		2B95192E12EF4417005003AE /* WhirlyVector.mm */ = {isa = PBXFileReference; fileEncoding = 4; lastKnownFileType = sourcecode.cpp.objcpp; lineEnding = 0; path = WhirlyVector.mm; sourceTree = "<group>"; xcLanguageSpecificationIdentifier = xcode.lang.objcpp; };
		2B951D8E12F09E7A005003AE /* shapefil.h */ = {isa = PBXFileReference; fileEncoding = 4; lastKnownFileType = sourcecode.c.h; name = shapefil.h; path = ../../WhirlyGlobeSrc/local_libs/shapefile/shapefil.h; sourceTree = "<group>"; };
		2B951D9012F09E91005003AE /* shpopen.c */ = {isa = PBXFileReference; fileEncoding = 4; lastKnownFileType = sourcecode.c.c; name = shpopen.c; path = ../../WhirlyGlobeSrc/local_libs/shapefile/shpopen.c; sourceTree = "<group>"; };
		2B951D9212F09EA0005003AE /* dbfopen.c */ = {isa = PBXFileReference; fileEncoding = 4; lastKnownFileType = sourcecode.c.c; name = dbfopen.c; path = ../../WhirlyGlobeSrc/local_libs/shapefile/dbfopen.c; sourceTree = "<group>"; };
		2B951DF012F0AC50005003AE /* safileio.c */ = {isa = PBXFileReference; fileEncoding = 4; lastKnownFileType = sourcecode.c.c; name = safileio.c; path = ../../WhirlyGlobeSrc/local_libs/shapefile/safileio.c; sourceTree = "<group>"; };
		2B95F90E18A594D800D72645 /* MaplyDoubleTapDragDelegate.h */ = {isa = PBXFileReference; fileEncoding = 4; lastKnownFileType = sourcecode.c.h; path = MaplyDoubleTapDragDelegate.h; sourceTree = "<group>"; };
		2B95F91018A594EF00D72645 /* MaplyDoubleTapDragDelegate.mm */ = {isa = PBXFileReference; fileEncoding = 4; lastKnownFileType = sourcecode.cpp.objcpp; path = MaplyDoubleTapDragDelegate.mm; sourceTree = "<group>"; };
		2B95F91218A5AB1F00D72645 /* GlobeDoubleTapDelegate.h */ = {isa = PBXFileReference; fileEncoding = 4; lastKnownFileType = sourcecode.c.h; path = GlobeDoubleTapDelegate.h; sourceTree = "<group>"; };
		2B95F91318A5AB1F00D72645 /* GlobeDoubleTapDragDelegate.h */ = {isa = PBXFileReference; fileEncoding = 4; lastKnownFileType = sourcecode.c.h; path = GlobeDoubleTapDragDelegate.h; sourceTree = "<group>"; };
		2B95F91418A5AB1F00D72645 /* GlobeTwoFingerTapDelegate.h */ = {isa = PBXFileReference; fileEncoding = 4; lastKnownFileType = sourcecode.c.h; path = GlobeTwoFingerTapDelegate.h; sourceTree = "<group>"; };
		2B95F91818A5AB2B00D72645 /* GlobeDoubleTapDelegate.mm */ = {isa = PBXFileReference; fileEncoding = 4; lastKnownFileType = sourcecode.cpp.objcpp; path = GlobeDoubleTapDelegate.mm; sourceTree = "<group>"; };
		2B95F91918A5AB2B00D72645 /* GlobeDoubleTapDragDelegate.mm */ = {isa = PBXFileReference; fileEncoding = 4; lastKnownFileType = sourcecode.cpp.objcpp; path = GlobeDoubleTapDragDelegate.mm; sourceTree = "<group>"; };
		2B95F91A18A5AB2B00D72645 /* GlobeTwoFingerTapDelegate.mm */ = {isa = PBXFileReference; fileEncoding = 4; lastKnownFileType = sourcecode.cpp.objcpp; path = GlobeTwoFingerTapDelegate.mm; sourceTree = "<group>"; };
		2B95F91E18A5B5E500D72645 /* GlobeAnimateHeight.mm */ = {isa = PBXFileReference; fileEncoding = 4; lastKnownFileType = sourcecode.cpp.objcpp; path = GlobeAnimateHeight.mm; sourceTree = "<group>"; };
		2B95F92018A5B5EE00D72645 /* GlobeAnimateHeight.h */ = {isa = PBXFileReference; fileEncoding = 4; lastKnownFileType = sourcecode.c.h; path = GlobeAnimateHeight.h; sourceTree = "<group>"; };
		2B9BE6AC180872A0001D9454 /* ScreenImportance.h */ = {isa = PBXFileReference; fileEncoding = 4; lastKnownFileType = sourcecode.c.h; path = ScreenImportance.h; sourceTree = "<group>"; };
		2B9BE6AE180872AA001D9454 /* ScreenImportance.mm */ = {isa = PBXFileReference; fileEncoding = 4; lastKnownFileType = sourcecode.cpp.objcpp; path = ScreenImportance.mm; sourceTree = "<group>"; };
		2BA2322F17984F510063CC84 /* glues.h */ = {isa = PBXFileReference; fileEncoding = 4; lastKnownFileType = sourcecode.c.h; name = glues.h; path = "../../third-party/glues/source/glues.h"; sourceTree = "<group>"; };
		2BA2323017984F510063CC84 /* glues_error.c */ = {isa = PBXFileReference; fileEncoding = 4; lastKnownFileType = sourcecode.c.c; name = glues_error.c; path = "../../third-party/glues/source/glues_error.c"; sourceTree = "<group>"; };
		2BA2323117984F510063CC84 /* glues_error.h */ = {isa = PBXFileReference; fileEncoding = 4; lastKnownFileType = sourcecode.c.h; name = glues_error.h; path = "../../third-party/glues/source/glues_error.h"; sourceTree = "<group>"; };
		2BA2323217984F510063CC84 /* glues_mipmap.c */ = {isa = PBXFileReference; fileEncoding = 4; lastKnownFileType = sourcecode.c.c; name = glues_mipmap.c; path = "../../third-party/glues/source/glues_mipmap.c"; sourceTree = "<group>"; };
		2BA2323317984F510063CC84 /* glues_mipmap.h */ = {isa = PBXFileReference; fileEncoding = 4; lastKnownFileType = sourcecode.c.h; name = glues_mipmap.h; path = "../../third-party/glues/source/glues_mipmap.h"; sourceTree = "<group>"; };
		2BA2323417984F510063CC84 /* glues_project.c */ = {isa = PBXFileReference; fileEncoding = 4; lastKnownFileType = sourcecode.c.c; name = glues_project.c; path = "../../third-party/glues/source/glues_project.c"; sourceTree = "<group>"; };
		2BA2323517984F510063CC84 /* glues_project.h */ = {isa = PBXFileReference; fileEncoding = 4; lastKnownFileType = sourcecode.c.h; name = glues_project.h; path = "../../third-party/glues/source/glues_project.h"; sourceTree = "<group>"; };
		2BA2323617984F510063CC84 /* glues_quad.c */ = {isa = PBXFileReference; fileEncoding = 4; lastKnownFileType = sourcecode.c.c; name = glues_quad.c; path = "../../third-party/glues/source/glues_quad.c"; sourceTree = "<group>"; };
		2BA2323717984F510063CC84 /* glues_quad.h */ = {isa = PBXFileReference; fileEncoding = 4; lastKnownFileType = sourcecode.c.h; name = glues_quad.h; path = "../../third-party/glues/source/glues_quad.h"; sourceTree = "<group>"; };
		2BA2323817984F510063CC84 /* glues_registry.c */ = {isa = PBXFileReference; fileEncoding = 4; lastKnownFileType = sourcecode.c.c; name = glues_registry.c; path = "../../third-party/glues/source/glues_registry.c"; sourceTree = "<group>"; };
		2BA2323917984F510063CC84 /* glues_registry.h */ = {isa = PBXFileReference; fileEncoding = 4; lastKnownFileType = sourcecode.c.h; name = glues_registry.h; path = "../../third-party/glues/source/glues_registry.h"; sourceTree = "<group>"; };
		2BA2323A17984F510063CC84 /* glues.h */ = {isa = PBXFileReference; fileEncoding = 4; lastKnownFileType = sourcecode.c.h; name = glues.h; path = "../../third-party/glues/source/glues.h"; sourceTree = "<group>"; };
		2BA2323C17984F510063CC84 /* alg-outline */ = {isa = PBXFileReference; fileEncoding = 4; lastKnownFileType = text; path = "alg-outline"; sourceTree = "<group>"; };
		2BA2323D17984F510063CC84 /* dict-list.h */ = {isa = PBXFileReference; fileEncoding = 4; lastKnownFileType = sourcecode.c.h; path = "dict-list.h"; sourceTree = "<group>"; };
		2BA2323E17984F510063CC84 /* dict.c */ = {isa = PBXFileReference; fileEncoding = 4; lastKnownFileType = sourcecode.c.c; path = dict.c; sourceTree = "<group>"; };
		2BA2323F17984F510063CC84 /* dict.h */ = {isa = PBXFileReference; fileEncoding = 4; lastKnownFileType = sourcecode.c.h; path = dict.h; sourceTree = "<group>"; };
		2BA2324017984F510063CC84 /* geom.c */ = {isa = PBXFileReference; fileEncoding = 4; lastKnownFileType = sourcecode.c.c; path = geom.c; sourceTree = "<group>"; };
		2BA2324117984F510063CC84 /* geom.h */ = {isa = PBXFileReference; fileEncoding = 4; lastKnownFileType = sourcecode.c.h; path = geom.h; sourceTree = "<group>"; };
		2BA2324217984F510063CC84 /* memalloc.c */ = {isa = PBXFileReference; fileEncoding = 4; lastKnownFileType = sourcecode.c.c; path = memalloc.c; sourceTree = "<group>"; };
		2BA2324317984F510063CC84 /* memalloc.h */ = {isa = PBXFileReference; fileEncoding = 4; lastKnownFileType = sourcecode.c.h; path = memalloc.h; sourceTree = "<group>"; };
		2BA2324417984F510063CC84 /* mesh.c */ = {isa = PBXFileReference; fileEncoding = 4; lastKnownFileType = sourcecode.c.c; path = mesh.c; sourceTree = "<group>"; };
		2BA2324517984F510063CC84 /* mesh.h */ = {isa = PBXFileReference; fileEncoding = 4; lastKnownFileType = sourcecode.c.h; path = mesh.h; sourceTree = "<group>"; };
		2BA2324617984F510063CC84 /* normal.c */ = {isa = PBXFileReference; fileEncoding = 4; lastKnownFileType = sourcecode.c.c; path = normal.c; sourceTree = "<group>"; };
		2BA2324717984F510063CC84 /* normal.h */ = {isa = PBXFileReference; fileEncoding = 4; lastKnownFileType = sourcecode.c.h; path = normal.h; sourceTree = "<group>"; };
		2BA2324817984F510063CC84 /* priorityq-heap.h */ = {isa = PBXFileReference; fileEncoding = 4; lastKnownFileType = sourcecode.c.h; path = "priorityq-heap.h"; sourceTree = "<group>"; };
		2BA2324A17984F510063CC84 /* priorityq-sort.h */ = {isa = PBXFileReference; fileEncoding = 4; lastKnownFileType = sourcecode.c.h; path = "priorityq-sort.h"; sourceTree = "<group>"; };
		2BA2324B17984F510063CC84 /* priorityq.c */ = {isa = PBXFileReference; fileEncoding = 4; lastKnownFileType = sourcecode.c.c; path = priorityq.c; sourceTree = "<group>"; };
		2BA2324C17984F510063CC84 /* priorityq.h */ = {isa = PBXFileReference; fileEncoding = 4; lastKnownFileType = sourcecode.c.h; path = priorityq.h; sourceTree = "<group>"; };
		2BA2324E17984F510063CC84 /* render.c */ = {isa = PBXFileReference; fileEncoding = 4; lastKnownFileType = sourcecode.c.c; path = render.c; sourceTree = "<group>"; };
		2BA2324F17984F510063CC84 /* render.h */ = {isa = PBXFileReference; fileEncoding = 4; lastKnownFileType = sourcecode.c.h; path = render.h; sourceTree = "<group>"; };
		2BA2325017984F510063CC84 /* sweep.c */ = {isa = PBXFileReference; fileEncoding = 4; lastKnownFileType = sourcecode.c.c; path = sweep.c; sourceTree = "<group>"; };
		2BA2325117984F510063CC84 /* sweep.h */ = {isa = PBXFileReference; fileEncoding = 4; lastKnownFileType = sourcecode.c.h; path = sweep.h; sourceTree = "<group>"; };
		2BA2325217984F510063CC84 /* tess.c */ = {isa = PBXFileReference; fileEncoding = 4; lastKnownFileType = sourcecode.c.c; path = tess.c; sourceTree = "<group>"; };
		2BA2325317984F510063CC84 /* tess.h */ = {isa = PBXFileReference; fileEncoding = 4; lastKnownFileType = sourcecode.c.h; path = tess.h; sourceTree = "<group>"; };
		2BA2325417984F510063CC84 /* tessmono.c */ = {isa = PBXFileReference; fileEncoding = 4; lastKnownFileType = sourcecode.c.c; path = tessmono.c; sourceTree = "<group>"; };
		2BA2325517984F510063CC84 /* tessmono.h */ = {isa = PBXFileReference; fileEncoding = 4; lastKnownFileType = sourcecode.c.h; path = tessmono.h; sourceTree = "<group>"; };
		2BA2327A179859F30063CC84 /* SDL_opengles.h */ = {isa = PBXFileReference; fileEncoding = 4; lastKnownFileType = sourcecode.c.h; name = SDL_opengles.h; path = "../../third-party/glues/include/SDL/SDL_opengles.h"; sourceTree = "<group>"; };
		2BA2328617986ACA0063CC84 /* LabelManager.h */ = {isa = PBXFileReference; fileEncoding = 4; lastKnownFileType = sourcecode.c.h; path = LabelManager.h; sourceTree = "<group>"; };
		2BA2328717986ACA0063CC84 /* LayoutManager.h */ = {isa = PBXFileReference; fileEncoding = 4; lastKnownFileType = sourcecode.c.h; path = LayoutManager.h; sourceTree = "<group>"; };
		2BA2328817986ACA0063CC84 /* MarkerManager.h */ = {isa = PBXFileReference; fileEncoding = 4; lastKnownFileType = sourcecode.c.h; path = MarkerManager.h; sourceTree = "<group>"; };
		2BA2328917986ACA0063CC84 /* ShapeManager.h */ = {isa = PBXFileReference; fileEncoding = 4; lastKnownFileType = sourcecode.c.h; path = ShapeManager.h; sourceTree = "<group>"; };
		2BA2328A17986ACA0063CC84 /* VectorManager.h */ = {isa = PBXFileReference; fileEncoding = 4; lastKnownFileType = sourcecode.c.h; path = VectorManager.h; sourceTree = "<group>"; };
		2BA2329117986AE90063CC84 /* LabelManager.mm */ = {isa = PBXFileReference; fileEncoding = 4; lastKnownFileType = sourcecode.cpp.objcpp; path = LabelManager.mm; sourceTree = "<group>"; };
		2BA2329217986AE90063CC84 /* LayoutManager.mm */ = {isa = PBXFileReference; fileEncoding = 4; lastKnownFileType = sourcecode.cpp.objcpp; path = LayoutManager.mm; sourceTree = "<group>"; };
		2BA2329317986AE90063CC84 /* MarkerManager.mm */ = {isa = PBXFileReference; fileEncoding = 4; lastKnownFileType = sourcecode.cpp.objcpp; path = MarkerManager.mm; sourceTree = "<group>"; };
		2BA2329417986AE90063CC84 /* ShapeManager.mm */ = {isa = PBXFileReference; fileEncoding = 4; lastKnownFileType = sourcecode.cpp.objcpp; path = ShapeManager.mm; sourceTree = "<group>"; };
		2BA2329517986AE90063CC84 /* VectorManager.mm */ = {isa = PBXFileReference; fileEncoding = 4; lastKnownFileType = sourcecode.cpp.objcpp; path = VectorManager.mm; sourceTree = "<group>"; };
		2BA2BB76153E08F800DAB382 /* Quadtree.h */ = {isa = PBXFileReference; fileEncoding = 4; lastKnownFileType = sourcecode.c.h; path = Quadtree.h; sourceTree = "<group>"; };
		2BA2BB84153E0BC700DAB382 /* LayerViewWatcher.h */ = {isa = PBXFileReference; fileEncoding = 4; lastKnownFileType = sourcecode.c.h; path = LayerViewWatcher.h; sourceTree = "<group>"; };
		2BA2BB86153E0C6200DAB382 /* GlobeLayerViewWatcher.h */ = {isa = PBXFileReference; fileEncoding = 4; lastKnownFileType = sourcecode.c.h; path = GlobeLayerViewWatcher.h; sourceTree = "<group>"; };
		2BA2BB88153E105E00DAB382 /* GlobeLayerViewWatcher.mm */ = {isa = PBXFileReference; fileEncoding = 4; lastKnownFileType = sourcecode.cpp.objcpp; path = GlobeLayerViewWatcher.mm; sourceTree = "<group>"; };
		2BA2BB89153E105F00DAB382 /* LayerViewWatcher.mm */ = {isa = PBXFileReference; fileEncoding = 4; lastKnownFileType = sourcecode.cpp.objcpp; path = LayerViewWatcher.mm; sourceTree = "<group>"; };
		2BA2BB8C153E107100DAB382 /* Quadtree.mm */ = {isa = PBXFileReference; fileEncoding = 4; lastKnownFileType = sourcecode.cpp.objcpp; path = Quadtree.mm; sourceTree = "<group>"; };
		2BA539381908601000A2540C /* SceneRendererES3.h */ = {isa = PBXFileReference; fileEncoding = 4; lastKnownFileType = sourcecode.c.h; path = SceneRendererES3.h; sourceTree = "<group>"; };
		2BA5393B1908603E00A2540C /* SceneRendererES3.mm */ = {isa = PBXFileReference; fileEncoding = 4; lastKnownFileType = sourcecode.cpp.objcpp; path = SceneRendererES3.mm; sourceTree = "<group>"; };
		2BA726DA1778EB11006C710B /* MaplyAnimateFlat.h */ = {isa = PBXFileReference; fileEncoding = 4; lastKnownFileType = sourcecode.c.h; path = MaplyAnimateFlat.h; sourceTree = "<group>"; };
		2BA726DC1778EB20006C710B /* MaplyAnimateFlat.mm */ = {isa = PBXFileReference; fileEncoding = 4; lastKnownFileType = sourcecode.cpp.objcpp; path = MaplyAnimateFlat.mm; sourceTree = "<group>"; };
		2BA8FFDC1540E21500AEA53C /* SphericalMercator.h */ = {isa = PBXFileReference; fileEncoding = 4; lastKnownFileType = sourcecode.c.h; path = SphericalMercator.h; sourceTree = "<group>"; };
		2BA8FFDF1540E60800AEA53C /* SphericalMercator.mm */ = {isa = PBXFileReference; fileEncoding = 4; lastKnownFileType = sourcecode.cpp.objcpp; path = SphericalMercator.mm; sourceTree = "<group>"; };
		2BADF96419A7D78100C40CAA /* ScreenSpaceBuilder.mm */ = {isa = PBXFileReference; fileEncoding = 4; lastKnownFileType = sourcecode.cpp.objcpp; path = ScreenSpaceBuilder.mm; sourceTree = "<group>"; };
		2BADF96619A7D83700C40CAA /* ScreenSpaceDrawable.mm */ = {isa = PBXFileReference; fileEncoding = 4; lastKnownFileType = sourcecode.cpp.objcpp; path = ScreenSpaceDrawable.mm; sourceTree = "<group>"; };
		2BADF96819A7D85000C40CAA /* ScreenSpaceDrawable.h */ = {isa = PBXFileReference; fileEncoding = 4; lastKnownFileType = sourcecode.c.h; path = ScreenSpaceDrawable.h; sourceTree = "<group>"; };
		2BB0717E1676B5EE00DE387D /* SphericalEarthChunkLayer.h */ = {isa = PBXFileReference; fileEncoding = 4; lastKnownFileType = sourcecode.c.h; path = SphericalEarthChunkLayer.h; sourceTree = "<group>"; };
		2BB071811676B5FE00DE387D /* LayoutLayer.h */ = {isa = PBXFileReference; fileEncoding = 4; lastKnownFileType = sourcecode.c.h; path = LayoutLayer.h; sourceTree = "<group>"; };
		2BB071831676B66300DE387D /* BufferBuilder.h */ = {isa = PBXFileReference; fileEncoding = 4; lastKnownFileType = sourcecode.c.h; path = BufferBuilder.h; sourceTree = "<group>"; };
		2BB071851676B67D00DE387D /* BufferBuilder.mm */ = {isa = PBXFileReference; fileEncoding = 4; lastKnownFileType = sourcecode.cpp.objcpp; path = BufferBuilder.mm; sourceTree = "<group>"; };
		2BB071871676B69400DE387D /* LayoutLayer.mm */ = {isa = PBXFileReference; fileEncoding = 4; lastKnownFileType = sourcecode.cpp.objcpp; path = LayoutLayer.mm; sourceTree = "<group>"; };
		2BB071881676B69400DE387D /* SphericalEarthChunkLayer.mm */ = {isa = PBXFileReference; fileEncoding = 4; lastKnownFileType = sourcecode.cpp.objcpp; path = SphericalEarthChunkLayer.mm; sourceTree = "<group>"; };
		2BB1786B17A6C6C400AD0614 /* DefaultShaderPrograms.h */ = {isa = PBXFileReference; fileEncoding = 4; lastKnownFileType = sourcecode.c.h; path = DefaultShaderPrograms.h; sourceTree = "<group>"; };
		2BB1786D17A6C72600AD0614 /* DefaultShaderPrograms.mm */ = {isa = PBXFileReference; fileEncoding = 4; lastKnownFileType = sourcecode.cpp.objcpp; path = DefaultShaderPrograms.mm; sourceTree = "<group>"; };
		2BB1787117A8313700AD0614 /* BillboardManager.h */ = {isa = PBXFileReference; fileEncoding = 4; lastKnownFileType = sourcecode.c.h; path = BillboardManager.h; sourceTree = "<group>"; };
		2BB1787217A8313900AD0614 /* ParticleSystemManager.h */ = {isa = PBXFileReference; fileEncoding = 4; lastKnownFileType = sourcecode.c.h; path = ParticleSystemManager.h; sourceTree = "<group>"; };
		2BB1787317A8313C00AD0614 /* LoftManager.h */ = {isa = PBXFileReference; fileEncoding = 4; lastKnownFileType = sourcecode.c.h; path = LoftManager.h; sourceTree = "<group>"; };
		2BB1787717A8315800AD0614 /* BillboardManager.mm */ = {isa = PBXFileReference; fileEncoding = 4; lastKnownFileType = sourcecode.cpp.objcpp; path = BillboardManager.mm; sourceTree = "<group>"; };
		2BB1787817A8315A00AD0614 /* ParticleSystemManager.mm */ = {isa = PBXFileReference; fileEncoding = 4; lastKnownFileType = sourcecode.cpp.objcpp; path = ParticleSystemManager.mm; sourceTree = "<group>"; };
		2BB1787917A8315B00AD0614 /* LoftManager.mm */ = {isa = PBXFileReference; fileEncoding = 4; lastKnownFileType = sourcecode.cpp.objcpp; path = LoftManager.mm; sourceTree = "<group>"; };
		2BB1F07E130098E6001F33CD /* Identifiable.h */ = {isa = PBXFileReference; fileEncoding = 4; lastKnownFileType = sourcecode.c.h; path = Identifiable.h; sourceTree = "<group>"; };
		2BB1F08013009935001F33CD /* Identifiable.mm */ = {isa = PBXFileReference; fileEncoding = 4; lastKnownFileType = sourcecode.cpp.objcpp; path = Identifiable.mm; sourceTree = "<group>"; };
		2BB1F08613009AC3001F33CD /* Texture.h */ = {isa = PBXFileReference; fileEncoding = 4; lastKnownFileType = sourcecode.c.h; path = Texture.h; sourceTree = "<group>"; };
		2BB1F08813009B17001F33CD /* Texture.mm */ = {isa = PBXFileReference; fileEncoding = 4; lastKnownFileType = sourcecode.cpp.objcpp; path = Texture.mm; sourceTree = "<group>"; };
		2BB2591F177A041E00770619 /* ElevationChunk.h */ = {isa = PBXFileReference; fileEncoding = 4; lastKnownFileType = sourcecode.c.h; path = ElevationChunk.h; sourceTree = "<group>"; };
		2BB25922177A042F00770619 /* BillboardDrawable.h */ = {isa = PBXFileReference; fileEncoding = 4; lastKnownFileType = sourcecode.c.h; path = BillboardDrawable.h; sourceTree = "<group>"; };
		2BB25923177A042F00770619 /* SceneGraphManager.h */ = {isa = PBXFileReference; fileEncoding = 4; lastKnownFileType = sourcecode.c.h; path = SceneGraphManager.h; sourceTree = "<group>"; };
		2BB25927177A044300770619 /* ElevationChunk.mm */ = {isa = PBXFileReference; fileEncoding = 4; lastKnownFileType = sourcecode.cpp.objcpp; path = ElevationChunk.mm; sourceTree = "<group>"; };
		2BB2592A177A045300770619 /* BillboardDrawable.mm */ = {isa = PBXFileReference; fileEncoding = 4; lastKnownFileType = sourcecode.cpp.objcpp; path = BillboardDrawable.mm; sourceTree = "<group>"; };
		2BB2592B177A045300770619 /* SceneGraphManager.mm */ = {isa = PBXFileReference; fileEncoding = 4; lastKnownFileType = sourcecode.cpp.objcpp; path = SceneGraphManager.mm; sourceTree = "<group>"; };
		2BB7A9671A250A5600E50DC5 /* GeometryManager.h */ = {isa = PBXFileReference; fileEncoding = 4; lastKnownFileType = sourcecode.c.h; path = GeometryManager.h; sourceTree = "<group>"; };
		2BB7A9691A250A6300E50DC5 /* GeometryManager.mm */ = {isa = PBXFileReference; fileEncoding = 4; lastKnownFileType = sourcecode.cpp.objcpp; name = GeometryManager.mm; path = src/GeometryManager.mm; sourceTree = SOURCE_ROOT; };
		2BB7A9701A2661A700E50DC5 /* GeometryOBJReader.h */ = {isa = PBXFileReference; fileEncoding = 4; lastKnownFileType = sourcecode.c.h; path = GeometryOBJReader.h; sourceTree = "<group>"; };
		2BB7A9721A2661B300E50DC5 /* GeometryOBJReader.mm */ = {isa = PBXFileReference; fileEncoding = 4; lastKnownFileType = sourcecode.cpp.objcpp; name = GeometryOBJReader.mm; path = src/GeometryOBJReader.mm; sourceTree = SOURCE_ROOT; };
		2BB9A8B016DFFF060069E19C /* DynamicTextureAtlas.h */ = {isa = PBXFileReference; fileEncoding = 4; lastKnownFileType = sourcecode.c.h; path = DynamicTextureAtlas.h; sourceTree = "<group>"; };
		2BB9A8B216DFFF100069E19C /* DynamicTextureAtlas.mm */ = {isa = PBXFileReference; fileEncoding = 4; lastKnownFileType = sourcecode.cpp.objcpp; path = DynamicTextureAtlas.mm; sourceTree = "<group>"; };
		2BC53FD212DE22FA00778431 /* WhirlyGlobe.h */ = {isa = PBXFileReference; fileEncoding = 4; lastKnownFileType = sourcecode.c.h; lineEnding = 0; path = WhirlyGlobe.h; sourceTree = "<group>"; xcLanguageSpecificationIdentifier = xcode.lang.objcpp; };
		2BC53FDB12DE23BA00778431 /* EAGLView.h */ = {isa = PBXFileReference; fileEncoding = 4; lastKnownFileType = sourcecode.c.h; lineEnding = 0; path = EAGLView.h; sourceTree = "<group>"; xcLanguageSpecificationIdentifier = xcode.lang.objcpp; };
		2BC53FDC12DE23BA00778431 /* Scene.h */ = {isa = PBXFileReference; fileEncoding = 4; lastKnownFileType = sourcecode.c.h; path = Scene.h; sourceTree = "<group>"; };
		2BC53FDD12DE23BA00778431 /* SphericalEarthLayer.h */ = {isa = PBXFileReference; fileEncoding = 4; lastKnownFileType = sourcecode.c.h; path = SphericalEarthLayer.h; sourceTree = "<group>"; };
		2BC53FDE12DE23BA00778431 /* TextureGroup.h */ = {isa = PBXFileReference; fileEncoding = 4; lastKnownFileType = sourcecode.c.h; path = TextureGroup.h; sourceTree = "<group>"; };
		2BC53FDF12DE23BA00778431 /* UIImage+Stuff.h */ = {isa = PBXFileReference; fileEncoding = 4; lastKnownFileType = sourcecode.c.h; lineEnding = 0; path = "UIImage+Stuff.h"; sourceTree = "<group>"; xcLanguageSpecificationIdentifier = xcode.lang.objcpp; };
		2BC53FE112DE23BA00778431 /* WhirlyVector.h */ = {isa = PBXFileReference; fileEncoding = 4; lastKnownFileType = sourcecode.c.h; path = WhirlyVector.h; sourceTree = "<group>"; };
		2BC53FE912DE23D400778431 /* EAGLView.mm */ = {isa = PBXFileReference; fileEncoding = 4; lastKnownFileType = sourcecode.cpp.objcpp; lineEnding = 0; path = EAGLView.mm; sourceTree = "<group>"; xcLanguageSpecificationIdentifier = xcode.lang.objc; };
		2BC53FEA12DE23D400778431 /* GlobeScene.mm */ = {isa = PBXFileReference; fileEncoding = 4; lastKnownFileType = sourcecode.cpp.objcpp; path = GlobeScene.mm; sourceTree = "<group>"; };
		2BC53FEB12DE23D400778431 /* SphericalEarthLayer.mm */ = {isa = PBXFileReference; fileEncoding = 4; lastKnownFileType = sourcecode.cpp.objcpp; path = SphericalEarthLayer.mm; sourceTree = "<group>"; };
		2BC53FEC12DE23D400778431 /* TextureGroup.mm */ = {isa = PBXFileReference; fileEncoding = 4; lastKnownFileType = sourcecode.cpp.objcpp; path = TextureGroup.mm; sourceTree = "<group>"; };
		2BC53FED12DE23D400778431 /* UIImage+Stuff.mm */ = {isa = PBXFileReference; fileEncoding = 4; lastKnownFileType = sourcecode.cpp.objcpp; lineEnding = 0; path = "UIImage+Stuff.mm"; sourceTree = "<group>"; xcLanguageSpecificationIdentifier = xcode.lang.objcpp; };
		2BCAB9A912F897E20049D73C /* DataLayer.h */ = {isa = PBXFileReference; fileEncoding = 4; lastKnownFileType = sourcecode.c.h; lineEnding = 0; path = DataLayer.h; sourceTree = "<group>"; xcLanguageSpecificationIdentifier = xcode.lang.objcpp; };
		2BCAB9BF12F8A3860049D73C /* LayerThread.h */ = {isa = PBXFileReference; fileEncoding = 4; lastKnownFileType = sourcecode.c.h; path = LayerThread.h; sourceTree = "<group>"; };
		2BCAB9E712F8CD440049D73C /* ShapeReader.h */ = {isa = PBXFileReference; fileEncoding = 4; lastKnownFileType = sourcecode.c.h; path = ShapeReader.h; sourceTree = "<group>"; };
		2BCABA9912F8DEF40049D73C /* Drawable.mm */ = {isa = PBXFileReference; fileEncoding = 4; lastKnownFileType = sourcecode.cpp.objcpp; lineEnding = 0; path = Drawable.mm; sourceTree = "<group>"; };
		2BCABA9C12F8DEFF0049D73C /* Cullable.mm */ = {isa = PBXFileReference; fileEncoding = 4; lastKnownFileType = sourcecode.cpp.objcpp; lineEnding = 0; path = Cullable.mm; sourceTree = "<group>"; xcLanguageSpecificationIdentifier = xcode.lang.objcpp; };
		2BCABAA912F8E0850049D73C /* Drawable.h */ = {isa = PBXFileReference; fileEncoding = 4; lastKnownFileType = sourcecode.c.h; lineEnding = 0; path = Drawable.h; sourceTree = "<group>"; };
		2BCABAAB12F8E0920049D73C /* Cullable.h */ = {isa = PBXFileReference; fileEncoding = 4; lastKnownFileType = sourcecode.c.h; lineEnding = 0; path = Cullable.h; sourceTree = "<group>"; xcLanguageSpecificationIdentifier = xcode.lang.objcpp; };
		2BCABB9812FA14300049D73C /* GlobeMath.h */ = {isa = PBXFileReference; fileEncoding = 4; lastKnownFileType = sourcecode.c.h; path = GlobeMath.h; sourceTree = "<group>"; };
		2BCABB9A12FA14660049D73C /* GlobeMath.mm */ = {isa = PBXFileReference; fileEncoding = 4; lastKnownFileType = sourcecode.cpp.objcpp; lineEnding = 0; path = GlobeMath.mm; sourceTree = "<group>"; xcLanguageSpecificationIdentifier = xcode.lang.objcpp; };
		2BCABC1012FA1F480049D73C /* ShapeReader.mm */ = {isa = PBXFileReference; fileEncoding = 4; lastKnownFileType = sourcecode.cpp.objcpp; path = ShapeReader.mm; sourceTree = "<group>"; };
		2BCABCEB12FA2C210049D73C /* LayerThread.mm */ = {isa = PBXFileReference; fileEncoding = 4; lastKnownFileType = sourcecode.cpp.objcpp; path = LayerThread.mm; sourceTree = "<group>"; };
		2BCAC2F512FB6E570049D73C /* TapDelegate.h */ = {isa = PBXFileReference; fileEncoding = 4; lastKnownFileType = sourcecode.c.h; path = TapDelegate.h; sourceTree = "<group>"; };
		2BCAC2F712FB6EF70049D73C /* TapDelegate.mm */ = {isa = PBXFileReference; fileEncoding = 4; lastKnownFileType = sourcecode.cpp.objcpp; lineEnding = 0; path = TapDelegate.mm; sourceTree = "<group>"; xcLanguageSpecificationIdentifier = xcode.lang.objcpp; };
		2BCAC33112FB754D0049D73C /* TapMessage.h */ = {isa = PBXFileReference; fileEncoding = 4; lastKnownFileType = sourcecode.c.h; path = TapMessage.h; sourceTree = "<group>"; };
		2BCAC33312FB77FB0049D73C /* TapMessage.mm */ = {isa = PBXFileReference; fileEncoding = 4; lastKnownFileType = sourcecode.cpp.objcpp; lineEnding = 0; path = TapMessage.mm; sourceTree = "<group>"; xcLanguageSpecificationIdentifier = xcode.lang.objcpp; };
		2BD0E68613254D7300CD95A8 /* VectorData.h */ = {isa = PBXFileReference; fileEncoding = 4; lastKnownFileType = sourcecode.c.h; lineEnding = 0; path = VectorData.h; sourceTree = "<group>"; xcLanguageSpecificationIdentifier = xcode.lang.objcpp; };
		2BD0E69213254DF700CD95A8 /* VectorData.mm */ = {isa = PBXFileReference; fileEncoding = 4; lastKnownFileType = sourcecode.cpp.objcpp; lineEnding = 0; path = VectorData.mm; sourceTree = "<group>"; xcLanguageSpecificationIdentifier = xcode.lang.objcpp; };
		2BD5A8341B4198BD00DDAEE3 /* BasicDrawable.h */ = {isa = PBXFileReference; fileEncoding = 4; lastKnownFileType = sourcecode.c.h; path = BasicDrawable.h; sourceTree = "<group>"; };
		2BD5A8351B4198BD00DDAEE3 /* BasicDrawableInstance.h */ = {isa = PBXFileReference; fileEncoding = 4; lastKnownFileType = sourcecode.c.h; path = BasicDrawableInstance.h; sourceTree = "<group>"; };
		2BD5A8381B4198CF00DDAEE3 /* BasicDrawable.mm */ = {isa = PBXFileReference; fileEncoding = 4; lastKnownFileType = sourcecode.cpp.objcpp; path = BasicDrawable.mm; sourceTree = "<group>"; };
		2BD5A8391B4198CF00DDAEE3 /* BasicDrawableInstance.mm */ = {isa = PBXFileReference; fileEncoding = 4; lastKnownFileType = sourcecode.cpp.objcpp; path = BasicDrawableInstance.mm; sourceTree = "<group>"; };
		2BDC4A171333EFE000E25283 /* WhirlyGlobeLib-iphonesim-Prefix.pch */ = {isa = PBXFileReference; lastKnownFileType = sourcecode.c.h; path = "WhirlyGlobeLib-iphonesim-Prefix.pch"; sourceTree = "<group>"; };
		2BDC4A621333F0E900E25283 /* WhirlyGlobeLib-iphoneos-Prefix.pch */ = {isa = PBXFileReference; lastKnownFileType = sourcecode.c.h; path = "WhirlyGlobeLib-iphoneos-Prefix.pch"; sourceTree = "<group>"; };
		2BDC4ABB133404BB00E25283 /* libWhirlyGlobeLib.a */ = {isa = PBXFileReference; explicitFileType = archive.ar; includeInIndex = 0; path = libWhirlyGlobeLib.a; sourceTree = BUILT_PRODUCTS_DIR; };
		2BDC4ABF133404BB00E25283 /* WhirlyGlobeLib-Prefix.pch */ = {isa = PBXFileReference; lastKnownFileType = sourcecode.c.h; path = "WhirlyGlobeLib-Prefix.pch"; sourceTree = "<group>"; };
		2BDC8A801937B56300DFECF0 /* WideVectorManager.h */ = {isa = PBXFileReference; fileEncoding = 4; lastKnownFileType = sourcecode.c.h; path = WideVectorManager.h; sourceTree = "<group>"; };
		2BDC8A821937B57600DFECF0 /* WideVectorManager.mm */ = {isa = PBXFileReference; fileEncoding = 4; lastKnownFileType = sourcecode.cpp.objcpp; path = WideVectorManager.mm; sourceTree = "<group>"; };
		2BDC8A841937B76800DFECF0 /* WideVectorDrawable.h */ = {isa = PBXFileReference; fileEncoding = 4; lastKnownFileType = sourcecode.c.h; path = WideVectorDrawable.h; sourceTree = "<group>"; };
		2BDC8A861937B77C00DFECF0 /* WideVectorDrawable.mm */ = {isa = PBXFileReference; fileEncoding = 4; lastKnownFileType = sourcecode.cpp.objcpp; path = WideVectorDrawable.mm; sourceTree = "<group>"; };
		2BE684FF1B4B50E100A5C04C /* BaseInfo.mm */ = {isa = PBXFileReference; fileEncoding = 4; lastKnownFileType = sourcecode.cpp.objcpp; path = BaseInfo.mm; sourceTree = "<group>"; };
		2BE685011B4B510100A5C04C /* BaseInfo.h */ = {isa = PBXFileReference; fileEncoding = 4; lastKnownFileType = sourcecode.c.h; path = BaseInfo.h; sourceTree = "<group>"; };
		2BE6EE5412E4F44900415490 /* PinchDelegate.h */ = {isa = PBXFileReference; fileEncoding = 4; lastKnownFileType = sourcecode.c.h; path = PinchDelegate.h; sourceTree = "<group>"; };
		2BE6EE5612E4F48800415490 /* PinchDelegate.mm */ = {isa = PBXFileReference; fileEncoding = 4; lastKnownFileType = sourcecode.cpp.objcpp; lineEnding = 0; path = PinchDelegate.mm; sourceTree = "<group>"; xcLanguageSpecificationIdentifier = xcode.lang.objcpp; };
		2BE6EE7612E4F95C00415490 /* SwipeDelegate.h */ = {isa = PBXFileReference; fileEncoding = 4; lastKnownFileType = sourcecode.c.h; lineEnding = 0; path = SwipeDelegate.h; sourceTree = "<group>"; xcLanguageSpecificationIdentifier = xcode.lang.objcpp; };
		2BE6EE7712E4F95C00415490 /* SwipeDelegate.mm */ = {isa = PBXFileReference; fileEncoding = 4; lastKnownFileType = sourcecode.cpp.objcpp; lineEnding = 0; path = SwipeDelegate.mm; sourceTree = "<group>"; xcLanguageSpecificationIdentifier = xcode.lang.objcpp; };
		2BE886CE160A855F00E92A0A /* MaplyTapMessage.h */ = {isa = PBXFileReference; fileEncoding = 4; lastKnownFileType = sourcecode.c.h; path = MaplyTapMessage.h; sourceTree = "<group>"; };
		2BE886D0160A863700E92A0A /* MaplyTapMessage.mm */ = {isa = PBXFileReference; fileEncoding = 4; lastKnownFileType = sourcecode.cpp.objcpp; path = MaplyTapMessage.mm; sourceTree = "<group>"; };
		2BEA1E4B171E0E0F0039F1A4 /* FontTextureManager.h */ = {isa = PBXFileReference; fileEncoding = 4; lastKnownFileType = sourcecode.c.h; path = FontTextureManager.h; sourceTree = "<group>"; };
		2BEA1E4C171E0E0F0039F1A4 /* LabelRenderer.h */ = {isa = PBXFileReference; fileEncoding = 4; lastKnownFileType = sourcecode.c.h; path = LabelRenderer.h; sourceTree = "<group>"; };
		2BEA1E4D171E0E0F0039F1A4 /* ShapeDrawableBuilder.h */ = {isa = PBXFileReference; fileEncoding = 4; lastKnownFileType = sourcecode.c.h; path = ShapeDrawableBuilder.h; sourceTree = "<group>"; };
		2BEA1E51171E0E280039F1A4 /* FontTextureManager.mm */ = {isa = PBXFileReference; fileEncoding = 4; lastKnownFileType = sourcecode.cpp.objcpp; path = FontTextureManager.mm; sourceTree = "<group>"; };
		2BEA1E52171E0E280039F1A4 /* LabelRenderer.mm */ = {isa = PBXFileReference; fileEncoding = 4; lastKnownFileType = sourcecode.cpp.objcpp; path = LabelRenderer.mm; sourceTree = "<group>"; };
		2BEA1E53171E0E280039F1A4 /* ShapeDrawableBuilder.mm */ = {isa = PBXFileReference; fileEncoding = 4; lastKnownFileType = sourcecode.cpp.objcpp; path = ShapeDrawableBuilder.mm; sourceTree = "<group>"; };
		2BEA43131AEFF0AE00BFA719 /* ParticleSystemDrawable.h */ = {isa = PBXFileReference; fileEncoding = 4; lastKnownFileType = sourcecode.c.h; name = ParticleSystemDrawable.h; path = include/ParticleSystemDrawable.h; sourceTree = SOURCE_ROOT; };
		2BEA43151AEFF0E900BFA719 /* ParticleSystemDrawable.mm */ = {isa = PBXFileReference; fileEncoding = 4; lastKnownFileType = sourcecode.cpp.objcpp; path = ParticleSystemDrawable.mm; sourceTree = "<group>"; };
		2BEFDE95149966D400C63326 /* GridClipper.h */ = {isa = PBXFileReference; fileEncoding = 4; lastKnownFileType = sourcecode.c.h; path = GridClipper.h; sourceTree = "<group>"; };
		2BEFDE96149966D400C63326 /* Tesselator.h */ = {isa = PBXFileReference; fileEncoding = 4; lastKnownFileType = sourcecode.c.h; path = Tesselator.h; sourceTree = "<group>"; };
		2BEFDE99149966F300C63326 /* GridClipper.mm */ = {isa = PBXFileReference; fileEncoding = 4; lastKnownFileType = sourcecode.cpp.objcpp; path = GridClipper.mm; sourceTree = "<group>"; };
		2BEFDE9A149966F300C63326 /* Tesselator.mm */ = {isa = PBXFileReference; fileEncoding = 4; lastKnownFileType = sourcecode.cpp.objcpp; path = Tesselator.mm; sourceTree = "<group>"; };
		2BEFDEA114997C0400C63326 /* clipper.cpp */ = {isa = PBXFileReference; fileEncoding = 4; lastKnownFileType = sourcecode.cpp.cpp; name = clipper.cpp; path = "../../../third-party/clipper/cpp/clipper.cpp"; sourceTree = "<group>"; };
		2BF401B915C0B47C00B5BFD9 /* UpdateDisplayLayer.mm */ = {isa = PBXFileReference; fileEncoding = 4; lastKnownFileType = sourcecode.cpp.objcpp; path = UpdateDisplayLayer.mm; sourceTree = "<group>"; };
		2BF401BA15C0B47C00B5BFD9 /* ViewPlacementGenerator.mm */ = {isa = PBXFileReference; fileEncoding = 4; lastKnownFileType = sourcecode.cpp.objcpp; path = ViewPlacementGenerator.mm; sourceTree = "<group>"; };
		2BF401BE15C0B49500B5BFD9 /* UpdateDisplayLayer.h */ = {isa = PBXFileReference; fileEncoding = 4; lastKnownFileType = sourcecode.c.h; path = UpdateDisplayLayer.h; sourceTree = "<group>"; };
		2BF401BF15C0B49500B5BFD9 /* ViewPlacementGenerator.h */ = {isa = PBXFileReference; fileEncoding = 4; lastKnownFileType = sourcecode.c.h; path = ViewPlacementGenerator.h; sourceTree = "<group>"; };
		2BF74358155D7C4C000499DD /* NSString+Stuff.h */ = {isa = PBXFileReference; fileEncoding = 4; lastKnownFileType = sourcecode.c.h; path = "NSString+Stuff.h"; sourceTree = "<group>"; };
		2BF7435B155D7CCE000499DD /* NSString+Stuff.mm */ = {isa = PBXFileReference; fileEncoding = 4; lastKnownFileType = sourcecode.cpp.objcpp; path = "NSString+Stuff.mm"; sourceTree = "<group>"; };
		880BD9041B30CF1D0097F285 /* ElevationCesiumChunk.mm */ = {isa = PBXFileReference; fileEncoding = 4; lastKnownFileType = sourcecode.cpp.objcpp; path = ElevationCesiumChunk.mm; sourceTree = "<group>"; };
		880BD9071B30CF6F0097F285 /* ElevationCesiumChunk.h */ = {isa = PBXFileReference; fileEncoding = 4; lastKnownFileType = sourcecode.c.h; path = ElevationCesiumChunk.h; sourceTree = "<group>"; };
		880BD9091B30D0D60097F285 /* ElevationCesiumFormat.h */ = {isa = PBXFileReference; fileEncoding = 4; lastKnownFileType = sourcecode.c.h; path = ElevationCesiumFormat.h; sourceTree = "<group>"; };
		88115B7218A06865008D702C /* MaplyDoubleTapDelegate.h */ = {isa = PBXFileReference; lastKnownFileType = sourcecode.c.h; path = MaplyDoubleTapDelegate.h; sourceTree = "<group>"; };
		88115B7418A068F6008D702C /* MaplyDoubleTapDelegate.mm */ = {isa = PBXFileReference; fileEncoding = 4; indentWidth = 4; lastKnownFileType = sourcecode.cpp.objcpp; path = MaplyDoubleTapDelegate.mm; sourceTree = "<group>"; tabWidth = 4; };
		88115B7818A14DB1008D702C /* MaplyTwoFingerTapDelegate.mm */ = {isa = PBXFileReference; fileEncoding = 4; indentWidth = 4; lastKnownFileType = sourcecode.cpp.objcpp; path = MaplyTwoFingerTapDelegate.mm; sourceTree = "<group>"; tabWidth = 4; };
		88115B7C18A14DE7008D702C /* MaplyTwoFingerTapDelegate.h */ = {isa = PBXFileReference; lastKnownFileType = sourcecode.c.h; path = MaplyTwoFingerTapDelegate.h; sourceTree = "<group>"; };
		88115B7D18A14E6A008D702C /* MaplyZoomGestureDelegate.h */ = {isa = PBXFileReference; lastKnownFileType = sourcecode.c.h; path = MaplyZoomGestureDelegate.h; sourceTree = "<group>"; };
		88115B7E18A14EAF008D702C /* MaplyZoomGestureDelegate.mm */ = {isa = PBXFileReference; fileEncoding = 4; indentWidth = 4; lastKnownFileType = sourcecode.cpp.objcpp; path = MaplyZoomGestureDelegate.mm; sourceTree = "<group>"; tabWidth = 4; };
		88115B8018A153DC008D702C /* MaplyZoomGestureDelegate_private.h */ = {isa = PBXFileReference; lastKnownFileType = sourcecode.c.h; path = MaplyZoomGestureDelegate_private.h; sourceTree = "<group>"; };
		8813F5521B468555004E595F /* common.h */ = {isa = PBXFileReference; fileEncoding = 4; lastKnownFileType = sourcecode.c.h; path = common.h; sourceTree = "<group>"; };
		8813F5531B468555004E595F /* eqarea.h */ = {isa = PBXFileReference; fileEncoding = 4; lastKnownFileType = sourcecode.c.h; path = eqarea.h; sourceTree = "<group>"; };
		8813F5541B468555004E595F /* eqdist.h */ = {isa = PBXFileReference; fileEncoding = 4; lastKnownFileType = sourcecode.c.h; path = eqdist.h; sourceTree = "<group>"; };
		8813F5551B468555004E595F /* fixed.h */ = {isa = PBXFileReference; fileEncoding = 4; lastKnownFileType = sourcecode.c.h; path = fixed.h; sourceTree = "<group>"; };
		8813F5561B468555004E595F /* LatLongD.h */ = {isa = PBXFileReference; fileEncoding = 4; lastKnownFileType = sourcecode.c.h; path = LatLongD.h; sourceTree = "<group>"; };
		8813F5571B468555004E595F /* oct.h */ = {isa = PBXFileReference; fileEncoding = 4; lastKnownFileType = sourcecode.c.h; path = oct.h; sourceTree = "<group>"; };
		8813F5591B468555004E595F /* snorm.h */ = {isa = PBXFileReference; fileEncoding = 4; lastKnownFileType = sourcecode.c.h; path = snorm.h; sourceTree = "<group>"; };
		8813F55A1B468555004E595F /* spherical.h */ = {isa = PBXFileReference; fileEncoding = 4; lastKnownFileType = sourcecode.c.h; path = spherical.h; sourceTree = "<group>"; };
		8813F55B1B468555004E595F /* stereo.h */ = {isa = PBXFileReference; fileEncoding = 4; lastKnownFileType = sourcecode.c.h; path = stereo.h; sourceTree = "<group>"; };
		8813F56F1B468AE5004E595F /* WhirlyOctEncoding.mm */ = {isa = PBXFileReference; fileEncoding = 4; lastKnownFileType = sourcecode.cpp.objcpp; name = WhirlyOctEncoding.mm; path = src/WhirlyOctEncoding.mm; sourceTree = SOURCE_ROOT; };
		8813F5711B468B16004E595F /* WhirlyOctEncoding.h */ = {isa = PBXFileReference; fileEncoding = 4; lastKnownFileType = sourcecode.c.h; path = WhirlyOctEncoding.h; sourceTree = "<group>"; };
		884D4F6B1975812700F2D517 /* MaplyTouchCancelAnimationDelegate.mm */ = {isa = PBXFileReference; fileEncoding = 4; indentWidth = 4; lastKnownFileType = sourcecode.cpp.objcpp; path = MaplyTouchCancelAnimationDelegate.mm; sourceTree = "<group>"; tabWidth = 4; };
		884D4F6E1975818C00F2D517 /* MaplyTouchCancelAnimationDelegate.h */ = {isa = PBXFileReference; fileEncoding = 4; lastKnownFileType = sourcecode.c.h; path = MaplyTouchCancelAnimationDelegate.h; sourceTree = "<group>"; };
		AA747D9E0F9514B9006C5449 /* WhirlyGlobeLib_Prefix.pch */ = {isa = PBXFileReference; fileEncoding = 4; lastKnownFileType = sourcecode.c.h; path = WhirlyGlobeLib_Prefix.pch; sourceTree = SOURCE_ROOT; };
		AACBBE490F95108600F1A2B1 /* Foundation.framework */ = {isa = PBXFileReference; lastKnownFileType = wrapper.framework; name = Foundation.framework; path = System/Library/Frameworks/Foundation.framework; sourceTree = SDKROOT; };
		E594E38917E8133D008D5741 /* MaplyRotateDelegate.h */ = {isa = PBXFileReference; fileEncoding = 4; lastKnownFileType = sourcecode.c.h; path = MaplyRotateDelegate.h; sourceTree = "<group>"; };
		E594E38B17E81434008D5741 /* MaplyRotateDelegate.mm */ = {isa = PBXFileReference; fileEncoding = 4; lastKnownFileType = sourcecode.cpp.objcpp; path = MaplyRotateDelegate.mm; sourceTree = "<group>"; };
/* End PBXFileReference section */

/* Begin PBXFrameworksBuildPhase section */
		2BDC4AB8133404BB00E25283 /* Frameworks */ = {
			isa = PBXFrameworksBuildPhase;
			buildActionMask = 2147483647;
			files = (
				2BDC4ABC133404BB00E25283 /* Foundation.framework in Frameworks */,
			);
			runOnlyForDeploymentPostprocessing = 0;
		};
/* End PBXFrameworksBuildPhase section */

/* Begin PBXGroup section */
		034768DFFF38A50411DB9C8B /* Products */ = {
			isa = PBXGroup;
			children = (
				2BDC4ABB133404BB00E25283 /* libWhirlyGlobeLib.a */,
			);
			name = Products;
			sourceTree = "<group>";
		};
		0867D691FE84028FC02AAC07 /* WhirlyGlobeLib */ = {
			isa = PBXGroup;
			children = (
				2B3AF66C13EEDD7E004A781D /* Resources */,
				08FB77AEFE84172EC02AAC07 /* Classes */,
				32C88DFF0371C24200C91783 /* Other Sources */,
				2B3C82771333ED300029DEF2 /* WhirlyGlobeLib-iphonesimulator */,
				2BDC4A151333EFE000E25283 /* WhirlyGlobeLib-iphonesim */,
				2BDC4A601333F0E900E25283 /* WhirlyGlobeLib-iphoneos */,
				2BDC4ABD133404BB00E25283 /* WhirlyGlobeLib */,
				0867D69AFE84028FC02AAC07 /* Frameworks */,
				034768DFFF38A50411DB9C8B /* Products */,
			);
			name = WhirlyGlobeLib;
			sourceTree = "<group>";
		};
		0867D69AFE84028FC02AAC07 /* Frameworks */ = {
			isa = PBXGroup;
			children = (
				AACBBE490F95108600F1A2B1 /* Foundation.framework */,
			);
			name = Frameworks;
			sourceTree = "<group>";
		};
		08FB77AEFE84172EC02AAC07 /* Classes */ = {
			isa = PBXGroup;
			children = (
				8813F5511B468555004E595F /* octencoding */,
				2BA2322A17984F1A0063CC84 /* glu */,
				2B4AE3B117662D4700850F3F /* libjson */,
				2B951D8A12F09E09005003AE /* shapelib-1.3.0b2 */,
				2B7EF37916025D3500D4079F /* proj4 */,
				2BC53FA412DE217E00778431 /* include */,
				2BC53FA512DE218300778431 /* src */,
			);
			name = Classes;
			sourceTree = "<group>";
		};
		2B35A84F1337CC0F0047C705 /* OpenGL Utils */ = {
			isa = PBXGroup;
			children = (
				2B35A8501337CC2F0047C705 /* GLUtils.h */,
			);
			name = "OpenGL Utils";
			sourceTree = "<group>";
		};
		2B35A8521337CC3B0047C705 /* OpenGL Utils */ = {
			isa = PBXGroup;
			children = (
				2B35A8531337CC5F0047C705 /* GLUtils.mm */,
			);
			name = "OpenGL Utils";
			sourceTree = "<group>";
		};
		2B3890A612DF8C8B006FC3A1 /* rendering */ = {
			isa = PBXGroup;
			children = (
				2BB1786B17A6C6C400AD0614 /* DefaultShaderPrograms.h */,
				2B7AD8AF1649DD06006C9E75 /* Lighting.h */,
				2B92EF9C163760C300C5165F /* OpenGLES2Program.h */,
				2B92EF6416370B2000C5165F /* PerformanceTimer.h */,
				2B92EF6616370B2700C5165F /* SceneRendererES.h */,
				2B92EF901637530C00C5165F /* SceneRendererES2.h */,
				2BC53FDB12DE23BA00778431 /* EAGLView.h */,
				2BA539381908601000A2540C /* SceneRendererES3.h */,
			);
			name = rendering;
			sourceTree = "<group>";
		};
		2B3890A712DF8C90006FC3A1 /* rendering */ = {
			isa = PBXGroup;
			children = (
				2BB1786D17A6C72600AD0614 /* DefaultShaderPrograms.mm */,
				2B7AD8B21649DF80006C9E75 /* Lighting.mm */,
				2B92EF9E1637633F00C5165F /* OpenGLES2Program.mm */,
				2B92EF5F16370AFF00C5165F /* PerformanceTimer.mm */,
				2B92EF6216370B0600C5165F /* SceneRendererES.mm */,
				2B92EF931637531700C5165F /* SceneRendererES2.mm */,
				2BC53FE912DE23D400778431 /* EAGLView.mm */,
				2BA5393B1908603E00A2540C /* SceneRendererES3.mm */,
			);
			name = rendering;
			sourceTree = "<group>";
		};
		2B3890BE12DF8F69006FC3A1 /* Cocoa Utils */ = {
			isa = PBXGroup;
			children = (
				2BC53FDF12DE23BA00778431 /* UIImage+Stuff.h */,
				2B3C81B9132FE72F0029DEF2 /* NSDictionary+Stuff.h */,
				2B3C81BF13301E860029DEF2 /* UIColor+Stuff.h */,
				2BF74358155D7C4C000499DD /* NSString+Stuff.h */,
			);
			name = "Cocoa Utils";
			sourceTree = "<group>";
		};
		2B3890BF12DF8F87006FC3A1 /* Cocoa Utils */ = {
			isa = PBXGroup;
			children = (
				2BC53FED12DE23D400778431 /* UIImage+Stuff.mm */,
				2B3C81BD132FE77C0029DEF2 /* NSDictionary+Stuff.m */,
				2B3C81C113301EE30029DEF2 /* UIColor+Stuff.mm */,
				2BF7435B155D7CCE000499DD /* NSString+Stuff.mm */,
			);
			name = "Cocoa Utils";
			sourceTree = "<group>";
		};
		2B3AF66C13EEDD7E004A781D /* Resources */ = {
			isa = PBXGroup;
			children = (
				2B3AF66D13EEDDA8004A781D /* framework_info.plist */,
			);
			name = Resources;
			sourceTree = "<group>";
		};
		2B3C82771333ED300029DEF2 /* WhirlyGlobeLib-iphonesimulator */ = {
			isa = PBXGroup;
			children = (
				2B3C82781333ED300029DEF2 /* Supporting Files */,
			);
			path = "WhirlyGlobeLib-iphonesimulator";
			sourceTree = "<group>";
		};
		2B3C82781333ED300029DEF2 /* Supporting Files */ = {
			isa = PBXGroup;
			children = (
				2B3C82791333ED300029DEF2 /* WhirlyGlobeLib-iphonesimulator-Prefix.pch */,
			);
			name = "Supporting Files";
			sourceTree = "<group>";
		};
		2B4504AE14BBACF900C99306 /* view */ = {
			isa = PBXGroup;
			children = (
				2B4504AF14BBAD0B00C99306 /* WhirlyKitView.h */,
			);
			name = view;
			sourceTree = "<group>";
		};
		2B4504B514BCB6AF00C99306 /* interaction */ = {
			isa = PBXGroup;
			children = (
			);
			name = interaction;
			sourceTree = "<group>";
		};
		2B4AE3B117662D4700850F3F /* libjson */ = {
			isa = PBXGroup;
			children = (
				2B4AE3B217662D6800850F3F /* JSONOptions.h */,
				2B4AE3B317662D6800850F3F /* libjson.h */,
				2B4AE3DC17662DAB00850F3F /* Dependencies */,
				2B4AE3B617662DA300850F3F /* Source */,
			);
			name = libjson;
			sourceTree = "<group>";
		};
		2B4AE3B617662DA300850F3F /* Source */ = {
			isa = PBXGroup;
			children = (
				2B4AE3B717662DA300850F3F /* internalJSONNode.cpp */,
				2B4AE3B817662DA300850F3F /* internalJSONNode.h */,
				2B4AE3B917662DA300850F3F /* JSON_Base64.h */,
				2B4AE3BA17662DA300850F3F /* JSONAllocator.cpp */,
				2B4AE3BB17662DA300850F3F /* JSONAllocator.h */,
				2B4AE3BC17662DA300850F3F /* JSONChildren.cpp */,
				2B4AE3BD17662DA300850F3F /* JSONChildren.h */,
				2B4AE3BE17662DA300850F3F /* JSONDebug.cpp */,
				2B4AE3BF17662DA300850F3F /* JSONDebug.h */,
				2B4AE3C017662DA300850F3F /* JSONDefs */,
				2B4AE3C517662DA300850F3F /* JSONDefs.h */,
				2B4AE3C617662DA300850F3F /* JSONGlobals.h */,
				2B4AE3C717662DA300850F3F /* JSONIterators.cpp */,
				2B4AE3C817662DA300850F3F /* JSONMemory.cpp */,
				2B4AE3C917662DA300850F3F /* JSONMemory.h */,
				2B4AE3CA17662DA300850F3F /* JSONMemoryPool.h */,
				2B4AE3CB17662DA300850F3F /* JSONNode.cpp */,
				2B4AE3CC17662DA300850F3F /* JSONNode.h */,
				2B4AE3CD17662DA300850F3F /* JSONNode_Mutex.cpp */,
				2B4AE3CE17662DA300850F3F /* JSONPreparse.cpp */,
				2B4AE3CF17662DA300850F3F /* JSONPreparse.h */,
				2B4AE3D017662DA300850F3F /* JSONSharedString.h */,
				2B4AE3D117662DA300850F3F /* JSONSingleton.h */,
				2B4AE3D217662DA300850F3F /* JSONStats.h */,
				2B4AE3D317662DA300850F3F /* JSONStream.cpp */,
				2B4AE3D417662DA300850F3F /* JSONStream.h */,
				2B4AE3D517662DA300850F3F /* JSONValidator.cpp */,
				2B4AE3D617662DA300850F3F /* JSONValidator.h */,
				2B4AE3D717662DA300850F3F /* JSONWorker.cpp */,
				2B4AE3D817662DA300850F3F /* JSONWorker.h */,
				2B4AE3D917662DA300850F3F /* JSONWriter.cpp */,
				2B4AE3DA17662DA300850F3F /* libjson.cpp */,
				2B4AE3DB17662DA300850F3F /* NumberToString.h */,
			);
			name = Source;
			path = "../../third-party/libjson/_internal/Source";
			sourceTree = "<group>";
		};
		2B4AE3C017662DA300850F3F /* JSONDefs */ = {
			isa = PBXGroup;
			children = (
				2B4AE3C117662DA300850F3F /* GNU_C.h */,
				2B4AE3C217662DA300850F3F /* Strings_Defs.h */,
				2B4AE3C317662DA300850F3F /* Unknown_C.h */,
				2B4AE3C417662DA300850F3F /* Visual_C.h */,
			);
			path = JSONDefs;
			sourceTree = "<group>";
		};
		2B4AE3DC17662DAB00850F3F /* Dependencies */ = {
			isa = PBXGroup;
			children = (
				2B4AE3DD17662DAB00850F3F /* libbase64++ */,
				2B4AE3DF17662DAB00850F3F /* mempool++ */,
			);
			name = Dependencies;
			path = "../../third-party/libjson/_internal/Dependencies";
			sourceTree = "<group>";
		};
		2B4AE3DD17662DAB00850F3F /* libbase64++ */ = {
			isa = PBXGroup;
			children = (
				2B4AE3DE17662DAB00850F3F /* libbase64++.h */,
			);
			path = "libbase64++";
			sourceTree = "<group>";
		};
		2B4AE3DF17662DAB00850F3F /* mempool++ */ = {
			isa = PBXGroup;
			children = (
				2B4AE3E017662DAB00850F3F /* mempool.h */,
			);
			path = "mempool++";
			sourceTree = "<group>";
		};
		2B5E6363151C059F0007904C /* scene */ = {
			isa = PBXGroup;
			children = (
				2B5E6364151C072F0007904C /* GlobeScene.h */,
			);
			name = scene;
			sourceTree = "<group>";
		};
		2B7EF37916025D3500D4079F /* proj4 */ = {
			isa = PBXGroup;
			children = (
				2B7EF37A16025D8C00D4079F /* aasincos.c */,
				2B7EF37B16025D8C00D4079F /* adjlon.c */,
				2B7EF37C16025D8C00D4079F /* bch2bps.c */,
				2B7EF37D16025D8C00D4079F /* bchgen.c */,
				2B7EF37E16025D8C00D4079F /* biveval.c */,
				2B7EF38016025D8C00D4079F /* dmstor.c */,
				2B7EF38116025D8C00D4079F /* emess.c */,
				2B7EF38216025D8C00D4079F /* emess.h */,
				2B7EF38416025D8C00D4079F /* geocent.c */,
				2B7EF38516025D8C00D4079F /* geocent.h */,
				2B7EF38616025D8C00D4079F /* geod_for.c */,
				2B7EF38716025D8C00D4079F /* geod_inv.c */,
				2B7EF38816025D8C00D4079F /* geod_set.c */,
				2B7EF38A16025D8C00D4079F /* geodesic.h */,
				2B7EF38F16025D8C00D4079F /* mk_cheby.c */,
				2B7EF39116025D8C00D4079F /* nad_cvt.c */,
				2B7EF39216025D8C00D4079F /* nad_init.c */,
				2B7EF39316025D8C00D4079F /* nad_intr.c */,
				2B7EF39516025D8C00D4079F /* org_proj4_Projections.h */,
				2B7EF39716025D8C00D4079F /* PJ_aea.c */,
				2B7EF39816025D8C00D4079F /* PJ_aeqd.c */,
				2B7EF39916025D8C00D4079F /* PJ_airy.c */,
				2B7EF39A16025D8C00D4079F /* PJ_aitoff.c */,
				2B7EF39B16025D8C00D4079F /* pj_apply_gridshift.c */,
				2B7EF39C16025D8C00D4079F /* pj_apply_vgridshift.c */,
				2B7EF39D16025D8C00D4079F /* PJ_august.c */,
				2B7EF39E16025D8C00D4079F /* pj_auth.c */,
				2B7EF39F16025D8C00D4079F /* PJ_bacon.c */,
				2B7EF3A016025D8C00D4079F /* PJ_bipc.c */,
				2B7EF3A116025D8C00D4079F /* PJ_boggs.c */,
				2B7EF3A216025D8C00D4079F /* PJ_bonne.c */,
				2B7EF3A316025D8C00D4079F /* PJ_cass.c */,
				2B7EF3A416025D8C00D4079F /* PJ_cc.c */,
				2B7EF3A516025D8C00D4079F /* PJ_cea.c */,
				2B7EF3A616025D8C00D4079F /* PJ_chamb.c */,
				2B7EF3A716025D8C00D4079F /* PJ_collg.c */,
				2B7EF3A816025D8C00D4079F /* PJ_crast.c */,
				2B7EF3A916025D8C00D4079F /* pj_ctx.c */,
				2B7EF3AA16025D8C00D4079F /* pj_datum_set.c */,
				2B7EF3AB16025D8C00D4079F /* pj_datums.c */,
				2B7EF3AC16025D8C00D4079F /* PJ_denoy.c */,
				2B7EF3AD16025D8C00D4079F /* pj_deriv.c */,
				2B7EF3AE16025D8C00D4079F /* PJ_eck1.c */,
				2B7EF3AF16025D8C00D4079F /* PJ_eck2.c */,
				2B7EF3B016025D8C00D4079F /* PJ_eck3.c */,
				2B7EF3B116025D8C00D4079F /* PJ_eck4.c */,
				2B7EF3B216025D8C00D4079F /* PJ_eck5.c */,
				2B7EF3B316025D8C00D4079F /* pj_ell_set.c */,
				2B7EF3B416025D8C00D4079F /* pj_ellps.c */,
				2B7EF3B516025D8C00D4079F /* PJ_eqc.c */,
				2B7EF3B616025D8C00D4079F /* PJ_eqdc.c */,
				2B7EF3B716025D8C00D4079F /* pj_errno.c */,
				2B7EF3B816025D8C00D4079F /* pj_factors.c */,
				2B7EF3B916025D8C00D4079F /* PJ_fahey.c */,
				2B7EF3BA16025D8C00D4079F /* PJ_fouc_s.c */,
				2B7EF3BB16025D8C00D4079F /* pj_fwd.c */,
				2B7EF3BC16025D8C00D4079F /* PJ_gall.c */,
				2B7EF3BD16025D8C00D4079F /* pj_gauss.c */,
				2B7EF3BE16025D8C00D4079F /* pj_geocent.c */,
				2B7EF3BF16025D8C00D4079F /* PJ_geos.c */,
				2B7EF3C016025D8C00D4079F /* PJ_gins8.c */,
				2B7EF3C116025D8C00D4079F /* PJ_gn_sinu.c */,
				2B7EF3C216025D8C00D4079F /* PJ_gnom.c */,
				2B7EF3C316025D8C00D4079F /* PJ_goode.c */,
				2B7EF3C416025D8C00D4079F /* pj_gridinfo.c */,
				2B7EF3C516025D8C00D4079F /* pj_gridlist.c */,
				2B7EF3C616025D8C00D4079F /* PJ_gstmerc.c */,
				2B7EF3C716025D8C00D4079F /* PJ_hammer.c */,
				2B7EF3C816025D8C00D4079F /* PJ_hatano.c */,
				2B7EF3C916025D8C00D4079F /* PJ_healpix.c */,
				2B7EF3CA16025D8C00D4079F /* PJ_igh.c */,
				2B7EF3CB16025D8C00D4079F /* PJ_imw_p.c */,
				2B7EF3CC16025D8C00D4079F /* pj_init.c */,
				2B7EF3CD16025D8C00D4079F /* pj_initcache.c */,
				2B7EF3CE16025D8C00D4079F /* pj_inv.c */,
				2B7EF3CF16025D8C00D4079F /* PJ_isea.c */,
				2B7EF3D016025D8C00D4079F /* PJ_krovak.c */,
				2B7EF3D116025D8C00D4079F /* PJ_labrd.c */,
				2B7EF3D216025D8C00D4079F /* PJ_laea.c */,
				2B7EF3D316025D8C00D4079F /* PJ_lagrng.c */,
				2B7EF3D416025D8C00D4079F /* PJ_larr.c */,
				2B7EF3D516025D8C00D4079F /* PJ_lask.c */,
				2B7EF3D616025D8C00D4079F /* pj_latlong.c */,
				2B7EF3D716025D8C00D4079F /* PJ_lcc.c */,
				2B7EF3D816025D8C00D4079F /* PJ_lcca.c */,
				2B7EF3D916025D8C00D4079F /* pj_list.c */,
				2B7EF3DA16025D8C00D4079F /* pj_list.h */,
				2B7EF3DB16025D8C00D4079F /* pj_log.c */,
				2B7EF3DC16025D8C00D4079F /* PJ_loxim.c */,
				2B7EF3DD16025D8C00D4079F /* PJ_lsat.c */,
				2B7EF3DE16025D8C00D4079F /* pj_malloc.c */,
				2B7EF3DF16025D8C00D4079F /* PJ_mbt_fps.c */,
				2B7EF3E016025D8C00D4079F /* PJ_mbtfpp.c */,
				2B7EF3E116025D8C00D4079F /* PJ_mbtfpq.c */,
				2B7EF3E216025D8C00D4079F /* PJ_merc.c */,
				2B7EF3E316025D8C00D4079F /* PJ_mill.c */,
				2B7EF3E416025D8C00D4079F /* pj_mlfn.c */,
				2B7EF3E516025D8C00D4079F /* PJ_mod_ster.c */,
				2B7EF3E616025D8C00D4079F /* PJ_moll.c */,
				2B7EF3E716025D8C00D4079F /* pj_msfn.c */,
				2B7EF3E816025D8C00D4079F /* pj_mutex.c */,
				2B7EF3E916025D8C00D4079F /* PJ_natearth.c */,
				2B7EF3EA16025D8C00D4079F /* PJ_nell_h.c */,
				2B7EF3EB16025D8C00D4079F /* PJ_nell.c */,
				2B7EF3EC16025D8C00D4079F /* PJ_nocol.c */,
				2B7EF3ED16025D8C00D4079F /* PJ_nsper.c */,
				2B7EF3EE16025D8C00D4079F /* PJ_nzmg.c */,
				2B7EF3EF16025D8C00D4079F /* PJ_ob_tran.c */,
				2B7EF3F016025D8C00D4079F /* PJ_ocea.c */,
				2B7EF3F116025D8C00D4079F /* PJ_oea.c */,
				2B7EF3F216025D8C00D4079F /* PJ_omerc.c */,
				2B7EF3F316025D8C00D4079F /* pj_open_lib.c */,
				2B7EF3F416025D8C00D4079F /* PJ_ortho.c */,
				2B7EF3F516025D8C00D4079F /* pj_param.c */,
				2B7EF3F616025D8C00D4079F /* pj_phi2.c */,
				2B7EF3F716025D8C00D4079F /* PJ_poly.c */,
				2B7EF3F816025D8C00D4079F /* pj_pr_list.c */,
				2B7EF3F916025D8C00D4079F /* PJ_putp2.c */,
				2B7EF3FA16025D8C00D4079F /* PJ_putp3.c */,
				2B7EF3FB16025D8C00D4079F /* PJ_putp4p.c */,
				2B7EF3FC16025D8C00D4079F /* PJ_putp5.c */,
				2B7EF3FD16025D8C00D4079F /* PJ_putp6.c */,
				2B7EF3FE16025D8C00D4079F /* pj_qsfn.c */,
				2B7EF3FF16025D8C00D4079F /* pj_release.c */,
				2B7EF40016025D8C00D4079F /* PJ_robin.c */,
				2B7EF40116025D8C00D4079F /* PJ_rpoly.c */,
				2B7EF40216025D8C00D4079F /* PJ_sconics.c */,
				2B7EF40316025D8C00D4079F /* PJ_somerc.c */,
				2B7EF40416025D8C00D4079F /* PJ_stere.c */,
				2B7EF40516025D8C00D4079F /* PJ_sterea.c */,
				2B7EF40616025D8C00D4079F /* pj_strerrno.c */,
				2B7EF40716025D8C00D4079F /* PJ_sts.c */,
				2B7EF40816025D8C00D4079F /* PJ_tcc.c */,
				2B7EF40916025D8C00D4079F /* PJ_tcea.c */,
				2B7EF40A16025D8C00D4079F /* PJ_tmerc.c */,
				2B7EF40B16025D8C00D4079F /* PJ_tpeqd.c */,
				2B7EF40C16025D8C00D4079F /* pj_transform.c */,
				2B7EF40D16025D8C00D4079F /* pj_tsfn.c */,
				2B7EF40E16025D8C00D4079F /* pj_units.c */,
				2B7EF40F16025D8C00D4079F /* PJ_urm5.c */,
				2B7EF41016025D8C00D4079F /* PJ_urmfps.c */,
				2B7EF41116025D8C00D4079F /* pj_utils.c */,
				2B7EF41216025D8C00D4079F /* PJ_vandg.c */,
				2B7EF41316025D8C00D4079F /* PJ_vandg2.c */,
				2B7EF41416025D8C00D4079F /* PJ_vandg4.c */,
				2B7EF41516025D8C00D4079F /* PJ_wag2.c */,
				2B7EF41616025D8C00D4079F /* PJ_wag3.c */,
				2B7EF41716025D8C00D4079F /* PJ_wag7.c */,
				2B7EF41816025D8C00D4079F /* PJ_wink1.c */,
				2B7EF41916025D8C00D4079F /* PJ_wink2.c */,
				2B7EF41A16025D8C00D4079F /* pj_zpoly1.c */,
				2B7EF41B16025D8C00D4079F /* proj_api.h */,
				2B7EF41D16025D8C00D4079F /* proj_etmerc.c */,
				2B7EF41E16025D8C00D4079F /* proj_mdist.c */,
				2B7EF41F16025D8C00D4079F /* proj_rouss.c */,
				2B7EF42216025D8C00D4079F /* projects.h */,
				2B7EF42316025D8C00D4079F /* rtodms.c */,
				2B7EF42416025D8C00D4079F /* vector1.c */,
			);
			name = proj4;
			path = "../../third-party/proj-4/src";
			sourceTree = "<group>";
		};
		2B7EF5241603EF0A00D4079F /* scene */ = {
			isa = PBXGroup;
			children = (
				2B7EF31715FF95CF00D4079F /* MaplyScene.h */,
			);
			name = scene;
			sourceTree = "<group>";
		};
		2B7EF5251603EF1200D4079F /* layers */ = {
			isa = PBXGroup;
			children = (
				2B7EF5221603EEFA00D4079F /* MaplyLayerViewWatcher.h */,
			);
			name = layers;
			sourceTree = "<group>";
		};
		2B7EF5261603EF1A00D4079F /* interaction */ = {
			isa = PBXGroup;
			children = (
				2BA726DA1778EB11006C710B /* MaplyAnimateFlat.h */,
				2B03701314C9FA9000A51AC4 /* MaplyAnimateTranslation.h */,
				2B03701214C9FA9000A51AC4 /* MaplyAnimateTranslateMomentum.h */,
				2B92105314BD1A8100653536 /* MaplyPanDelegate.h */,
				2B4504DE14BD119300C99306 /* MaplyPinchDelegate.h */,
				2BE886CE160A855F00E92A0A /* MaplyTapMessage.h */,
				2B03702114CA02A900A51AC4 /* MaplyTapDelegate.h */,
				884D4F6E1975818C00F2D517 /* MaplyTouchCancelAnimationDelegate.h */,
				88115B7218A06865008D702C /* MaplyDoubleTapDelegate.h */,
				E594E38917E8133D008D5741 /* MaplyRotateDelegate.h */,
				88115B7C18A14DE7008D702C /* MaplyTwoFingerTapDelegate.h */,
				88115B7D18A14E6A008D702C /* MaplyZoomGestureDelegate.h */,
				88115B8018A153DC008D702C /* MaplyZoomGestureDelegate_private.h */,
				2B95F90E18A594D800D72645 /* MaplyDoubleTapDragDelegate.h */,
			);
			name = interaction;
			sourceTree = "<group>";
		};
		2B7EF5271603EF2700D4079F /* view */ = {
			isa = PBXGroup;
			children = (
				2B4504AC14BBAC0100C99306 /* MaplyView.h */,
				2B4730161732DEF9000507E9 /* MaplyFlatView.h */,
			);
			name = view;
			sourceTree = "<group>";
		};
		2B951D8A12F09E09005003AE /* shapelib-1.3.0b2 */ = {
			isa = PBXGroup;
			children = (
				2B951DF012F0AC50005003AE /* safileio.c */,
				2B951D8E12F09E7A005003AE /* shapefil.h */,
				2B951D9212F09EA0005003AE /* dbfopen.c */,
				2B951D9012F09E91005003AE /* shpopen.c */,
			);
			name = "shapelib-1.3.0b2";
			path = "../../third-party/shapelib";
			sourceTree = "<group>";
		};
		2B951D9612F09EE1005003AE /* layers & generators */ = {
			isa = PBXGroup;
			children = (
				2BA13BF617EE9F1A000C43B7 /* vestigal */,
				2BEA1E4B171E0E0F0039F1A4 /* FontTextureManager.h */,
				2BEA1E4C171E0E0F0039F1A4 /* LabelRenderer.h */,
				2BEA1E4D171E0E0F0039F1A4 /* ShapeDrawableBuilder.h */,
				2BA2BB84153E0BC700DAB382 /* LayerViewWatcher.h */,
				2BCAB9BF12F8A3860049D73C /* LayerThread.h */,
				2B9BE6AC180872A0001D9454 /* ScreenImportance.h */,
				2B7EF50C1603D76100D4079F /* QuadDisplayLayer.h */,
				2B08059517EB955C0016C813 /* LoadedTile.h */,
				2B7EF50D1603D76100D4079F /* TileQuadLoader.h */,
				2B4AFB871803152300C3F948 /* TileQuadOfflineRenderer.h */,
				2B7EF5181603E01400D4079F /* SphericalEarthQuadLayer.h */,
				2BB0717E1676B5EE00DE387D /* SphericalEarthChunkLayer.h */,
			);
			name = "layers & generators";
			sourceTree = "<group>";
		};
		2B951D9712F09EEC005003AE /* layers & loaders */ = {
			isa = PBXGroup;
			children = (
				2BB2592A177A045300770619 /* BillboardDrawable.mm */,
				2BB2592B177A045300770619 /* SceneGraphManager.mm */,
				2B308B12171F63B3006D7273 /* SelectionManager.mm */,
				2BEA1E51171E0E280039F1A4 /* FontTextureManager.mm */,
				2BEA1E52171E0E280039F1A4 /* LabelRenderer.mm */,
				2BEA1E53171E0E280039F1A4 /* ShapeDrawableBuilder.mm */,
				2B7EF5281603F03900D4079F /* MaplyLayerViewWatcher.mm */,
				2B7EF31A15FF95E900D4079F /* MaplyScene.mm */,
				2BA2BB89153E105F00DAB382 /* LayerViewWatcher.mm */,
				2BA2BB88153E105E00DAB382 /* GlobeLayerViewWatcher.mm */,
				2BCABCEB12FA2C210049D73C /* LayerThread.mm */,
				2BC53FEB12DE23D400778431 /* SphericalEarthLayer.mm */,
				2BF401B915C0B47C00B5BFD9 /* UpdateDisplayLayer.mm */,
				2BF401BA15C0B47C00B5BFD9 /* ViewPlacementGenerator.mm */,
				2B7EF5101603D77D00D4079F /* QuadDisplayLayer.mm */,
				2B9BE6AE180872AA001D9454 /* ScreenImportance.mm */,
				2B08059717EB95A40016C813 /* LoadedTile.mm */,
				2B7EF5111603D77E00D4079F /* TileQuadLoader.mm */,
				2B4AFB891803153600C3F948 /* TileQuadOfflineRenderer.mm */,
				2B7EF51C1603E0AC00D4079F /* MBTileQuadSource.mm */,
				2B7EF51D1603E0AD00D4079F /* NetworkTileQuadSource.mm */,
				2B7EF51E1603E0AE00D4079F /* SphericalEarthQuadLayer.mm */,
				2BB071871676B69400DE387D /* LayoutLayer.mm */,
				2BB071881676B69400DE387D /* SphericalEarthChunkLayer.mm */,
			);
			name = "layers & loaders";
			sourceTree = "<group>";
		};
		2BA13BF617EE9F1A000C43B7 /* vestigal */ = {
			isa = PBXGroup;
			children = (
				2B4BB0B91B0EB5B400C9140E /* ParticleSystemLayer.mm */,
				2B4BB0B71B0EB5A800C9140E /* ParticleSystemLayer.h */,
				2BCAB9A912F897E20049D73C /* DataLayer.h */,
				2B7EF5161603E01400D4079F /* MBTileQuadSource.h */,
				2B7EF5171603E01400D4079F /* NetworkTileQuadSource.h */,
				2BB071811676B5FE00DE387D /* LayoutLayer.h */,
			);
			name = vestigal;
			sourceTree = "<group>";
		};
		2BA2322A17984F1A0063CC84 /* glu */ = {
			isa = PBXGroup;
			children = (
				2BA2327A179859F30063CC84 /* SDL_opengles.h */,
				2BA2322F17984F510063CC84 /* glues.h */,
				2BA2323017984F510063CC84 /* glues_error.c */,
				2BA2323117984F510063CC84 /* glues_error.h */,
				2BA2323217984F510063CC84 /* glues_mipmap.c */,
				2BA2323317984F510063CC84 /* glues_mipmap.h */,
				2BA2323417984F510063CC84 /* glues_project.c */,
				2BA2323517984F510063CC84 /* glues_project.h */,
				2BA2323617984F510063CC84 /* glues_quad.c */,
				2BA2323717984F510063CC84 /* glues_quad.h */,
				2BA2323817984F510063CC84 /* glues_registry.c */,
				2BA2323917984F510063CC84 /* glues_registry.h */,
				2BA2323A17984F510063CC84 /* glues.h */,
				2BA2323B17984F510063CC84 /* libtess */,
			);
			name = glu;
			sourceTree = "<group>";
		};
		2BA2323B17984F510063CC84 /* libtess */ = {
			isa = PBXGroup;
			children = (
				2BA2323C17984F510063CC84 /* alg-outline */,
				2BA2323D17984F510063CC84 /* dict-list.h */,
				2BA2323E17984F510063CC84 /* dict.c */,
				2BA2323F17984F510063CC84 /* dict.h */,
				2BA2324017984F510063CC84 /* geom.c */,
				2BA2324117984F510063CC84 /* geom.h */,
				2BA2324217984F510063CC84 /* memalloc.c */,
				2BA2324317984F510063CC84 /* memalloc.h */,
				2BA2324417984F510063CC84 /* mesh.c */,
				2BA2324517984F510063CC84 /* mesh.h */,
				2BA2324617984F510063CC84 /* normal.c */,
				2BA2324717984F510063CC84 /* normal.h */,
				2BA2324817984F510063CC84 /* priorityq-heap.h */,
				2BA2324A17984F510063CC84 /* priorityq-sort.h */,
				2BA2324B17984F510063CC84 /* priorityq.c */,
				2BA2324C17984F510063CC84 /* priorityq.h */,
				2BA2324E17984F510063CC84 /* render.c */,
				2BA2324F17984F510063CC84 /* render.h */,
				2BA2325017984F510063CC84 /* sweep.c */,
				2BA2325117984F510063CC84 /* sweep.h */,
				2BA2325217984F510063CC84 /* tess.c */,
				2BA2325317984F510063CC84 /* tess.h */,
				2BA2325417984F510063CC84 /* tessmono.c */,
				2BA2325517984F510063CC84 /* tessmono.h */,
			);
			name = libtess;
			path = "../../third-party/glues/source/libtess";
			sourceTree = "<group>";
		};
		2BA2328517986A9F0063CC84 /* managers */ = {
			isa = PBXGroup;
			children = (
				2BE685011B4B510100A5C04C /* BaseInfo.h */,
				2BA2328617986ACA0063CC84 /* LabelManager.h */,
				2BA2328717986ACA0063CC84 /* LayoutManager.h */,
				2BA2328817986ACA0063CC84 /* MarkerManager.h */,
				2BA2328917986ACA0063CC84 /* ShapeManager.h */,
				2BA2328A17986ACA0063CC84 /* VectorManager.h */,
				2BB25923177A042F00770619 /* SceneGraphManager.h */,
				2B308B10171F638F006D7273 /* SelectionManager.h */,
				2B665468179F271200FB4427 /* SphericalEarthChunkManager.h */,
				2BB1787117A8313700AD0614 /* BillboardManager.h */,
				2BB25922177A042F00770619 /* BillboardDrawable.h */,
				2BB1787217A8313900AD0614 /* ParticleSystemManager.h */,
				2BB1787317A8313C00AD0614 /* LoftManager.h */,
				2BDC8A801937B56300DFECF0 /* WideVectorManager.h */,
				2BDC8A841937B76800DFECF0 /* WideVectorDrawable.h */,
				2BADF96819A7D85000C40CAA /* ScreenSpaceDrawable.h */,
				2B13BAA318B7E192007DA1A3 /* ScreenSpaceBuilder.h */,
				2BB7A9671A250A5600E50DC5 /* GeometryManager.h */,
				2BB7A9691A250A6300E50DC5 /* GeometryManager.mm */,
				2BB7A9701A2661A700E50DC5 /* GeometryOBJReader.h */,
				2BB7A9721A2661B300E50DC5 /* GeometryOBJReader.mm */,
			);
			name = managers;
			sourceTree = "<group>";
		};
		2BA2329017986AD40063CC84 /* managers */ = {
			isa = PBXGroup;
			children = (
				2BE684FF1B4B50E100A5C04C /* BaseInfo.mm */,
				2BA2329117986AE90063CC84 /* LabelManager.mm */,
				2BA2329217986AE90063CC84 /* LayoutManager.mm */,
				2BA2329317986AE90063CC84 /* MarkerManager.mm */,
				2BA2329417986AE90063CC84 /* ShapeManager.mm */,
				2BA2329517986AE90063CC84 /* VectorManager.mm */,
				2B66546A179F272700FB4427 /* SphericalEarthChunkManager.mm */,
				2BB1787717A8315800AD0614 /* BillboardManager.mm */,
				2BB1787817A8315A00AD0614 /* ParticleSystemManager.mm */,
				2BB1787917A8315B00AD0614 /* LoftManager.mm */,
				2BDC8A821937B57600DFECF0 /* WideVectorManager.mm */,
				2BDC8A861937B77C00DFECF0 /* WideVectorDrawable.mm */,
				2BADF96619A7D83700C40CAA /* ScreenSpaceDrawable.mm */,
				2BADF96419A7D78100C40CAA /* ScreenSpaceBuilder.mm */,
			);
			name = managers;
			sourceTree = "<group>";
		};
		2BA8FFDB1540E12300AEA53C /* coordinate systems */ = {
			isa = PBXGroup;
			children = (
				2B4504B114BBB40D00C99306 /* CoordSystem.h */,
				2BCABB9812FA14300049D73C /* GlobeMath.h */,
				2B4504B314BBBC6600C99306 /* FlatMath.h */,
				2BA8FFDC1540E21500AEA53C /* SphericalMercator.h */,
			);
			name = "coordinate systems";
			sourceTree = "<group>";
		};
		2BA8FFDE1540E5F100AEA53C /* coordinate systems */ = {
			isa = PBXGroup;
			children = (
				2B7EF5141603DCC500D4079F /* CoordSystem.mm */,
				2BCABB9A12FA14660049D73C /* GlobeMath.mm */,
				2B4504B814BCC29D00C99306 /* FlatMath.mm */,
				2BA8FFDF1540E60800AEA53C /* SphericalMercator.mm */,
			);
			name = "coordinate systems";
			sourceTree = "<group>";
		};
		2BC53FA412DE217E00778431 /* include */ = {
			isa = PBXGroup;
			children = (
				2BC53FD212DE22FA00778431 /* WhirlyGlobe.h */,
				2BCF39DF14BB8E3F006B0FC0 /* WhirlyKit */,
				2BCF39E014BB8EA2006B0FC0 /* WhirlyGlobe */,
				2BCF39E414BB8FD6006B0FC0 /* Maply */,
			);
			path = include;
			sourceTree = "<group>";
		};
		2BC53FA512DE218300778431 /* src */ = {
			isa = PBXGroup;
			children = (
				2B35A8521337CC3B0047C705 /* OpenGL Utils */,
				2B3890BF12DF8F87006FC3A1 /* Cocoa Utils */,
				2BCABA6612F8D9FC0049D73C /* geometry utils */,
				2BA8FFDE1540E5F100AEA53C /* coordinate systems */,
				2B3890A712DF8C90006FC3A1 /* rendering */,
				2BE6EE5312E4F3D100415490 /* interaction */,
				2BCABA6712F8DA280049D73C /* scene & view */,
				2BD0E69013254DCA00CD95A8 /* data */,
				2BA2329017986AD40063CC84 /* managers */,
				2B951D9712F09EEC005003AE /* layers & loaders */,
			);
			path = src;
			sourceTree = "<group>";
		};
		2BCABA5912F8D6DD0049D73C /* geometry utils */ = {
			isa = PBXGroup;
			children = (
				8813F5711B468B16004E595F /* WhirlyOctEncoding.h */,
				2BC53FE112DE23BA00778431 /* WhirlyVector.h */,
				2B3A36E412E63F9500698DA1 /* WhirlyGeometry.h */,
				2BEFDE95149966D400C63326 /* GridClipper.h */,
				2BEFDE96149966D400C63326 /* Tesselator.h */,
				2BA2BB76153E08F800DAB382 /* Quadtree.h */,
			);
			name = "geometry utils";
			sourceTree = "<group>";
		};
		2BCABA5A12F8D7070049D73C /* scene */ = {
			isa = PBXGroup;
			children = (
				2BB1F07E130098E6001F33CD /* Identifiable.h */,
				2BB1F08613009AC3001F33CD /* Texture.h */,
				2BB071831676B66300DE387D /* BufferBuilder.h */,
				2BCABAA912F8E0850049D73C /* Drawable.h */,
				2BD5A8341B4198BD00DDAEE3 /* BasicDrawable.h */,
				2BD5A8351B4198BD00DDAEE3 /* BasicDrawableInstance.h */,
				2B58C694144543DB00EEF3C3 /* Generator.h */,
				2BCABAAB12F8E0920049D73C /* Cullable.h */,
				2BC53FDC12DE23BA00778431 /* Scene.h */,
				2BC53FDE12DE23BA00778431 /* TextureGroup.h */,
				2B66298013417DF700A78F16 /* TextureAtlas.h */,
				2BB9A8B016DFFF060069E19C /* DynamicTextureAtlas.h */,
				2B8B95ED16E80FD50039DD08 /* BigDrawable.h */,
				2B8B95EE16E80FD50039DD08 /* DynamicDrawableAtlas.h */,
				2B40467715F9B4CB00937923 /* ActiveModel.h */,
			);
			name = scene;
			sourceTree = "<group>";
		};
		2BCABA6612F8D9FC0049D73C /* geometry utils */ = {
			isa = PBXGroup;
			children = (
				8813F56F1B468AE5004E595F /* WhirlyOctEncoding.mm */,
				2B3A36E512E63F9500698DA1 /* WhirlyGeometry.mm */,
				2B95192E12EF4417005003AE /* WhirlyVector.mm */,
				2BEFDE99149966F300C63326 /* GridClipper.mm */,
				2BEFDE9A149966F300C63326 /* Tesselator.mm */,
				2BEFDEA114997C0400C63326 /* clipper.cpp */,
				2BA2BB8C153E107100DAB382 /* Quadtree.mm */,
			);
			name = "geometry utils";
			sourceTree = "<group>";
		};
		2BCABA6712F8DA280049D73C /* scene & view */ = {
			isa = PBXGroup;
			children = (
				2BEA43131AEFF0AE00BFA719 /* ParticleSystemDrawable.h */,
				2BEA43151AEFF0E900BFA719 /* ParticleSystemDrawable.mm */,
				2B95F91E18A5B5E500D72645 /* GlobeAnimateHeight.mm */,
				2B4504B614BCB7EA00C99306 /* WhirlyKitView.mm */,
				2BB1F08013009935001F33CD /* Identifiable.mm */,
				2BB1F08813009B17001F33CD /* Texture.mm */,
				2BB071851676B67D00DE387D /* BufferBuilder.mm */,
				2BCABA9912F8DEF40049D73C /* Drawable.mm */,
				2BD5A8381B4198CF00DDAEE3 /* BasicDrawable.mm */,
				2BD5A8391B4198CF00DDAEE3 /* BasicDrawableInstance.mm */,
				2B58C6921445439700EEF3C3 /* Generator.mm */,
				2BCABA9C12F8DEFF0049D73C /* Cullable.mm */,
				2B5E63D8152283B20007904C /* Scene.mm */,
				2BC53FEA12DE23D400778431 /* GlobeScene.mm */,
				2B389AA212E112D9006FC3A1 /* GlobeView.mm */,
				2B194426138B0CD000E8FA42 /* AnimateRotation.mm */,
				2B194431138C718700E8FA42 /* AnimateViewMomentum.mm */,
				2BC53FEC12DE23D400778431 /* TextureGroup.mm */,
				2B66298213418D9A00A78F16 /* TextureAtlas.mm */,
				2BB9A8B216DFFF100069E19C /* DynamicTextureAtlas.mm */,
				2B8B95F116E80FED0039DD08 /* BigDrawable.mm */,
				2B8B95F216E80FED0039DD08 /* DynamicDrawableAtlas.mm */,
				2B7EF31E15FF96D100D4079F /* MaplyView.mm */,
				2B4730181732DF0E000507E9 /* MaplyFlatView.mm */,
			);
			name = "scene & view";
			sourceTree = "<group>";
		};
		2BCF39DE14BB814F006B0FC0 /* view */ = {
			isa = PBXGroup;
			children = (
				2B95F92018A5B5EE00D72645 /* GlobeAnimateHeight.h */,
				2B389AA112E112D9006FC3A1 /* GlobeView.h */,
				2B194424138B0BC100E8FA42 /* AnimateRotation.h */,
				2B19442F138C717500E8FA42 /* AnimateViewMomentum.h */,
			);
			name = view;
			sourceTree = "<group>";
		};
		2BCF39DF14BB8E3F006B0FC0 /* WhirlyKit */ = {
			isa = PBXGroup;
			children = (
				2BCABA5912F8D6DD0049D73C /* geometry utils */,
				2BA8FFDB1540E12300AEA53C /* coordinate systems */,
				2B35A84F1337CC0F0047C705 /* OpenGL Utils */,
				2B3890BE12DF8F69006FC3A1 /* Cocoa Utils */,
				2B3890A612DF8C8B006FC3A1 /* rendering */,
				2BD0E68513254D4D00CD95A8 /* data */,
				2B4504AE14BBACF900C99306 /* view */,
				2BCABA5A12F8D7070049D73C /* scene */,
				2B4504B514BCB6AF00C99306 /* interaction */,
				2BA2328517986A9F0063CC84 /* managers */,
				2B951D9612F09EE1005003AE /* layers & generators */,
			);
			name = WhirlyKit;
			sourceTree = "<group>";
		};
		2BCF39E014BB8EA2006B0FC0 /* WhirlyGlobe */ = {
			isa = PBXGroup;
			children = (
				2BCF39E114BB8EC2006B0FC0 /* geometry utils */,
				2BE6EE5212E4F3BE00415490 /* interaction */,
				2BCF39DE14BB814F006B0FC0 /* view */,
				2B5E6363151C059F0007904C /* scene */,
				2BCF39E214BB8EF9006B0FC0 /* rendering */,
				2BCF39E314BB8F16006B0FC0 /* layers */,
			);
			name = WhirlyGlobe;
			sourceTree = "<group>";
		};
		2BCF39E114BB8EC2006B0FC0 /* geometry utils */ = {
			isa = PBXGroup;
			children = (
			);
			name = "geometry utils";
			sourceTree = "<group>";
		};
		2BCF39E214BB8EF9006B0FC0 /* rendering */ = {
			isa = PBXGroup;
			children = (
			);
			name = rendering;
			sourceTree = "<group>";
		};
		2BCF39E314BB8F16006B0FC0 /* layers */ = {
			isa = PBXGroup;
			children = (
				2BA2BB86153E0C6200DAB382 /* GlobeLayerViewWatcher.h */,
				2BC53FDD12DE23BA00778431 /* SphericalEarthLayer.h */,
				2BF401BE15C0B49500B5BFD9 /* UpdateDisplayLayer.h */,
				2BF401BF15C0B49500B5BFD9 /* ViewPlacementGenerator.h */,
			);
			name = layers;
			sourceTree = "<group>";
		};
		2BCF39E414BB8FD6006B0FC0 /* Maply */ = {
			isa = PBXGroup;
			children = (
				2B7EF5261603EF1A00D4079F /* interaction */,
				2B7EF5271603EF2700D4079F /* view */,
				2B7EF5241603EF0A00D4079F /* scene */,
				2B7EF5251603EF1200D4079F /* layers */,
			);
			name = Maply;
			sourceTree = "<group>";
		};
		2BD0E68513254D4D00CD95A8 /* data */ = {
			isa = PBXGroup;
			children = (
				880BD9061B30CF530097F285 /* elevation */,
				2B65F90B137DBEE4004326A9 /* sqlhelpers.h */,
				2BD0E68613254D7300CD95A8 /* VectorData.h */,
				2B8D92C8137C958000015833 /* VectorDatabase.h */,
				2BCAB9E712F8CD440049D73C /* ShapeReader.h */,
			);
			name = data;
			sourceTree = "<group>";
		};
		2BD0E69013254DCA00CD95A8 /* data */ = {
			isa = PBXGroup;
			children = (
				8853E7AD1B3050420039C38C /* elevation */,
				2B65F90D137DBEF3004326A9 /* sqlhelpers.mm */,
				2BD0E69213254DF700CD95A8 /* VectorData.mm */,
				2BCABC1012FA1F480049D73C /* ShapeReader.mm */,
				2B65F8F9137DA864004326A9 /* VectorDatabase.mm */,
			);
			name = data;
			sourceTree = "<group>";
		};
		2BDC4A151333EFE000E25283 /* WhirlyGlobeLib-iphonesim */ = {
			isa = PBXGroup;
			children = (
				2BDC4A161333EFE000E25283 /* Supporting Files */,
			);
			path = "WhirlyGlobeLib-iphonesim";
			sourceTree = "<group>";
		};
		2BDC4A161333EFE000E25283 /* Supporting Files */ = {
			isa = PBXGroup;
			children = (
				2BDC4A171333EFE000E25283 /* WhirlyGlobeLib-iphonesim-Prefix.pch */,
			);
			name = "Supporting Files";
			sourceTree = "<group>";
		};
		2BDC4A601333F0E900E25283 /* WhirlyGlobeLib-iphoneos */ = {
			isa = PBXGroup;
			children = (
				2BDC4A611333F0E900E25283 /* Supporting Files */,
			);
			path = "WhirlyGlobeLib-iphoneos";
			sourceTree = "<group>";
		};
		2BDC4A611333F0E900E25283 /* Supporting Files */ = {
			isa = PBXGroup;
			children = (
				2BDC4A621333F0E900E25283 /* WhirlyGlobeLib-iphoneos-Prefix.pch */,
			);
			name = "Supporting Files";
			sourceTree = "<group>";
		};
		2BDC4ABD133404BB00E25283 /* WhirlyGlobeLib */ = {
			isa = PBXGroup;
			children = (
				2BDC4ABE133404BB00E25283 /* Supporting Files */,
			);
			path = WhirlyGlobeLib;
			sourceTree = "<group>";
		};
		2BDC4ABE133404BB00E25283 /* Supporting Files */ = {
			isa = PBXGroup;
			children = (
				2BDC4ABF133404BB00E25283 /* WhirlyGlobeLib-Prefix.pch */,
			);
			name = "Supporting Files";
			sourceTree = "<group>";
		};
		2BE6EE5212E4F3BE00415490 /* interaction */ = {
			isa = PBXGroup;
			children = (
				2B95F91218A5AB1F00D72645 /* GlobeDoubleTapDelegate.h */,
				2B95F91318A5AB1F00D72645 /* GlobeDoubleTapDragDelegate.h */,
				2B95F91418A5AB1F00D72645 /* GlobeTwoFingerTapDelegate.h */,
				2BE6EE5412E4F44900415490 /* PinchDelegate.h */,
				2BE6EE7612E4F95C00415490 /* SwipeDelegate.h */,
				2B3A341E12E605C800698DA1 /* PanDelegate.h */,
				2B076B31133951DE009D931D /* LongPressDelegate.h */,
				2B44187713A2D9BA00514EDE /* RotateDelegate.h */,
				2BCAC2F512FB6E570049D73C /* TapDelegate.h */,
				2BCAC33112FB754D0049D73C /* TapMessage.h */,
			);
			name = interaction;
			sourceTree = "<group>";
		};
		2BE6EE5312E4F3D100415490 /* interaction */ = {
			isa = PBXGroup;
			children = (
				2B95F91818A5AB2B00D72645 /* GlobeDoubleTapDelegate.mm */,
				2B95F91918A5AB2B00D72645 /* GlobeDoubleTapDragDelegate.mm */,
				2B95F91A18A5AB2B00D72645 /* GlobeTwoFingerTapDelegate.mm */,
				2BA726DC1778EB20006C710B /* MaplyAnimateFlat.mm */,
				88115B7E18A14EAF008D702C /* MaplyZoomGestureDelegate.mm */,
				2BE6EE5612E4F48800415490 /* PinchDelegate.mm */,
				2BE6EE7712E4F95C00415490 /* SwipeDelegate.mm */,
				2B3A341F12E605C800698DA1 /* PanDelegate.mm */,
				2BCAC2F712FB6EF70049D73C /* TapDelegate.mm */,
				2BCAC33312FB77FB0049D73C /* TapMessage.mm */,
				2B076B33133952C5009D931D /* LongPressDelegate.mm */,
				2B44187B13A2DA3C00514EDE /* RotateDelegate.mm */,
				2BE886D0160A863700E92A0A /* MaplyTapMessage.mm */,
				2B03701F14CA01C600A51AC4 /* MaplyTapDelegate.mm */,
				884D4F6B1975812700F2D517 /* MaplyTouchCancelAnimationDelegate.mm */,
				2B4504E014BD126400C99306 /* MaplyPinchDelegate.mm */,
				88115B7418A068F6008D702C /* MaplyDoubleTapDelegate.mm */,
				88115B7818A14DB1008D702C /* MaplyTwoFingerTapDelegate.mm */,
				2B95F91018A594EF00D72645 /* MaplyDoubleTapDragDelegate.mm */,
				2B7EF31C15FF965400D4079F /* MaplyPanDelegate.mm */,
				2B03701714C9FDDE00A51AC4 /* MaplyAnimateTranslateMomentum.mm */,
				2B03701814C9FDDE00A51AC4 /* MaplyAnimateTranslation.mm */,
				E594E38B17E81434008D5741 /* MaplyRotateDelegate.mm */,
			);
			name = interaction;
			sourceTree = "<group>";
		};
		32C88DFF0371C24200C91783 /* Other Sources */ = {
			isa = PBXGroup;
			children = (
				AA747D9E0F9514B9006C5449 /* WhirlyGlobeLib_Prefix.pch */,
			);
			name = "Other Sources";
			sourceTree = "<group>";
		};
		880BD9061B30CF530097F285 /* elevation */ = {
			isa = PBXGroup;
			children = (
				2BB2591F177A041E00770619 /* ElevationChunk.h */,
				880BD9091B30D0D60097F285 /* ElevationCesiumFormat.h */,
				880BD9071B30CF6F0097F285 /* ElevationCesiumChunk.h */,
			);
			name = elevation;
			sourceTree = "<group>";
		};
		8813F5511B468555004E595F /* octencoding */ = {
			isa = PBXGroup;
			children = (
				8813F5521B468555004E595F /* common.h */,
				8813F5531B468555004E595F /* eqarea.h */,
				8813F5541B468555004E595F /* eqdist.h */,
				8813F5551B468555004E595F /* fixed.h */,
				8813F5561B468555004E595F /* LatLongD.h */,
				8813F5571B468555004E595F /* oct.h */,
				8813F5591B468555004E595F /* snorm.h */,
				8813F55A1B468555004E595F /* spherical.h */,
				8813F55B1B468555004E595F /* stereo.h */,
			);
			name = octencoding;
			path = "../../third-party/octencoding";
			sourceTree = "<group>";
		};
		8853E7AD1B3050420039C38C /* elevation */ = {
			isa = PBXGroup;
			children = (
				2BB25927177A044300770619 /* ElevationChunk.mm */,
				880BD9041B30CF1D0097F285 /* ElevationCesiumChunk.mm */,
			);
			name = elevation;
			sourceTree = "<group>";
		};
/* End PBXGroup section */

/* Begin PBXHeadersBuildPhase section */
		2BDC4AB9133404BB00E25283 /* Headers */ = {
			isa = PBXHeadersBuildPhase;
			buildActionMask = 2147483647;
			files = (
				8813F5651B468555004E595F /* stereo.h in Headers */,
				2B3A0D42133405780085EF43 /* WhirlyGlobe.h in Headers */,
				2B3A0D43133405780085EF43 /* WhirlyVector.h in Headers */,
				2B3A0D44133405780085EF43 /* WhirlyGeometry.h in Headers */,
				2B3A0D45133405780085EF43 /* GlobeMath.h in Headers */,
				2B3A0D46133405780085EF43 /* UIImage+Stuff.h in Headers */,
				2B3A0D47133405780085EF43 /* NSDictionary+Stuff.h in Headers */,
				2B95F91518A5AB1F00D72645 /* GlobeDoubleTapDelegate.h in Headers */,
				2B3A0D48133405780085EF43 /* UIColor+Stuff.h in Headers */,
				2B3A0D4B133405780085EF43 /* EAGLView.h in Headers */,
				2B3A0D4C133405780085EF43 /* PinchDelegate.h in Headers */,
				2B3A0D4D133405780085EF43 /* SwipeDelegate.h in Headers */,
				2B3A0D4E133405780085EF43 /* PanDelegate.h in Headers */,
				2B3A0D4F133405780085EF43 /* TapMessage.h in Headers */,
				2B3A0D50133405780085EF43 /* TapDelegate.h in Headers */,
				8813F55F1B468555004E595F /* fixed.h in Headers */,
				2B3A0D51133405780085EF43 /* VectorData.h in Headers */,
				2B3A0D52133405780085EF43 /* ShapeReader.h in Headers */,
				2B3A0D53133405780085EF43 /* Identifiable.h in Headers */,
				880BD90A1B30D0D60097F285 /* ElevationCesiumFormat.h in Headers */,
				2B3A0D54133405780085EF43 /* Texture.h in Headers */,
				2BB7A9681A250A5600E50DC5 /* GeometryManager.h in Headers */,
				2B3A0D55133405780085EF43 /* Drawable.h in Headers */,
				2B3A0D56133405780085EF43 /* Cullable.h in Headers */,
				8813F55D1B468555004E595F /* eqarea.h in Headers */,
				2B3A0D57133405780085EF43 /* Scene.h in Headers */,
				2B3A0D58133405780085EF43 /* GlobeView.h in Headers */,
				2B95F90F18A594D800D72645 /* MaplyDoubleTapDragDelegate.h in Headers */,
				2B3A0D59133405780085EF43 /* TextureGroup.h in Headers */,
				2B3A0D5A133405780085EF43 /* LayerThread.h in Headers */,
				2B3A0D5B133405780085EF43 /* DataLayer.h in Headers */,
				2B3A0D5C133405780085EF43 /* SphericalEarthLayer.h in Headers */,
				2B95F91718A5AB1F00D72645 /* GlobeTwoFingerTapDelegate.h in Headers */,
<<<<<<< HEAD
				880BD9081B30CF6F0097F285 /* ElevationCesiumChunk.h in Headers */,
				2B3A0D60133405780085EF43 /* LabelLayer.h in Headers */,
=======
>>>>>>> d05149f0
				2B3A0D41133405700085EF43 /* shapefil.h in Headers */,
				2BDC8A811937B56300DFECF0 /* WideVectorManager.h in Headers */,
				2B44187913A2D9BA00514EDE /* RotateDelegate.h in Headers */,
				2BEA43141AEFF0AE00BFA719 /* ParticleSystemDrawable.h in Headers */,
				2B40467815F9B4CB00937923 /* ActiveModel.h in Headers */,
				2B7EF31815FF95CF00D4079F /* MaplyScene.h in Headers */,
				2B7EF42D16025D8C00D4079F /* emess.h in Headers */,
				2B7EF43016025D8C00D4079F /* geocent.h in Headers */,
				2B7EF43516025D8C00D4079F /* geodesic.h in Headers */,
				2B9BE6AD180872A0001D9454 /* ScreenImportance.h in Headers */,
				2B7EF43D16025D8C00D4079F /* org_proj4_Projections.h in Headers */,
				2B7EF48216025D8C00D4079F /* pj_list.h in Headers */,
				2B7EF4C316025D8C00D4079F /* proj_api.h in Headers */,
				2B7EF4C816025D8C00D4079F /* projects.h in Headers */,
				2B7EF50E1603D76100D4079F /* QuadDisplayLayer.h in Headers */,
				2B7EF50F1603D76100D4079F /* TileQuadLoader.h in Headers */,
				2B7EF5191603E01500D4079F /* MBTileQuadSource.h in Headers */,
				2B7EF51A1603E01500D4079F /* NetworkTileQuadSource.h in Headers */,
				2B7EF51B1603E01500D4079F /* SphericalEarthQuadLayer.h in Headers */,
				2B13BAA418B7E192007DA1A3 /* ScreenSpaceBuilder.h in Headers */,
				2B7EF5231603EEFB00D4079F /* MaplyLayerViewWatcher.h in Headers */,
				2BE886CF160A855F00E92A0A /* MaplyTapMessage.h in Headers */,
				2B92EF6516370B2000C5165F /* PerformanceTimer.h in Headers */,
				2BB7A9711A2661A700E50DC5 /* GeometryOBJReader.h in Headers */,
				2B92EF6716370B2700C5165F /* SceneRendererES.h in Headers */,
				2B92EF911637530C00C5165F /* SceneRendererES2.h in Headers */,
				2B92EF9D163760C300C5165F /* OpenGLES2Program.h in Headers */,
				2B7AD8B01649DD06006C9E75 /* Lighting.h in Headers */,
				2BB0717F1676B5EE00DE387D /* SphericalEarthChunkLayer.h in Headers */,
				2BB071821676B5FE00DE387D /* LayoutLayer.h in Headers */,
				2BB071841676B66300DE387D /* BufferBuilder.h in Headers */,
				2BB9A8B116DFFF060069E19C /* DynamicTextureAtlas.h in Headers */,
				2B8B95EF16E80FD50039DD08 /* BigDrawable.h in Headers */,
				2B8B95F016E80FD50039DD08 /* DynamicDrawableAtlas.h in Headers */,
				2BEA1E4E171E0E0F0039F1A4 /* FontTextureManager.h in Headers */,
				2BEA1E4F171E0E0F0039F1A4 /* LabelRenderer.h in Headers */,
				2BEA1E50171E0E0F0039F1A4 /* ShapeDrawableBuilder.h in Headers */,
				2B308B11171F638F006D7273 /* SelectionManager.h in Headers */,
				2B4730171732DEF9000507E9 /* MaplyFlatView.h in Headers */,
				2B4AE3B417662D6800850F3F /* JSONOptions.h in Headers */,
				2BD5A8361B4198BD00DDAEE3 /* BasicDrawable.h in Headers */,
				2B4AE3B517662D6800850F3F /* libjson.h in Headers */,
				2B4AE3E21766610300850F3F /* internalJSONNode.h in Headers */,
				2BD5A8371B4198BD00DDAEE3 /* BasicDrawableInstance.h in Headers */,
				2B4AE3E31766610300850F3F /* JSON_Base64.h in Headers */,
				2B4AE3E51766610300850F3F /* JSONAllocator.h in Headers */,
				2B4AE3E71766610300850F3F /* JSONChildren.h in Headers */,
				2B4AE3E91766610300850F3F /* JSONDebug.h in Headers */,
				2B4AE3EA1766610900850F3F /* JSONDefs.h in Headers */,
				2B4AE3EB1766610900850F3F /* JSONGlobals.h in Headers */,
				2B4AE3EE1766610900850F3F /* JSONMemory.h in Headers */,
				2B4AE3EF1766610900850F3F /* JSONMemoryPool.h in Headers */,
				2B4AE3F11766610900850F3F /* JSONNode.h in Headers */,
				2B95F92118A5B5EE00D72645 /* GlobeAnimateHeight.h in Headers */,
				2B4AE3F41766610900850F3F /* JSONPreparse.h in Headers */,
				2B4AE3F51766610900850F3F /* JSONSharedString.h in Headers */,
				2B4AE3F61766610900850F3F /* JSONSingleton.h in Headers */,
				2B4AE3F71766610900850F3F /* JSONStats.h in Headers */,
				2BDC8A851937B76800DFECF0 /* WideVectorDrawable.h in Headers */,
				2BA539391908601000A2540C /* SceneRendererES3.h in Headers */,
				2B4AE3F91766610900850F3F /* JSONStream.h in Headers */,
				2B4AE3FB1766610900850F3F /* JSONValidator.h in Headers */,
				2B4AE3FD1766610900850F3F /* JSONWorker.h in Headers */,
				8813F5611B468555004E595F /* oct.h in Headers */,
				2B4AE4001766610900850F3F /* NumberToString.h in Headers */,
				2B08059617EB955C0016C813 /* LoadedTile.h in Headers */,
				2BA726DB1778EB11006C710B /* MaplyAnimateFlat.h in Headers */,
				2BB25920177A041E00770619 /* ElevationChunk.h in Headers */,
				2BE685021B4B510100A5C04C /* BaseInfo.h in Headers */,
				2BB25925177A042F00770619 /* BillboardDrawable.h in Headers */,
				2BB25926177A042F00770619 /* SceneGraphManager.h in Headers */,
				2BA2325617984F510063CC84 /* glues.h in Headers */,
				2BA2325817984F510063CC84 /* glues_error.h in Headers */,
				2BA2325A17984F510063CC84 /* glues_mipmap.h in Headers */,
				2BA2325C17984F510063CC84 /* glues_project.h in Headers */,
				2BA2325E17984F510063CC84 /* glues_quad.h in Headers */,
				2BA2326017984F510063CC84 /* glues_registry.h in Headers */,
				2BA2326217984F510063CC84 /* dict-list.h in Headers */,
				2BA2326417984F510063CC84 /* dict.h in Headers */,
				2B4AFB881803152300C3F948 /* TileQuadOfflineRenderer.h in Headers */,
				884D4F6F1975818C00F2D517 /* MaplyTouchCancelAnimationDelegate.h in Headers */,
				2BA2326617984F510063CC84 /* geom.h in Headers */,
				8813F5601B468555004E595F /* LatLongD.h in Headers */,
				2BADF96919A7D85000C40CAA /* ScreenSpaceDrawable.h in Headers */,
				2BA2326817984F510063CC84 /* memalloc.h in Headers */,
				2BA2326A17984F510063CC84 /* mesh.h in Headers */,
				2BA2326C17984F510063CC84 /* normal.h in Headers */,
				2BA2326D17984F510063CC84 /* priorityq-heap.h in Headers */,
				8813F5641B468555004E595F /* spherical.h in Headers */,
				8813F5721B468B16004E595F /* WhirlyOctEncoding.h in Headers */,
				2BA2326F17984F510063CC84 /* priorityq-sort.h in Headers */,
				2BA2327117984F510063CC84 /* priorityq.h in Headers */,
				8813F5631B468555004E595F /* snorm.h in Headers */,
				2BA2327317984F510063CC84 /* render.h in Headers */,
				2BA2327517984F510063CC84 /* sweep.h in Headers */,
				2B4BB0B81B0EB5A800C9140E /* ParticleSystemLayer.h in Headers */,
				2BA2327717984F510063CC84 /* tess.h in Headers */,
				2BA2327917984F510063CC84 /* tessmono.h in Headers */,
				2BA2327B179859F30063CC84 /* SDL_opengles.h in Headers */,
				2BA2328B17986ACA0063CC84 /* LabelManager.h in Headers */,
				2BA2328C17986ACA0063CC84 /* LayoutManager.h in Headers */,
				2BA2328D17986ACA0063CC84 /* MarkerManager.h in Headers */,
				8813F55C1B468555004E595F /* common.h in Headers */,
				2BA2328E17986ACA0063CC84 /* ShapeManager.h in Headers */,
				2B95F91618A5AB1F00D72645 /* GlobeDoubleTapDragDelegate.h in Headers */,
				2BA2328F17986ACA0063CC84 /* VectorManager.h in Headers */,
				2B665469179F271200FB4427 /* SphericalEarthChunkManager.h in Headers */,
				2BB1786C17A6C6C400AD0614 /* DefaultShaderPrograms.h in Headers */,
				2BB1787417A8313E00AD0614 /* BillboardManager.h in Headers */,
				2BB1787517A8313E00AD0614 /* ParticleSystemManager.h in Headers */,
				8813F55E1B468555004E595F /* eqdist.h in Headers */,
				2BB1787617A8313E00AD0614 /* LoftManager.h in Headers */,
			);
			runOnlyForDeploymentPostprocessing = 0;
		};
/* End PBXHeadersBuildPhase section */

/* Begin PBXNativeTarget section */
		2BDC4ABA133404BB00E25283 /* WhirlyGlobeLib */ = {
			isa = PBXNativeTarget;
			buildConfigurationList = 2BDC4AC0133404BB00E25283 /* Build configuration list for PBXNativeTarget "WhirlyGlobeLib" */;
			buildPhases = (
				2BDC4AB7133404BB00E25283 /* Sources */,
				2BDC4AB8133404BB00E25283 /* Frameworks */,
				2BDC4AB9133404BB00E25283 /* Headers */,
			);
			buildRules = (
			);
			dependencies = (
			);
			name = WhirlyGlobeLib;
			productName = WhirlyGlobeLib;
			productReference = 2BDC4ABB133404BB00E25283 /* libWhirlyGlobeLib.a */;
			productType = "com.apple.product-type.library.static";
		};
/* End PBXNativeTarget section */

/* Begin PBXProject section */
		0867D690FE84028FC02AAC07 /* Project object */ = {
			isa = PBXProject;
			attributes = {
				LastUpgradeCheck = 0510;
			};
			buildConfigurationList = 1DEB922208733DC00010E9CD /* Build configuration list for PBXProject "WhirlyGlobeLib" */;
			compatibilityVersion = "Xcode 3.2";
			developmentRegion = English;
			hasScannedForEncodings = 1;
			knownRegions = (
				English,
				Japanese,
				French,
				German,
			);
			mainGroup = 0867D691FE84028FC02AAC07 /* WhirlyGlobeLib */;
			productRefGroup = 034768DFFF38A50411DB9C8B /* Products */;
			projectDirPath = "";
			projectRoot = "";
			targets = (
				2BDC4ABA133404BB00E25283 /* WhirlyGlobeLib */,
			);
		};
/* End PBXProject section */

/* Begin PBXSourcesBuildPhase section */
		2BDC4AB7133404BB00E25283 /* Sources */ = {
			isa = PBXSourcesBuildPhase;
			buildActionMask = 2147483647;
			files = (
				2BDC4AC6133404D400E25283 /* UIImage+Stuff.mm in Sources */,
				2BDC4AC7133404D400E25283 /* NSDictionary+Stuff.m in Sources */,
				2BDC4AC8133404D400E25283 /* UIColor+Stuff.mm in Sources */,
				2BDC4AC9133404D400E25283 /* WhirlyGeometry.mm in Sources */,
				2BDC4ACA133404D400E25283 /* WhirlyVector.mm in Sources */,
				2BDC4ACB133404D400E25283 /* GlobeMath.mm in Sources */,
				2BDC4ACD133404D400E25283 /* EAGLView.mm in Sources */,
				2BDC4ACE133404D400E25283 /* PinchDelegate.mm in Sources */,
				2BDC4ACF133404D400E25283 /* SwipeDelegate.mm in Sources */,
				2BDC4AD0133404D400E25283 /* PanDelegate.mm in Sources */,
				2BDC4AD1133404D400E25283 /* TapDelegate.mm in Sources */,
				2BDC4AD2133404D400E25283 /* TapMessage.mm in Sources */,
				2BDC4AD3133404D400E25283 /* Identifiable.mm in Sources */,
				2BDC4AD4133404D400E25283 /* Texture.mm in Sources */,
				2BADF96519A7D78100C40CAA /* ScreenSpaceBuilder.mm in Sources */,
				2BDC4AD5133404D400E25283 /* Drawable.mm in Sources */,
				2BADF96719A7D83700C40CAA /* ScreenSpaceDrawable.mm in Sources */,
				2BDC4AD6133404D400E25283 /* Cullable.mm in Sources */,
				2BDC4AD7133404D400E25283 /* GlobeScene.mm in Sources */,
				2BDC4AD8133404D400E25283 /* GlobeView.mm in Sources */,
				2BDC4AD9133404D400E25283 /* TextureGroup.mm in Sources */,
				2BDC4ADA133404D400E25283 /* VectorData.mm in Sources */,
				2BDC4ADB133404D400E25283 /* ShapeReader.mm in Sources */,
				2BDC4ADC133404D400E25283 /* LayerThread.mm in Sources */,
				2BDC4ADD133404D400E25283 /* SphericalEarthLayer.mm in Sources */,
				2BDC4AC5133404CA00E25283 /* safileio.c in Sources */,
				2BDC4AC3133404C600E25283 /* dbfopen.c in Sources */,
				2BDC4AC4133404C600E25283 /* shpopen.c in Sources */,
				2B35A8551337CC5F0047C705 /* GLUtils.mm in Sources */,
				2B076B35133952C6009D931D /* LongPressDelegate.mm in Sources */,
				2B66298413418D9B00A78F16 /* TextureAtlas.mm in Sources */,
				2B65F8FB137DA864004326A9 /* VectorDatabase.mm in Sources */,
				2BA5393D1908603E00A2540C /* SceneRendererES3.mm in Sources */,
				2B65F90E137DBEF3004326A9 /* sqlhelpers.mm in Sources */,
				2B194428138B0CD000E8FA42 /* AnimateRotation.mm in Sources */,
				2B194432138C718700E8FA42 /* AnimateViewMomentum.mm in Sources */,
				2B44187C13A2DA3C00514EDE /* RotateDelegate.mm in Sources */,
				2B08059817EB95A40016C813 /* LoadedTile.mm in Sources */,
				2B58C6931445439700EEF3C3 /* Generator.mm in Sources */,
				2BEFDE9B149966F300C63326 /* GridClipper.mm in Sources */,
				2BEFDE9C149966F300C63326 /* Tesselator.mm in Sources */,
				2BEFDEA214997C0400C63326 /* clipper.cpp in Sources */,
				2B4504B714BCB7EA00C99306 /* WhirlyKitView.mm in Sources */,
				2B4504B914BCC29D00C99306 /* FlatMath.mm in Sources */,
				2B4504E114BD126400C99306 /* MaplyPinchDelegate.mm in Sources */,
				2B03701914C9FDDE00A51AC4 /* MaplyAnimateTranslateMomentum.mm in Sources */,
				2BB94D831A2CE01D0076B1B4 /* glues_project.c in Sources */,
				2B03701A14C9FDDE00A51AC4 /* MaplyAnimateTranslation.mm in Sources */,
				2BDC8A831937B57600DFECF0 /* WideVectorManager.mm in Sources */,
				2B03702014CA01C600A51AC4 /* MaplyTapDelegate.mm in Sources */,
				2B5E63D9152283B20007904C /* Scene.mm in Sources */,
				2BA2BB8A153E106000DAB382 /* GlobeLayerViewWatcher.mm in Sources */,
				2BA2BB8B153E106000DAB382 /* LayerViewWatcher.mm in Sources */,
				2BA2BB8D153E107100DAB382 /* Quadtree.mm in Sources */,
				2BA8FFE01540E60800AEA53C /* SphericalMercator.mm in Sources */,
				2BF7435C155D7CCE000499DD /* NSString+Stuff.mm in Sources */,
				2BF401BB15C0B47C00B5BFD9 /* UpdateDisplayLayer.mm in Sources */,
				2BF401BC15C0B47C00B5BFD9 /* ViewPlacementGenerator.mm in Sources */,
				2B7EF31B15FF95E900D4079F /* MaplyScene.mm in Sources */,
				2B7EF31D15FF965400D4079F /* MaplyPanDelegate.mm in Sources */,
				2B7EF31F15FF96D100D4079F /* MaplyView.mm in Sources */,
				2B7EF42516025D8C00D4079F /* aasincos.c in Sources */,
				2B7EF42616025D8C00D4079F /* adjlon.c in Sources */,
				2B7EF42716025D8C00D4079F /* bch2bps.c in Sources */,
				2B7EF42816025D8C00D4079F /* bchgen.c in Sources */,
				2B7EF42916025D8C00D4079F /* biveval.c in Sources */,
				2B7EF42B16025D8C00D4079F /* dmstor.c in Sources */,
				2BD5A83B1B4198CF00DDAEE3 /* BasicDrawableInstance.mm in Sources */,
				2B7EF42C16025D8C00D4079F /* emess.c in Sources */,
				2B7EF42F16025D8C00D4079F /* geocent.c in Sources */,
				2B7EF43116025D8C00D4079F /* geod_for.c in Sources */,
				88115B7618A068F6008D702C /* MaplyDoubleTapDelegate.mm in Sources */,
				2B7EF43216025D8C00D4079F /* geod_inv.c in Sources */,
				2B7EF43316025D8C00D4079F /* geod_set.c in Sources */,
				2B7EF43716025D8C00D4079F /* mk_cheby.c in Sources */,
				2B7EF43916025D8C00D4079F /* nad_cvt.c in Sources */,
				2B7EF43A16025D8C00D4079F /* nad_init.c in Sources */,
				2B95F91B18A5AB2B00D72645 /* GlobeDoubleTapDelegate.mm in Sources */,
				2B7EF43B16025D8C00D4079F /* nad_intr.c in Sources */,
				2B7EF43F16025D8C00D4079F /* PJ_aea.c in Sources */,
				2BE685001B4B50E100A5C04C /* BaseInfo.mm in Sources */,
				2B7EF44016025D8C00D4079F /* PJ_aeqd.c in Sources */,
				2B19B1151AB9C70500862BCD /* tess.c in Sources */,
				2B7EF44116025D8C00D4079F /* PJ_airy.c in Sources */,
				2B7EF44216025D8C00D4079F /* PJ_aitoff.c in Sources */,
				2BB94D851A2CE01D0076B1B4 /* glues_registry.c in Sources */,
				2B7EF44316025D8C00D4079F /* pj_apply_gridshift.c in Sources */,
				2BD5A83A1B4198CF00DDAEE3 /* BasicDrawable.mm in Sources */,
				2B7EF44416025D8C00D4079F /* pj_apply_vgridshift.c in Sources */,
				2B7EF44516025D8C00D4079F /* PJ_august.c in Sources */,
				2B7EF44616025D8C00D4079F /* pj_auth.c in Sources */,
				2B7EF44716025D8C00D4079F /* PJ_bacon.c in Sources */,
				2B7EF44816025D8C00D4079F /* PJ_bipc.c in Sources */,
				2B7EF44916025D8C00D4079F /* PJ_boggs.c in Sources */,
				2B7EF44A16025D8C00D4079F /* PJ_bonne.c in Sources */,
				2B7EF44B16025D8C00D4079F /* PJ_cass.c in Sources */,
				2B7EF44C16025D8C00D4079F /* PJ_cc.c in Sources */,
				2B7EF44D16025D8C00D4079F /* PJ_cea.c in Sources */,
				880BD9051B30CF1D0097F285 /* ElevationCesiumChunk.mm in Sources */,
				2B7EF44E16025D8C00D4079F /* PJ_chamb.c in Sources */,
				2B7EF44F16025D8C00D4079F /* PJ_collg.c in Sources */,
				2B7EF45016025D8C00D4079F /* PJ_crast.c in Sources */,
				2B7EF45116025D8C00D4079F /* pj_ctx.c in Sources */,
				2B7EF45216025D8C00D4079F /* pj_datum_set.c in Sources */,
				2B7EF45316025D8C00D4079F /* pj_datums.c in Sources */,
				2B7EF45416025D8C00D4079F /* PJ_denoy.c in Sources */,
				2BB7A9731A2661B300E50DC5 /* GeometryOBJReader.mm in Sources */,
				2B7EF45516025D8C00D4079F /* pj_deriv.c in Sources */,
				2B7EF45616025D8C00D4079F /* PJ_eck1.c in Sources */,
				2B7EF45716025D8C00D4079F /* PJ_eck2.c in Sources */,
				2B7EF45816025D8C00D4079F /* PJ_eck3.c in Sources */,
				2B7EF45916025D8C00D4079F /* PJ_eck4.c in Sources */,
				2B7EF45A16025D8C00D4079F /* PJ_eck5.c in Sources */,
				2BB7A96A1A250A6300E50DC5 /* GeometryManager.mm in Sources */,
				2B7EF45B16025D8C00D4079F /* pj_ell_set.c in Sources */,
				2B7EF45C16025D8C00D4079F /* pj_ellps.c in Sources */,
				2B7EF45D16025D8C00D4079F /* PJ_eqc.c in Sources */,
				2B7EF45E16025D8C00D4079F /* PJ_eqdc.c in Sources */,
				2B7EF45F16025D8C00D4079F /* pj_errno.c in Sources */,
				2B7EF46016025D8C00D4079F /* pj_factors.c in Sources */,
				2B95F91F18A5B5E500D72645 /* GlobeAnimateHeight.mm in Sources */,
				2B7EF46116025D8C00D4079F /* PJ_fahey.c in Sources */,
				2B7EF46216025D8C00D4079F /* PJ_fouc_s.c in Sources */,
				2B4AFB8A1803153600C3F948 /* TileQuadOfflineRenderer.mm in Sources */,
				2B7EF46316025D8C00D4079F /* pj_fwd.c in Sources */,
				2B7EF46416025D8C00D4079F /* PJ_gall.c in Sources */,
				2B7EF46516025D8C00D4079F /* pj_gauss.c in Sources */,
				2B7EF46616025D8C00D4079F /* pj_geocent.c in Sources */,
				2B7EF46716025D8C00D4079F /* PJ_geos.c in Sources */,
				2B7EF46816025D8C00D4079F /* PJ_gins8.c in Sources */,
				2B7EF46916025D8C00D4079F /* PJ_gn_sinu.c in Sources */,
				2B7EF46A16025D8C00D4079F /* PJ_gnom.c in Sources */,
				2B7EF46B16025D8C00D4079F /* PJ_goode.c in Sources */,
				2B7EF46C16025D8C00D4079F /* pj_gridinfo.c in Sources */,
				2B7EF46D16025D8C00D4079F /* pj_gridlist.c in Sources */,
				2B7EF46E16025D8C00D4079F /* PJ_gstmerc.c in Sources */,
				2BEA43161AEFF0E900BFA719 /* ParticleSystemDrawable.mm in Sources */,
				2B7EF46F16025D8C00D4079F /* PJ_hammer.c in Sources */,
				2B95F91C18A5AB2B00D72645 /* GlobeDoubleTapDragDelegate.mm in Sources */,
				2B7EF47016025D8C00D4079F /* PJ_hatano.c in Sources */,
				2B7EF47116025D8C00D4079F /* PJ_healpix.c in Sources */,
				2B7EF47216025D8C00D4079F /* PJ_igh.c in Sources */,
				2B7EF47316025D8C00D4079F /* PJ_imw_p.c in Sources */,
				2B7EF47416025D8C00D4079F /* pj_init.c in Sources */,
				2B7EF47516025D8C00D4079F /* pj_initcache.c in Sources */,
				2B7EF47616025D8C00D4079F /* pj_inv.c in Sources */,
				2B7EF47716025D8C00D4079F /* PJ_isea.c in Sources */,
				2B7EF47816025D8C00D4079F /* PJ_krovak.c in Sources */,
				2B7EF47916025D8C00D4079F /* PJ_labrd.c in Sources */,
				2B7EF47A16025D8C00D4079F /* PJ_laea.c in Sources */,
				2B7EF47B16025D8C00D4079F /* PJ_lagrng.c in Sources */,
				2B7EF47C16025D8C00D4079F /* PJ_larr.c in Sources */,
				2B7EF47D16025D8C00D4079F /* PJ_lask.c in Sources */,
				2B9BE6AF180872AA001D9454 /* ScreenImportance.mm in Sources */,
				2B7EF47E16025D8C00D4079F /* pj_latlong.c in Sources */,
				2B7EF47F16025D8C00D4079F /* PJ_lcc.c in Sources */,
				2B7EF48016025D8C00D4079F /* PJ_lcca.c in Sources */,
				2B7EF48116025D8C00D4079F /* pj_list.c in Sources */,
				2B7EF48316025D8C00D4079F /* pj_log.c in Sources */,
				2B95F91D18A5AB2B00D72645 /* GlobeTwoFingerTapDelegate.mm in Sources */,
				2B7EF48416025D8C00D4079F /* PJ_loxim.c in Sources */,
				2B7EF48516025D8C00D4079F /* PJ_lsat.c in Sources */,
				2B7EF48616025D8C00D4079F /* pj_malloc.c in Sources */,
				2B7EF48716025D8C00D4079F /* PJ_mbt_fps.c in Sources */,
				2B7EF48816025D8C00D4079F /* PJ_mbtfpp.c in Sources */,
				2B7EF48916025D8C00D4079F /* PJ_mbtfpq.c in Sources */,
				2BB94D821A2CE01D0076B1B4 /* glues_mipmap.c in Sources */,
				2B7EF48A16025D8C00D4079F /* PJ_merc.c in Sources */,
				2B7EF48B16025D8C00D4079F /* PJ_mill.c in Sources */,
				2B7EF48C16025D8C00D4079F /* pj_mlfn.c in Sources */,
				2B7EF48D16025D8C00D4079F /* PJ_mod_ster.c in Sources */,
				884D4F6D1975812700F2D517 /* MaplyTouchCancelAnimationDelegate.mm in Sources */,
				2B7EF48E16025D8C00D4079F /* PJ_moll.c in Sources */,
				2B7EF48F16025D8C00D4079F /* pj_msfn.c in Sources */,
				2B7EF49016025D8C00D4079F /* pj_mutex.c in Sources */,
				2B7EF49116025D8C00D4079F /* PJ_natearth.c in Sources */,
				2B7EF49216025D8C00D4079F /* PJ_nell_h.c in Sources */,
				2B7EF49316025D8C00D4079F /* PJ_nell.c in Sources */,
				2B7EF49416025D8C00D4079F /* PJ_nocol.c in Sources */,
				2B7EF49516025D8C00D4079F /* PJ_nsper.c in Sources */,
				2B7EF49616025D8C00D4079F /* PJ_nzmg.c in Sources */,
				2BB94D811A2CE01D0076B1B4 /* glues_error.c in Sources */,
				2B7EF49716025D8C00D4079F /* PJ_ob_tran.c in Sources */,
				2B7EF49816025D8C00D4079F /* PJ_ocea.c in Sources */,
				2B7EF49916025D8C00D4079F /* PJ_oea.c in Sources */,
				2B7EF49A16025D8C00D4079F /* PJ_omerc.c in Sources */,
				2B7EF49B16025D8C00D4079F /* pj_open_lib.c in Sources */,
				2B7EF49C16025D8C00D4079F /* PJ_ortho.c in Sources */,
				2B7EF49D16025D8C00D4079F /* pj_param.c in Sources */,
				2B7EF49E16025D8C00D4079F /* pj_phi2.c in Sources */,
				2B7EF49F16025D8C00D4079F /* PJ_poly.c in Sources */,
				2B7EF4A016025D8C00D4079F /* pj_pr_list.c in Sources */,
				2B7EF4A116025D8C00D4079F /* PJ_putp2.c in Sources */,
				2B7EF4A216025D8C00D4079F /* PJ_putp3.c in Sources */,
				2B7EF4A316025D8C00D4079F /* PJ_putp4p.c in Sources */,
				2B7EF4A416025D8C00D4079F /* PJ_putp5.c in Sources */,
				2B7EF4A516025D8C00D4079F /* PJ_putp6.c in Sources */,
				2B7EF4A616025D8C00D4079F /* pj_qsfn.c in Sources */,
				2B7EF4A716025D8C00D4079F /* pj_release.c in Sources */,
				2B7EF4A816025D8C00D4079F /* PJ_robin.c in Sources */,
				2B7EF4A916025D8C00D4079F /* PJ_rpoly.c in Sources */,
				2B7EF4AA16025D8C00D4079F /* PJ_sconics.c in Sources */,
				2B7EF4AB16025D8C00D4079F /* PJ_somerc.c in Sources */,
				2B7EF4AC16025D8C00D4079F /* PJ_stere.c in Sources */,
				2B7EF4AD16025D8C00D4079F /* PJ_sterea.c in Sources */,
				2B7EF4AE16025D8C00D4079F /* pj_strerrno.c in Sources */,
				2B7EF4AF16025D8C00D4079F /* PJ_sts.c in Sources */,
				2B7EF4B016025D8C00D4079F /* PJ_tcc.c in Sources */,
				2B7EF4B116025D8C00D4079F /* PJ_tcea.c in Sources */,
				2B7EF4B216025D8C00D4079F /* PJ_tmerc.c in Sources */,
				2B7EF4B316025D8C00D4079F /* PJ_tpeqd.c in Sources */,
				2B7EF4B416025D8C00D4079F /* pj_transform.c in Sources */,
				2B7EF4B516025D8C00D4079F /* pj_tsfn.c in Sources */,
				2B7EF4B616025D8C00D4079F /* pj_units.c in Sources */,
				2B7EF4B716025D8C00D4079F /* PJ_urm5.c in Sources */,
				2B7EF4B816025D8C00D4079F /* PJ_urmfps.c in Sources */,
				2B7EF4B916025D8C00D4079F /* pj_utils.c in Sources */,
				2B7EF4BA16025D8C00D4079F /* PJ_vandg.c in Sources */,
				2B7EF4BB16025D8C00D4079F /* PJ_vandg2.c in Sources */,
				2B7EF4BC16025D8C00D4079F /* PJ_vandg4.c in Sources */,
				2BDC8A871937B77C00DFECF0 /* WideVectorDrawable.mm in Sources */,
				2B7EF4BD16025D8C00D4079F /* PJ_wag2.c in Sources */,
				2B7EF4BE16025D8C00D4079F /* PJ_wag3.c in Sources */,
				2B7EF4BF16025D8C00D4079F /* PJ_wag7.c in Sources */,
				2B7EF4C016025D8C00D4079F /* PJ_wink1.c in Sources */,
				2B7EF4C116025D8C00D4079F /* PJ_wink2.c in Sources */,
				2B7EF4C216025D8C00D4079F /* pj_zpoly1.c in Sources */,
				88115B7A18A14DB1008D702C /* MaplyTwoFingerTapDelegate.mm in Sources */,
				2BB94D841A2CE01D0076B1B4 /* glues_quad.c in Sources */,
				2B7EF4C416025D8C00D4079F /* proj_etmerc.c in Sources */,
				2B7EF4C516025D8C00D4079F /* proj_mdist.c in Sources */,
				2B7EF4C616025D8C00D4079F /* proj_rouss.c in Sources */,
				2B7EF4C916025D8C00D4079F /* rtodms.c in Sources */,
				2B7EF4CA16025D8C00D4079F /* vector1.c in Sources */,
				2B7EF5121603D77E00D4079F /* QuadDisplayLayer.mm in Sources */,
				2B7EF5131603D77E00D4079F /* TileQuadLoader.mm in Sources */,
				2B7EF5151603DCC500D4079F /* CoordSystem.mm in Sources */,
				2B95F91118A594EF00D72645 /* MaplyDoubleTapDragDelegate.mm in Sources */,
				2B7EF51F1603E0AF00D4079F /* MBTileQuadSource.mm in Sources */,
				2B7EF5201603E0AF00D4079F /* NetworkTileQuadSource.mm in Sources */,
				2B7EF5211603E0AF00D4079F /* SphericalEarthQuadLayer.mm in Sources */,
				2B7EF5291603F03A00D4079F /* MaplyLayerViewWatcher.mm in Sources */,
				2BE886D1160A863700E92A0A /* MaplyTapMessage.mm in Sources */,
				2B92EF6016370AFF00C5165F /* PerformanceTimer.mm in Sources */,
				2B92EF6316370B0600C5165F /* SceneRendererES.mm in Sources */,
				2B92EF941637531700C5165F /* SceneRendererES2.mm in Sources */,
				2B92EF9F1637633F00C5165F /* OpenGLES2Program.mm in Sources */,
				2B7AD8B31649DF80006C9E75 /* Lighting.mm in Sources */,
				2BB071861676B67D00DE387D /* BufferBuilder.mm in Sources */,
				2BB071891676B69400DE387D /* LayoutLayer.mm in Sources */,
				2BB0718A1676B69400DE387D /* SphericalEarthChunkLayer.mm in Sources */,
				2BB9A8B316DFFF100069E19C /* DynamicTextureAtlas.mm in Sources */,
				2B8B95F316E80FED0039DD08 /* BigDrawable.mm in Sources */,
				2B8B95F416E80FED0039DD08 /* DynamicDrawableAtlas.mm in Sources */,
				2BEA1E54171E0E280039F1A4 /* FontTextureManager.mm in Sources */,
				2BEA1E55171E0E280039F1A4 /* LabelRenderer.mm in Sources */,
				2BEA1E56171E0E280039F1A4 /* ShapeDrawableBuilder.mm in Sources */,
				2B308B13171F63B3006D7273 /* SelectionManager.mm in Sources */,
				2B4730191732DF0E000507E9 /* MaplyFlatView.mm in Sources */,
				2B4AE3E11766610300850F3F /* internalJSONNode.cpp in Sources */,
				2B4AE3E41766610300850F3F /* JSONAllocator.cpp in Sources */,
				2B4AE3E61766610300850F3F /* JSONChildren.cpp in Sources */,
				2B4AE3E81766610300850F3F /* JSONDebug.cpp in Sources */,
				2B4AE3EC1766610900850F3F /* JSONIterators.cpp in Sources */,
				2B4AE3ED1766610900850F3F /* JSONMemory.cpp in Sources */,
				2B4AE3F01766610900850F3F /* JSONNode.cpp in Sources */,
				88115B7F18A14EAF008D702C /* MaplyZoomGestureDelegate.mm in Sources */,
				2B4AE3F21766610900850F3F /* JSONNode_Mutex.cpp in Sources */,
				2B4AE3F31766610900850F3F /* JSONPreparse.cpp in Sources */,
				2B4AE3F81766610900850F3F /* JSONStream.cpp in Sources */,
				2B4AE3FA1766610900850F3F /* JSONValidator.cpp in Sources */,
				2B4AE3FC1766610900850F3F /* JSONWorker.cpp in Sources */,
				2B4AE3FE1766610900850F3F /* JSONWriter.cpp in Sources */,
				2B4AE3FF1766610900850F3F /* libjson.cpp in Sources */,
				2BA726DD1778EB20006C710B /* MaplyAnimateFlat.mm in Sources */,
				2BB25928177A044300770619 /* ElevationChunk.mm in Sources */,
				2BB2592D177A045300770619 /* BillboardDrawable.mm in Sources */,
				8813F5701B468AE5004E595F /* WhirlyOctEncoding.mm in Sources */,
				2BB2592E177A045300770619 /* SceneGraphManager.mm in Sources */,
				2BA2326317984F510063CC84 /* dict.c in Sources */,
				2B4BB0BA1B0EB5B400C9140E /* ParticleSystemLayer.mm in Sources */,
				2BA2326517984F510063CC84 /* geom.c in Sources */,
				2BA2326717984F510063CC84 /* memalloc.c in Sources */,
				2BA2326917984F510063CC84 /* mesh.c in Sources */,
				2BA2326B17984F510063CC84 /* normal.c in Sources */,
				2BA2327017984F510063CC84 /* priorityq.c in Sources */,
				2BA2327217984F510063CC84 /* render.c in Sources */,
				2BA2327417984F510063CC84 /* sweep.c in Sources */,
				2BA2327817984F510063CC84 /* tessmono.c in Sources */,
				2BA2329617986AE90063CC84 /* LabelManager.mm in Sources */,
				2BA2329717986AE90063CC84 /* LayoutManager.mm in Sources */,
				2BA2329817986AE90063CC84 /* MarkerManager.mm in Sources */,
				2BA2329917986AE90063CC84 /* ShapeManager.mm in Sources */,
				2BA2329A17986AE90063CC84 /* VectorManager.mm in Sources */,
				2B66546B179F272700FB4427 /* SphericalEarthChunkManager.mm in Sources */,
				2BB1786E17A6C72600AD0614 /* DefaultShaderPrograms.mm in Sources */,
				2BB1787A17A8315C00AD0614 /* BillboardManager.mm in Sources */,
				2BB1787B17A8315C00AD0614 /* ParticleSystemManager.mm in Sources */,
				2BB1787C17A8315C00AD0614 /* LoftManager.mm in Sources */,
				E594E38C17E81434008D5741 /* MaplyRotateDelegate.mm in Sources */,
			);
			runOnlyForDeploymentPostprocessing = 0;
		};
/* End PBXSourcesBuildPhase section */

/* Begin XCBuildConfiguration section */
		1DEB922308733DC00010E9CD /* Debug */ = {
			isa = XCBuildConfiguration;
			buildSettings = {
				ARCHS = (
					"$(ARCHS_STANDARD)",
					armv7s,
				);
				GCC_C_LANGUAGE_STANDARD = "compiler-default";
				GCC_GENERATE_DEBUGGING_SYMBOLS = YES;
				GCC_OPTIMIZATION_LEVEL = 0;
				"GCC_PREPROCESSOR_DEFINITIONS[arch=*]" = "";
				GCC_PREPROCESSOR_DEFINITIONS_NOT_USED_IN_PRECOMPS = (
					__USE_SDL_GLES__,
					__IPHONEOS__,
				);
				GCC_SYMBOLS_PRIVATE_EXTERN = NO;
				GCC_THUMB_SUPPORT = YES;
				"GCC_THUMB_SUPPORT[arch=armv6]" = NO;
				GCC_VERSION = "";
				GCC_WARN_ABOUT_RETURN_TYPE = YES;
				GCC_WARN_UNUSED_VARIABLE = YES;
				GENERATE_MASTER_OBJECT_FILE = NO;
				HEADER_SEARCH_PATHS = "";
				IPHONEOS_DEPLOYMENT_TARGET = 6.1;
				ONLY_ACTIVE_ARCH = YES;
				OTHER_CFLAGS = "-DEIGEN_MPL2_ONLY";
				OTHER_LDFLAGS = "";
				SDKROOT = iphoneos;
				TARGETED_DEVICE_FAMILY = "1,2";
				VALID_ARCHS = "armv7 armv7s arm64";
			};
			name = Debug;
		};
		1DEB922408733DC00010E9CD /* Release */ = {
			isa = XCBuildConfiguration;
			buildSettings = {
				ARCHS = (
					"$(ARCHS_STANDARD)",
					armv7s,
				);
				GCC_C_LANGUAGE_STANDARD = "compiler-default";
				GCC_GENERATE_DEBUGGING_SYMBOLS = NO;
				"GCC_PREPROCESSOR_DEFINITIONS[arch=*]" = "";
				GCC_PREPROCESSOR_DEFINITIONS_NOT_USED_IN_PRECOMPS = (
					__USE_SDL_GLES__,
					__IPHONEOS__,
				);
				GCC_SYMBOLS_PRIVATE_EXTERN = YES;
				GCC_THUMB_SUPPORT = YES;
				"GCC_THUMB_SUPPORT[arch=armv6]" = NO;
				GCC_VERSION = "";
				GCC_WARN_ABOUT_RETURN_TYPE = YES;
				GCC_WARN_UNUSED_VARIABLE = YES;
				GENERATE_MASTER_OBJECT_FILE = NO;
				HEADER_SEARCH_PATHS = "";
				IPHONEOS_DEPLOYMENT_TARGET = 6.1;
				ONLY_ACTIVE_ARCH = NO;
				OTHER_CFLAGS = "-DEIGEN_MPL2_ONLY";
				OTHER_LDFLAGS = "";
				SDKROOT = iphoneos;
				TARGETED_DEVICE_FAMILY = "1,2";
				VALID_ARCHS = "armv7 armv7s arm64";
			};
			name = Release;
		};
		2BDC4AC1133404BB00E25283 /* Debug */ = {
			isa = XCBuildConfiguration;
			buildSettings = {
				ALWAYS_SEARCH_USER_PATHS = NO;
				ARCHS = (
					"$(ARCHS_STANDARD)",
					armv7s,
				);
				CLANG_CXX_LANGUAGE_STANDARD = "c++0x";
				CLANG_CXX_LIBRARY = "libc++";
				CLANG_ENABLE_MODULES = YES;
				CLANG_ENABLE_OBJC_ARC = YES;
				CLANG_WARN_OBJCPP_ARC_ABI = YES;
				CLANG_WARN_OBJC_IMPLICIT_ATOMIC_PROPERTIES = YES;
				DSTROOT = /tmp/WhirlyGlobeLib.dst;
				GCC_C_LANGUAGE_STANDARD = "compiler-default";
				GCC_PRECOMPILE_PREFIX_HEADER = YES;
				GCC_PREFIX_HEADER = "WhirlyGlobeLib/WhirlyGlobeLib-Prefix.pch";
				GCC_PREPROCESSOR_DEFINITIONS = DEBUG;
				GCC_SYMBOLS_PRIVATE_EXTERN = NO;
				"GCC_THUMB_SUPPORT[arch=armv6]" = "";
				GCC_VERSION = "";
				"GCC_WARN_64_TO_32_BIT_CONVERSION[arch=*64]" = NO;
				GCC_WARN_ABOUT_MISSING_FIELD_INITIALIZERS = YES;
				GCC_WARN_ABOUT_MISSING_NEWLINE = YES;
				GCC_WARN_HIDDEN_VIRTUAL_FUNCTIONS = YES;
				GCC_WARN_MULTIPLE_DEFINITION_TYPES_FOR_SELECTOR = YES;
				GCC_WARN_NON_VIRTUAL_DESTRUCTOR = YES;
				HEADER_SEARCH_PATHS = (
					"../../third-party/boost/",
					"../../third-party/eigen/",
					"../../third-party/clipper/",
					"../../third-party/proj-4/src/",
					"../../third-party/glues/include/",
				);
				IPHONEOS_DEPLOYMENT_TARGET = 6.1;
				OTHER_CFLAGS = "";
				OTHER_CPLUSPLUSFLAGS = "$(OTHER_CFLAGS)";
				OTHER_LDFLAGS = "";
				PRODUCT_NAME = "$(TARGET_NAME)";
				SKIP_INSTALL = YES;
				VALID_ARCHS = "armv7 armv7s arm64";
			};
			name = Debug;
		};
		2BDC4AC2133404BB00E25283 /* Release */ = {
			isa = XCBuildConfiguration;
			buildSettings = {
				ALWAYS_SEARCH_USER_PATHS = NO;
				ARCHS = (
					"$(ARCHS_STANDARD)",
					armv7s,
				);
				CLANG_CXX_LANGUAGE_STANDARD = "c++0x";
				CLANG_CXX_LIBRARY = "libc++";
				CLANG_ENABLE_MODULES = YES;
				CLANG_ENABLE_OBJC_ARC = YES;
				CLANG_WARN_OBJCPP_ARC_ABI = YES;
				CLANG_WARN_OBJC_IMPLICIT_ATOMIC_PROPERTIES = YES;
				DSTROOT = /tmp/WhirlyGlobeLib.dst;
				GCC_C_LANGUAGE_STANDARD = "compiler-default";
				GCC_GENERATE_DEBUGGING_SYMBOLS = NO;
				GCC_PRECOMPILE_PREFIX_HEADER = YES;
				GCC_PREFIX_HEADER = "WhirlyGlobeLib/WhirlyGlobeLib-Prefix.pch";
				"GCC_THUMB_SUPPORT[arch=armv6]" = "";
				GCC_VERSION = "";
				"GCC_WARN_64_TO_32_BIT_CONVERSION[arch=*64]" = NO;
				GCC_WARN_ABOUT_MISSING_FIELD_INITIALIZERS = YES;
				GCC_WARN_ABOUT_MISSING_NEWLINE = YES;
				GCC_WARN_HIDDEN_VIRTUAL_FUNCTIONS = YES;
				GCC_WARN_MULTIPLE_DEFINITION_TYPES_FOR_SELECTOR = YES;
				GCC_WARN_NON_VIRTUAL_DESTRUCTOR = YES;
				HEADER_SEARCH_PATHS = (
					"../../third-party/boost/",
					"../../third-party/eigen/",
					"../../third-party/clipper/",
					"../../third-party/proj-4/src/",
					"../../third-party/glues/include/",
				);
				IPHONEOS_DEPLOYMENT_TARGET = 6.1;
				OTHER_CFLAGS = "";
				OTHER_CPLUSPLUSFLAGS = "$(OTHER_CFLAGS)";
				OTHER_LDFLAGS = "";
				PRODUCT_NAME = "$(TARGET_NAME)";
				SKIP_INSTALL = YES;
				VALID_ARCHS = "armv7 armv7s arm64";
			};
			name = Release;
		};
/* End XCBuildConfiguration section */

/* Begin XCConfigurationList section */
		1DEB922208733DC00010E9CD /* Build configuration list for PBXProject "WhirlyGlobeLib" */ = {
			isa = XCConfigurationList;
			buildConfigurations = (
				1DEB922308733DC00010E9CD /* Debug */,
				1DEB922408733DC00010E9CD /* Release */,
			);
			defaultConfigurationIsVisible = 0;
			defaultConfigurationName = Release;
		};
		2BDC4AC0133404BB00E25283 /* Build configuration list for PBXNativeTarget "WhirlyGlobeLib" */ = {
			isa = XCConfigurationList;
			buildConfigurations = (
				2BDC4AC1133404BB00E25283 /* Debug */,
				2BDC4AC2133404BB00E25283 /* Release */,
			);
			defaultConfigurationIsVisible = 0;
			defaultConfigurationName = Release;
		};
/* End XCConfigurationList section */
	};
	rootObject = 0867D690FE84028FC02AAC07 /* Project object */;
}<|MERGE_RESOLUTION|>--- conflicted
+++ resolved
@@ -2016,11 +2016,8 @@
 				2B3A0D5B133405780085EF43 /* DataLayer.h in Headers */,
 				2B3A0D5C133405780085EF43 /* SphericalEarthLayer.h in Headers */,
 				2B95F91718A5AB1F00D72645 /* GlobeTwoFingerTapDelegate.h in Headers */,
-<<<<<<< HEAD
 				880BD9081B30CF6F0097F285 /* ElevationCesiumChunk.h in Headers */,
 				2B3A0D60133405780085EF43 /* LabelLayer.h in Headers */,
-=======
->>>>>>> d05149f0
 				2B3A0D41133405700085EF43 /* shapefil.h in Headers */,
 				2BDC8A811937B56300DFECF0 /* WideVectorManager.h in Headers */,
 				2B44187913A2D9BA00514EDE /* RotateDelegate.h in Headers */,
