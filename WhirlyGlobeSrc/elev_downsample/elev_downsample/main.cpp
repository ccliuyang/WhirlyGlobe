//
//  main.cpp
//  elev_downsample
//
//  Created by Steve Gifford on 1/21/15.
//  Copyright (c) 2015 mousebird consulting. All rights reserved.
//

#undef DEBUG
#include <iostream>
#include <string>
#include <sstream>
#include "gdal_priv.h"
#include <dirent.h>

GDALDatasetH CreateOutputDataFile(const char *pszFormat,const char *pszFilename,unsigned int pixelsX,unsigned int pixelsY,const char *outFormat)
{
    GDALDatasetH hDstDS;
    GDALDriverH hDriver;
    
    /* -------------------------------------------------------------------- */
    /*      Find the output driver.                                         */
    /* -------------------------------------------------------------------- */
    hDriver = GDALGetDriverByName( pszFormat );
    if( hDriver == NULL
       || GDALGetMetadataItem( hDriver, GDAL_DCAP_CREATE, NULL ) == NULL )
    {
        int	iDr;
        
        printf( "Output driver `%s' not recognised or does not support\n",
               pszFormat );
        printf( "direct output file creation.  The following format drivers are configured\n"
               "and support direct output:\n" );
        
        for( iDr = 0; iDr < GDALGetDriverCount(); iDr++ )
        {
            GDALDriverH hDriver = GDALGetDriver(iDr);
            
            if( GDALGetMetadataItem( hDriver, GDAL_DCAP_CREATE, NULL) != NULL )
            {
                printf( "  %s: %s\n",
                       GDALGetDriverShortName( hDriver  ),
                       GDALGetDriverLongName( hDriver ) );
            }
        }
        printf( "\n" );
        exit( 1 );
    }
    
    // Create a 1 band data file for the given type
    GDALDataType dataType = GDT_Float32;
    if (EQUAL(outFormat, "CFloat32"))
        dataType = GDT_Float32;
    else if (EQUAL(outFormat, "CInt16"))
        dataType = GDT_Int16;
    else {
        fprintf(stderr, "Unsupported data type %s",outFormat);
        return NULL;
    }
    hDstDS = GDALCreate( hDriver, pszFilename, pixelsX, pixelsY,
                        1,
                        GDT_Float32,
                        NULL );
    
    if( hDstDS == NULL )
        return NULL;
    
    return hDstDS;
}

int main(int argc, const char * argv[])
{
    const char *inputFile = NULL;
    int numDiv;
    const char *outputFile = NULL;
    char outFileFormat[100] = "GTiff";
    char outFormat[100] = "CFloat32";

    if (argc < 4)
    {
        fprintf(stderr, "%s: in.file out.file <divisor>",argv[0]);
        return -1;
    }
    
    inputFile = argv[1];
    outputFile = argv[2];
    numDiv = atoi(argv[3]);
    
    if (numDiv <= 0)
    {
        fprintf(stderr,"Invalid divisor");
        return -1;
    }
    
    GDALAllRegister();

    // Open the input file
    GDALDatasetH hSrcDS = NULL;
    hSrcDS = GDALOpen( inputFile, GA_ReadOnly );
    if( hSrcDS == NULL )
        return -1;
<<<<<<< HEAD
//    GDALSetCacheMax64(2*1024*1024*1024);
=======
>>>>>>> 75d40161

    int rasterXSize = GDALGetRasterXSize(hSrcDS);
    int rasterYSize = GDALGetRasterYSize(hSrcDS);
    
    if (rasterXSize % numDiv != 0 || rasterYSize % numDiv)
    {
        fprintf(stderr,"%d does not divide (%d,%d) neatly",numDiv,rasterXSize,rasterYSize);
        return -1;
    }
    // Look for an appropriate band
    if (GDALGetRasterCount( hSrcDS) != 1)
    {
        fprintf(stderr, "Expecting a 1 band image (elevation data)");
        return -1;
    }
    GDALRasterBandH hBand = GDALGetRasterBand( hSrcDS, 1);
    if (!hBand)
    {
        fprintf(stderr, "Failed to get input band");
        return -1;
    }

    // Output file size
    int outXSize = rasterXSize / numDiv;
    int outYSize = rasterYSize / numDiv;

    // Create the output file
    GDALDatasetH hDestDS = NULL;
    GDALRasterBandH hBandOut = NULL;
    hDestDS = CreateOutputDataFile(outFileFormat,outputFile,outXSize,outYSize,outFormat);
    if (!hDestDS)
        return -1;
    hBandOut = GDALGetRasterBand(hDestDS, 1);
    if (!hBandOut)
    {
        fprintf(stderr,"Failed to create output band.");
        return -1;
    }
    
    float outData[outXSize*outYSize];
    float inData[numDiv*numDiv];
    
    // Work through the output pixels
    for (int ix=0;ix<outXSize;ix++)
        for (int iy=0;iy<outYSize;iy++)
        {
            // Work through the numDiv x numDiv sample
            if (GDALRasterIO( hBand, GF_Read, ix*numDiv, iy*numDiv, numDiv, numDiv, inData, numDiv, numDiv, GDT_Float32, 0,  0) != CE_None)
            {
                fprintf(stderr,"Query failure in GDALRasterIO");
                return -1;
            }

            double maxPix = -1e10;
            for (int sample=0;sample<numDiv*numDiv;sample++)
            {
                float &pixVal = inData[sample];
                if (pixVal > maxPix)
                    maxPix = pixVal;
            }
            
            outData[iy*outXSize+ix] = maxPix;
        }
    
    // Write the output data all at once
    // Write all the data at once
    if (GDALRasterIO( hBandOut, GF_Write, 0, 0, outXSize, outYSize, outData, outXSize, outYSize, GDT_Float32, 0, 0) != CE_None)
    {
        fprintf(stderr,"Failed to write output data");
        return -1;
    }
    
    // Set projection and extents
    GDALSetProjection(hDestDS, GDALGetProjectionRef(hSrcDS));
    double adfInTransform[6];
    // Note: This is not quite right.  Need to adjust slightly.
    GDALGetGeoTransform(hSrcDS, adfInTransform);
    double minX = adfInTransform[0];
    double maxY = adfInTransform[3];
    double adfOutTransform[6];
    double cellSizeX = adfInTransform[1];
    double cellSizeY = adfInTransform[5];
    adfOutTransform[0] = minX;
    adfOutTransform[1] = cellSizeX*numDiv;
    adfOutTransform[2] = 0;
    adfOutTransform[3] = maxY;
    adfOutTransform[4] = 0;
    adfOutTransform[5] = cellSizeY*numDiv;
    GDALSetGeoTransform(hDestDS, adfOutTransform);
    
    // Close the output file
    GDALClose(hDestDS);
    
    return 0;
}<|MERGE_RESOLUTION|>--- conflicted
+++ resolved
@@ -99,10 +99,6 @@
     hSrcDS = GDALOpen( inputFile, GA_ReadOnly );
     if( hSrcDS == NULL )
         return -1;
-<<<<<<< HEAD
-//    GDALSetCacheMax64(2*1024*1024*1024);
-=======
->>>>>>> 75d40161
 
     int rasterXSize = GDALGetRasterXSize(hSrcDS);
     int rasterYSize = GDALGetRasterYSize(hSrcDS);
