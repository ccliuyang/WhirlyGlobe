//
//  ScreenLabelsTestCase.swift
//  AutoTester
//
//  Created by jmnavarro on 30/10/15.
//  Copyright © 2015 mousebird consulting. All rights reserved.
//

import UIKit

class ScreenLabelsTestCase: MaplyTestCase {

	var labelList = [MaplyComponentObject]()

	override init() {
		super.init()
		
		self.name = "Screen Labels"
		self.captureDelay = 3
		self.implementations = [.globe, .map]
	}

	override func setUpWithGlobe(_ globeVC: WhirlyGlobeViewController) {
        globeVC.keepNorthUp = true
		let vectorTestCase = VectorsTestCase()
		vectorTestCase.setUpWithGlobe(globeVC)
<<<<<<< HEAD
		insertLabels(vectorTestCase.compList! as! [MaplyVectorObject], theViewC: globeVC)
		globeVC.animate(toPosition: MaplyCoordinateMakeWithDegrees(151.211111, -33.859972), time: 1.0)
=======
		let vectorArray = vectorTestCase.compList!.map {
			$0 as! MaplyVectorObject
		}
		insertLabels(vectorArray, theViewC: globeVC)
		globeVC.animateToPosition(MaplyCoordinateMakeWithDegrees(151.211111, -33.859972), time: 1.0)
>>>>>>> 11d62c5f
	}

	override func setUpWithMap(_ mapVC: MaplyViewController) {
		let vectorTestCase = VectorsTestCase()
		vectorTestCase.setUpWithMap(mapVC)
<<<<<<< HEAD
		insertLabels(vectorTestCase.compList! as! [MaplyVectorObject], theViewC: mapVC)
		mapVC.animate(toPosition: MaplyCoordinateMakeWithDegrees(151.211111, -33.859972), time: 1.0)
=======
		let vectorArray = vectorTestCase.compList!.map {
			$0 as! MaplyVectorObject
		}
		insertLabels(vectorArray, theViewC: mapVC)
		mapVC.animateToPosition(MaplyCoordinateMakeWithDegrees(151.211111, -33.859972), time: 1.0)
>>>>>>> 11d62c5f
	}

	fileprivate func insertLabels(_ arrayComp: [MaplyVectorObject], theViewC: MaplyBaseViewController) {
		
		for i in 0..<arrayComp.count {
			let object = arrayComp[i]
			if (object.userObject as AnyObject).description.characters.count > 0 {
				let label = MaplyScreenLabel()

				label.text = (object.userObject as AnyObject).description
				label.loc = object.center()
				label.selectable = true
				label.layoutImportance = 10
                label.userObject = label.text;
                label.layoutPlacement = kMaplyLayoutRight;
//                label.rotation = Float(M_PI/2.0);
//                label.offset = CGPointMake(0.0,100.0);

				if (i % 2 == 0) {
					// Some with text shadow
					if let comp = theViewC.addScreenLabels([label], desc: [
							kMaplyFont: UIFont.boldSystemFont(ofSize: 24.0),
							kMaplyShadowColor: UIColor.black,
							kMaplyShadowSize: 2.0,
                            kMaplySelectable: true,
							kMaplyColor: UIColor.white]) {
						labelList.append(comp)
					}
				}
				else {
					//Some with text outline
					if let comp = theViewC.addScreenLabels([label], desc: [
							kMaplyFont: UIFont.boldSystemFont(ofSize: 24.0),
							kMaplyTextOutlineColor: UIColor.black,
							kMaplyTextOutlineSize: 2.0,
                            kMaplySelectable: true,
							kMaplyColor: UIColor.white]) {
						labelList.append(comp)
					}
				}
			}
		}
	}
}<|MERGE_RESOLUTION|>--- conflicted
+++ resolved
@@ -24,31 +24,15 @@
         globeVC.keepNorthUp = true
 		let vectorTestCase = VectorsTestCase()
 		vectorTestCase.setUpWithGlobe(globeVC)
-<<<<<<< HEAD
-		insertLabels(vectorTestCase.compList! as! [MaplyVectorObject], theViewC: globeVC)
+		insertLabels(vectorTestCase.compList! as NSArray as! [MaplyVectorObject], theViewC: globeVC)
 		globeVC.animate(toPosition: MaplyCoordinateMakeWithDegrees(151.211111, -33.859972), time: 1.0)
-=======
-		let vectorArray = vectorTestCase.compList!.map {
-			$0 as! MaplyVectorObject
-		}
-		insertLabels(vectorArray, theViewC: globeVC)
-		globeVC.animateToPosition(MaplyCoordinateMakeWithDegrees(151.211111, -33.859972), time: 1.0)
->>>>>>> 11d62c5f
 	}
 
 	override func setUpWithMap(_ mapVC: MaplyViewController) {
 		let vectorTestCase = VectorsTestCase()
 		vectorTestCase.setUpWithMap(mapVC)
-<<<<<<< HEAD
-		insertLabels(vectorTestCase.compList! as! [MaplyVectorObject], theViewC: mapVC)
+		insertLabels(vectorTestCase.compList! as NSArray as! [MaplyVectorObject], theViewC: mapVC)
 		mapVC.animate(toPosition: MaplyCoordinateMakeWithDegrees(151.211111, -33.859972), time: 1.0)
-=======
-		let vectorArray = vectorTestCase.compList!.map {
-			$0 as! MaplyVectorObject
-		}
-		insertLabels(vectorArray, theViewC: mapVC)
-		mapVC.animateToPosition(MaplyCoordinateMakeWithDegrees(151.211111, -33.859972), time: 1.0)
->>>>>>> 11d62c5f
 	}
 
 	fileprivate func insertLabels(_ arrayComp: [MaplyVectorObject], theViewC: MaplyBaseViewController) {
