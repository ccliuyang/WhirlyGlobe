--- conflicted
+++ resolved
@@ -7,7 +7,7 @@
 //
 
 #import "AnimatedColorRampTestCase.h"
-#import "CartoDBLightTestCase.h"
+#import "GeographyClassTestCase.h"
 #import <WhirlyGlobeComponent.h>
 
 // Note: Rather than copying the shader code in here, we should have a way to look it up
@@ -47,7 +47,7 @@
 "  float baseVal0 = texture2D(s_baseMap0, v_texCoord).a;\n"
 "  float baseVal1 = texture2D(s_baseMap1, v_texCoord).a;\n"
 "  float index = mix(baseVal0,baseVal1,u_interp);\n"
-"  gl_FragColor = texture2D(s_colorRamp,vec2(index,0.5)) * v_color;\n"
+"  gl_FragColor = texture2D(s_colorRamp,vec2(index,0.5));\n"
 "}\n"
 ;
 
@@ -81,7 +81,7 @@
 "  float baseVal0 = texture2D(s_baseMap0, v_texCoord).a;\n"
 "  float baseVal1 = texture2D(s_baseMap1, v_texCoord).a;\n"
 "  float index = mix(baseVal0,baseVal1,u_interp);\n"
-"  gl_FragColor = texture2D(s_colorRamp,vec2(index,0.5)) * v_color;\n"
+"  gl_FragColor = texture2D(s_colorRamp,vec2(index,0.5));\n"
 "}\n"
 ;
 
@@ -154,20 +154,16 @@
     precipLayer.handleEdges = false;
     precipLayer.coverPoles = false;
     precipLayer.shaderProgramName = shader.name;
-<<<<<<< HEAD
-    precipLayer.color = [UIColor colorWithWhite:0.5 alpha:0.5];
-=======
     
     [MaplyMultiplexTileSource setTrackConnections:true];
     [self performSelector:@selector(dumpOutput:) withObject:precipLayer afterDelay:2.0];
->>>>>>> 0d756371
 
     [viewC addLayer:precipLayer];
 }
 
 - (void)setUpWithGlobe:(WhirlyGlobeViewController *)globeVC
 {
-    CartoDBLightTestCase *baseView = [[CartoDBLightTestCase alloc]init];
+    GeographyClassTestCase *baseView = [[GeographyClassTestCase alloc]init];
     [baseView setUpWithGlobe:globeVC];
     [self setupWeatherLayer:globeVC];
 }
@@ -175,7 +171,7 @@
 
 - (void)setUpWithMap:(MaplyViewController *)mapVC
 {
-    CartoDBLightTestCase *baseView = [[CartoDBLightTestCase alloc]init];
+    GeographyClassTestCase *baseView = [[GeographyClassTestCase alloc]init];
     [baseView setUpWithMap:mapVC];
     [self setupWeatherLayer:mapVC];
 }
