//
//  MapzenSource.m
//  WhirlyGlobeComponentTester
//
//  Created by Steve Gifford on 11/20/14.
//  Copyright (c) 2014 mousebird consulting. All rights reserved.
//

#import "MapzenSource.h"
#import "MapboxVectorTiles.h"
#import "MapnikStyleSet.h"
#import "SLDStyleSet.h"

@implementation MapzenSource
{
    NSString *baseURL;
    NSArray *layers;
    NSString *apiKey;
    NSOperationQueue *opQueue;
    NSString *ext;
    MapboxVectorTileParser *tileParser;
    NSObject<MaplyVectorStyleDelegate> *styleSet;
}
- (id)initWithBase:(NSString *)inBaseURL layers:(NSArray *)inLayers apiKey:(NSString *)inApiKey sourceType:(MapzenSourceType)inType styleData:(NSData *)styleData styleType:(MapnikStyleType)styleType viewC:(MaplyBaseViewController *)viewC
{
    self = [super init];
    if (!self)
        return nil;
    baseURL = inBaseURL;
    layers = inLayers;
    apiKey = inApiKey;
    opQueue = [[NSOperationQueue alloc] init];
    
    switch (inType)
    {
        case MapzenSourceGeoJSON:
            ext = @"json";
            break;
        case MapzenSourcePBF:
        {
            ext = @"mvt";

            switch (styleType)
            {
                case MapnikXMLStyle:
                {
                    MapnikStyleSet *mapnikStyleSet = [[MapnikStyleSet alloc] initForViewC:viewC];
                    [mapnikStyleSet loadXmlData:styleData];
                    [mapnikStyleSet generateStyles];
                    styleSet = mapnikStyleSet;
                }
                    break;
                case MapnikSLDStyle:
                {
                    // The simple version will display everything
                    MaplyVectorStyleSimpleGenerator *simpleSet = [[MaplyVectorStyleSimpleGenerator alloc] initWithViewC:viewC];
                    styleSet = simpleSet;
                    // This version uses an SLD
<<<<<<< HEAD
//                    SLDStyleSet *sldStyleSet = [[SLDStyleSet alloc] initWithViewC:viewC useLayerNames:NO];
//                    [sldStyleSet loadSldData:styleData baseURL:[NSURL URLWithString:baseURL]];
=======
                    SLDStyleSet *sldStyleSet = [[SLDStyleSet alloc] initWithViewC:viewC useLayerNames:NO relativeDrawPriority:0];
                    [sldStyleSet loadSldData:styleData baseURL:[NSURL URLWithString:baseURL]];
>>>>>>> 485bab1d
                }
                    break;
            }
                        
            // Create a tile parser for later
            tileParser = [[MapboxVectorTileParser alloc] initWithStyle:styleSet viewC:viewC];
        }
            break;
    }
    
    return self;
}

- (void)startFetchForTile:(MaplyTileID)tileID forLayer:(MaplyQuadPagingLayer *)layer
{
    int y = (1<<tileID.level)-tileID.y-1;
    NSString *cacheDir = [NSSearchPathForDirectoriesInDomains(NSCachesDirectory, NSUserDomainMask, YES)  objectAtIndex:0];

    dispatch_async(dispatch_get_global_queue(DISPATCH_QUEUE_PRIORITY_DEFAULT, 0),
    ^{
        if (tileParser)
        {
            // We can fetch one vector.pbf
            NSMutableString *allLayers = [NSMutableString string];
            for (NSString *layerName in layers)
            {
                if ([allLayers length] > 0)
                    [allLayers appendString:@","];
                [allLayers appendString:layerName];
            }
            
            NSString *fullUrl = [NSString stringWithFormat:@"%@/%@/%d/%d/%d.%@",baseURL,allLayers,tileID.level,tileID.x,y,ext];
            if (apiKey)
                fullUrl = [NSString stringWithFormat:@"%@?api_key=%@",fullUrl,apiKey];
            NSString *fileName = [NSString stringWithFormat:@"%@_level%d_%d_%d.%@",allLayers,tileID.level,tileID.x,y,ext];
            NSString *fullPath = [NSString stringWithFormat:@"%@/%@",cacheDir,fileName];
            
            MaplyBoundingBox bbox;
            // The tile parser wants bounds in meters(ish)
            [layer boundsforTile:tileID ll:&bbox.ll ur:&bbox.ur];
            bbox.ll.x *= 20037508.342789244/M_PI;
            bbox.ll.y *= 20037508.342789244/(M_PI);
            bbox.ur.x *= 20037508.342789244/M_PI;
            bbox.ur.y *= 20037508.342789244/(M_PI);

            if ([[NSFileManager defaultManager] fileExistsAtPath:fullPath])
            {
                NSData *data = [NSData dataWithContentsOfFile:fullPath];
                MaplyVectorTileData *tileData = [tileParser buildObjects:data tile:tileID bounds:bbox];
                if (tileData.compObjs)
                    [layer addData:tileData.compObjs forTile:tileID];
                
                [layer tileDidLoad:tileID];
            } else {
                NSURL *url = [NSURL URLWithString:fullUrl];
                NSURLRequest *urlRequest = [NSURLRequest requestWithURL:url];
                [NSURLConnection sendAsynchronousRequest:urlRequest queue:opQueue completionHandler:
                 ^(NSURLResponse *response, NSData *data, NSError *connectionError)
                 {
                     if (!connectionError)
                     {
                         // Cache the file
                         [data writeToFile:fullPath atomically:NO];
                         
                         MaplyVectorTileData *tileData = [tileParser buildObjects:data tile:tileID bounds:bbox];
                         if (tileData.compObjs)
                             [layer addData:tileData.compObjs forTile:tileID];
                     }
                     
                     [layer tileDidLoad:tileID];
                 }];
            }
        } else {
            // Fetch GeoJSON individually
            [layer tile:tileID hasNumParts:(int)[layers count]];
            
            // Work through the layers
            int partID = 0;
            for (NSString *layerName in layers)
            {
                NSString *fullUrl = [NSString stringWithFormat:@"%@/%@/%d/%d/%d.%@",baseURL,layerName,tileID.level,tileID.x,y,ext];
                NSString *fileName = [NSString stringWithFormat:@"%@_level%d_%d_%d.%@",layerName,tileID.level,tileID.x,y,ext];
                NSString *fullPath = [NSString stringWithFormat:@"%@/%@",cacheDir,fileName];
                NSURL *url = [NSURL URLWithString:fullUrl];
                NSURLRequest *urlRequest = [NSURLRequest requestWithURL:url];
                [NSURLConnection sendAsynchronousRequest:urlRequest queue:opQueue completionHandler:
                 ^(NSURLResponse *response, NSData *data, NSError *connectionError)
                 {
                     if (!connectionError)
                     {
                         // Expecting GeoJSON
                         MaplyVectorObject *vecObj = [[MaplyVectorObject alloc] initWithGeoJSON:data];
                         
                         if (vecObj)
                         {
                             // Save it to storage
                             [data writeToFile:fullPath atomically:NO];
                             
                             // Display it
                             MaplyComponentObject *compObj = [layer.viewC addVectors:@[vecObj]
                                                                                desc:@{kMaplyEnable: @(NO)}
                                                                                mode:MaplyThreadCurrent];
                             if (compObj)
                                 [layer addData:@[compObj] forTile:tileID];
                         }
                     }
                     
                     [layer tileDidLoad:tileID part:partID];
                 }];
                
                partID++;
        }
        
        }
    });
}

@end<|MERGE_RESOLUTION|>--- conflicted
+++ resolved
@@ -53,16 +53,11 @@
                 case MapnikSLDStyle:
                 {
                     // The simple version will display everything
-                    MaplyVectorStyleSimpleGenerator *simpleSet = [[MaplyVectorStyleSimpleGenerator alloc] initWithViewC:viewC];
-                    styleSet = simpleSet;
+//                    MaplyVectorStyleSimpleGenerator *simpleSet = [[MaplyVectorStyleSimpleGenerator alloc] initWithViewC:viewC];
+//                    styleSet = simpleSet;
                     // This version uses an SLD
-<<<<<<< HEAD
-//                    SLDStyleSet *sldStyleSet = [[SLDStyleSet alloc] initWithViewC:viewC useLayerNames:NO];
-//                    [sldStyleSet loadSldData:styleData baseURL:[NSURL URLWithString:baseURL]];
-=======
                     SLDStyleSet *sldStyleSet = [[SLDStyleSet alloc] initWithViewC:viewC useLayerNames:NO relativeDrawPriority:0];
                     [sldStyleSet loadSldData:styleData baseURL:[NSURL URLWithString:baseURL]];
->>>>>>> 485bab1d
                 }
                     break;
             }
