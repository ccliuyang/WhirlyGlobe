--- conflicted
+++ resolved
@@ -19,10 +19,7 @@
  */
 package com.mousebird.maply;
 
-<<<<<<< HEAD
 import java.util.ArrayList;
-=======
->>>>>>> 2f633465
 import java.util.List;
 
 
