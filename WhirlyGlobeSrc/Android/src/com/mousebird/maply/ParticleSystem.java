/*
 *  ParticleSystem.java
 *  WhirlyGlobeLib
 *
 *  Created by jmnavarro on 18/1/16
 *  Copyright 2011-2016 mousebird consulting
 *
 *  Licensed under the Apache License, Version 2.0 (the "License");
 *  you may not use this file except in compliance with the License.
 *  You may obtain a copy of the License at
 *  http://www.apache.org/licenses/LICENSE-2.0
 *
 *  Unless required by applicable law or agreed to in writing, software
 *  distributed under the License is distributed on an "AS IS" BASIS,
 *  WITHOUT WARRANTIES OR CONDITIONS OF ANY KIND, either express or implied.
 *  See the License for the specific language governing permissions and
 *  limitations under the License.
 *
 */
package com.mousebird.maply;

import android.graphics.Bitmap;

import java.util.ArrayList;
import java.util.Date;

/**
<<<<<<< HEAD
 * The particle system defines what the objects are and how they're controlled.
 * Actual data is handled through the ParticleBatch.
 * You set up a particle system and then add ParticleBatches via a MaplyBaseController.
=======
 * A particle system is used to spawn large numbers of small moving objects.
 * <br>
 * The particle system defines what the objects are and how they're controlled.
 * Actual data is handled through the ParticleBatch.
 * <br>
 * You set up a particle system and then add ParticleBatches via a view controller.
>>>>>>> 2f633465
 */
public class ParticleSystem {

    public enum STATE {
        /**
         * The particles are defined as points.
         */
        ParticleSystemPoint(0),
        /**
         * Particles are defined as rectangles.
         */
        ParticleSystemRectangle(1);

        private final int value;

        STATE(int value) {
            this.value = value;
        }

        public int getValue() {
            return this.value;
        }
    }

    private ParticleSystem() {
    }

    /**
<<<<<<< HEAD
     * Construct with the name of the particle system.
     * @param name Name is used internally for reference.
=======
     * The particle system name is used for performance debugging.
     * @param name Name of the particle system.
>>>>>>> 2f633465
     */
    public ParticleSystem(String name) {
        initialise();
        this.setName(name);
        this.setParticleSystemType(STATE.ParticleSystemPoint);
        this.setLifetime(5.0);
        this.setBatchSize(2000);
        this.setTotalParticles(100000);
        this.setBasetime(new Date().getTime()/1000.0);
    }

    /**
     * Add a texture to the particle system.
<<<<<<< HEAD
     * All the textures will be handed over to the shader in the order they are defined.
=======
     * <br>
     * All the textures will be handed over to the shader.
>>>>>>> 2f633465
     * @param texture
     */
    public void addTexture(Bitmap texture) {
        images.add(texture);
    }

    /**
     * Return the list of textures being used by the shader.
     * @return
     */
    public ArrayList<Bitmap> getTextures() {
        return images;
    }

    public void finalize() {
        dispose();
    }

    public native long getIdent();

    /**
<<<<<<< HEAD
     * Set the name of the particle system.  This is used internally.
=======
     * The particle system name is used for performance debugging.
     * @param name Name of the particle system.
>>>>>>> 2f633465
     */
    public native void setName(String name);

    /**
     * Set the draw priority for the particles
     */
    public native void setDrawPriority(int drawPriority);

    /**
     * Set the point size if the particle system is points.
     */
    public native void setPointSize(float pointSize);

    /**
<<<<<<< HEAD
     * Particles systems will generate either points or rectangles.
     */
    public void setParticleSystemType(ParticleSystem.STATE type)
    {
        setParticleSystemTypeNative(type.getValue());
    }

    native void setParticleSystemTypeNative(int particleSystemType);

    /**
     * Set the shader by ID.  There are times this is useful, but in
     * general you should call setShader with the shader.
=======
     * The type of the particle system.
     * <br>
     * At present particle systems are just point geometry.
     * @param particleSystemType The type of the particle system.
     */
    public native void setParticleSystemType(int particleSystemType);

    /**
     * Name of the shader to use for the particles.
     * This should be a shader already registered with the toolkit.
     * @param shaderID
>>>>>>> 2f633465
     */
    public native void setShaderID(long shaderID);

    /**
<<<<<<< HEAD
     * Assign a shader to this particle system.
     * The shader contains all the code to implement the system.
     */
    public void setShader(Shader shader)
    {
        setShaderID(shader.getID());
    }

    /**
     * Sets the particle lifetime.  The system will try to keep particles around for this long.
=======
     * Individual particle lifetime.
     * <br>
     * The created particles will last only a certain amount of time.
     * @param lifetime
>>>>>>> 2f633465
     */
    public native void setLifetime(double lifetime);

    /**
<<<<<<< HEAD
     * Particles move over time, but current time is a large number.
     * This is the base time you can use to subtract from current time values.
=======
     * The base that particle time is measured from.
     * <br>
     * Individual particles will measure their own lifetime against this base value.
     * @param basetime
>>>>>>> 2f633465
     */
    public native void setBasetime(double basetime);

    /**
<<<<<<< HEAD
     * Particles move over time, but current time is a large number.
     * This is the base time you can use to subtract from current time values.
=======
     * @return The base that particle time is measured from.
>>>>>>> 2f633465
     */
    public native double getBasetime();

    /**
<<<<<<< HEAD
     * Size of the individual batches you add when adding particles.  The total number of
     * particles should be a multiple of this.
=======
     * Batch size for ParticleBatch.
     * <br>
     * Particles need to be created in large batches for efficiency.
     * This is the size of individual batches.
     * @param batchSize Batch size for ParticleBatch.
>>>>>>> 2f633465
     */
    public native void setBatchSize(int batchSize);

    /**
<<<<<<< HEAD
     * Size of the individual batches you add when adding particles.
=======
     * @return Total number of particles to be represented at once.
>>>>>>> 2f633465
     */
    public native int getBatchSize();

    /**
<<<<<<< HEAD
     * The total number of particles to display at once.  These will be broken up into
     * batchSized chunks.
=======
     * Total number of particles to be represented at once.
     * <br>
     * This is the most particles we'll have on the screen at any time.
     * Space will be allocated for them, so don't overdo it.
     * @param totalParticles Total number of particles to be represented at once.
>>>>>>> 2f633465
     */
    public native void setTotalParticles(int totalParticles);

    /**
<<<<<<< HEAD
     * Turn the continuous render on or off.  By default the particle system is going to
     * move all the particles all the time.  This means the renderer must execute every frame.
     * There are times where this is not appropriate (e.g. stars) and so we can turn it off.
     */
    public native void setContinuousRender(boolean cRender);

    ArrayList<String> names = new ArrayList<String>();
    ArrayList<Integer> types = new ArrayList<Integer>();

    /**
     * Add an attribute that will appear in each batch.  Attributes are data values that
     * go into each and every particle.
     * @param name The name of the attribute we'll look for in each batch.
     * @param type Type of the attribute.
=======
     * Add an attribute we'll be expecting in each batch.
     * <br>
     * Adds an attribute name and type which will be present in each batch.
>>>>>>> 2f633465
     */
    public void addParticleSystemAttribute(String name,ParticleSystemAttribute.MaplyShaderAttrType type)
    {
        int which = names.size();
        names.add(name);
        types.add(type.getValue());
        addParticleSystemAttributeNative(name,type.ordinal());
    }

    native void addParticleSystemAttributeNative(String name, int type);

    native void addTexID(long texID);

<<<<<<< HEAD
    /**
     * Returns a list of particle attributes.  For use internally.
     */
    public ParticleSystemAttribute [] getAttrs() {
=======
    public ParticleSystemAttribute[] getAttrs() {
>>>>>>> 2f633465
        if (names.size() != types.size()) {
            return null;
        }

        ParticleSystemAttribute attrsList[] = new ParticleSystemAttribute[names.size()];
        for (int i = 0 ; i < attrsList.length; i++) {
            attrsList[i] = new ParticleSystemAttribute();
            attrsList[i].setName(names.get(i));
            attrsList[i].setType(ParticleSystemAttribute.MaplyShaderAttrType.values()[types.get(i)]);
        }

        return attrsList;
     }

    static {
        nativeInit();
    }

    private static native void nativeInit();
    native void initialise();
    native void dispose();
    private long nativeHandle;

    private ArrayList<String> names = new ArrayList<String>();
    private ArrayList<Integer> types = new ArrayList<Integer>();
    private ArrayList<Bitmap> images = new ArrayList<>();

}<|MERGE_RESOLUTION|>--- conflicted
+++ resolved
@@ -25,18 +25,12 @@
 import java.util.Date;
 
 /**
-<<<<<<< HEAD
- * The particle system defines what the objects are and how they're controlled.
- * Actual data is handled through the ParticleBatch.
- * You set up a particle system and then add ParticleBatches via a MaplyBaseController.
-=======
  * A particle system is used to spawn large numbers of small moving objects.
  * <br>
  * The particle system defines what the objects are and how they're controlled.
  * Actual data is handled through the ParticleBatch.
  * <br>
  * You set up a particle system and then add ParticleBatches via a view controller.
->>>>>>> 2f633465
  */
 public class ParticleSystem {
 
@@ -65,13 +59,8 @@
     }
 
     /**
-<<<<<<< HEAD
-     * Construct with the name of the particle system.
-     * @param name Name is used internally for reference.
-=======
      * The particle system name is used for performance debugging.
      * @param name Name of the particle system.
->>>>>>> 2f633465
      */
     public ParticleSystem(String name) {
         initialise();
@@ -85,12 +74,8 @@
 
     /**
      * Add a texture to the particle system.
-<<<<<<< HEAD
-     * All the textures will be handed over to the shader in the order they are defined.
-=======
      * <br>
      * All the textures will be handed over to the shader.
->>>>>>> 2f633465
      * @param texture
      */
     public void addTexture(Bitmap texture) {
@@ -112,12 +97,8 @@
     public native long getIdent();
 
     /**
-<<<<<<< HEAD
-     * Set the name of the particle system.  This is used internally.
-=======
      * The particle system name is used for performance debugging.
      * @param name Name of the particle system.
->>>>>>> 2f633465
      */
     public native void setName(String name);
 
@@ -132,8 +113,12 @@
     public native void setPointSize(float pointSize);
 
     /**
-<<<<<<< HEAD
-     * Particles systems will generate either points or rectangles.
+     * Set the shader by ID.  There are times this is useful, but in
+     * general you should call setShader with the shader.
+     * The type of the particle system.
+     * <br>
+     * At present particle systems are just point geometry.
+     * @param particleSystemType The type of the particle system.
      */
     public void setParticleSystemType(ParticleSystem.STATE type)
     {
@@ -143,26 +128,13 @@
     native void setParticleSystemTypeNative(int particleSystemType);
 
     /**
-     * Set the shader by ID.  There are times this is useful, but in
-     * general you should call setShader with the shader.
-=======
-     * The type of the particle system.
-     * <br>
-     * At present particle systems are just point geometry.
-     * @param particleSystemType The type of the particle system.
-     */
-    public native void setParticleSystemType(int particleSystemType);
-
-    /**
      * Name of the shader to use for the particles.
      * This should be a shader already registered with the toolkit.
      * @param shaderID
->>>>>>> 2f633465
      */
     public native void setShaderID(long shaderID);
 
     /**
-<<<<<<< HEAD
      * Assign a shader to this particle system.
      * The shader contains all the code to implement the system.
      */
@@ -173,96 +145,67 @@
 
     /**
      * Sets the particle lifetime.  The system will try to keep particles around for this long.
-=======
      * Individual particle lifetime.
      * <br>
      * The created particles will last only a certain amount of time.
      * @param lifetime
->>>>>>> 2f633465
      */
     public native void setLifetime(double lifetime);
 
     /**
-<<<<<<< HEAD
      * Particles move over time, but current time is a large number.
      * This is the base time you can use to subtract from current time values.
-=======
-     * The base that particle time is measured from.
      * <br>
      * Individual particles will measure their own lifetime against this base value.
      * @param basetime
->>>>>>> 2f633465
      */
     public native void setBasetime(double basetime);
 
     /**
-<<<<<<< HEAD
      * Particles move over time, but current time is a large number.
      * This is the base time you can use to subtract from current time values.
-=======
      * @return The base that particle time is measured from.
->>>>>>> 2f633465
      */
     public native double getBasetime();
 
     /**
-<<<<<<< HEAD
      * Size of the individual batches you add when adding particles.  The total number of
      * particles should be a multiple of this.
-=======
-     * Batch size for ParticleBatch.
      * <br>
      * Particles need to be created in large batches for efficiency.
      * This is the size of individual batches.
      * @param batchSize Batch size for ParticleBatch.
->>>>>>> 2f633465
      */
     public native void setBatchSize(int batchSize);
 
     /**
-<<<<<<< HEAD
      * Size of the individual batches you add when adding particles.
-=======
      * @return Total number of particles to be represented at once.
->>>>>>> 2f633465
      */
     public native int getBatchSize();
 
     /**
-<<<<<<< HEAD
      * The total number of particles to display at once.  These will be broken up into
      * batchSized chunks.
-=======
-     * Total number of particles to be represented at once.
      * <br>
      * This is the most particles we'll have on the screen at any time.
      * Space will be allocated for them, so don't overdo it.
      * @param totalParticles Total number of particles to be represented at once.
->>>>>>> 2f633465
      */
     public native void setTotalParticles(int totalParticles);
 
     /**
-<<<<<<< HEAD
      * Turn the continuous render on or off.  By default the particle system is going to
      * move all the particles all the time.  This means the renderer must execute every frame.
      * There are times where this is not appropriate (e.g. stars) and so we can turn it off.
      */
     public native void setContinuousRender(boolean cRender);
-
-    ArrayList<String> names = new ArrayList<String>();
-    ArrayList<Integer> types = new ArrayList<Integer>();
 
     /**
      * Add an attribute that will appear in each batch.  Attributes are data values that
      * go into each and every particle.
      * @param name The name of the attribute we'll look for in each batch.
      * @param type Type of the attribute.
-=======
-     * Add an attribute we'll be expecting in each batch.
-     * <br>
-     * Adds an attribute name and type which will be present in each batch.
->>>>>>> 2f633465
      */
     public void addParticleSystemAttribute(String name,ParticleSystemAttribute.MaplyShaderAttrType type)
     {
@@ -276,14 +219,10 @@
 
     native void addTexID(long texID);
 
-<<<<<<< HEAD
     /**
      * Returns a list of particle attributes.  For use internally.
      */
     public ParticleSystemAttribute [] getAttrs() {
-=======
-    public ParticleSystemAttribute[] getAttrs() {
->>>>>>> 2f633465
         if (names.size() != types.size()) {
             return null;
         }
