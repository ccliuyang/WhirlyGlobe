--- conflicted
+++ resolved
@@ -19,8 +19,6 @@
  */
 package com.mousebird.maply;
 
-<<<<<<< HEAD
-=======
 import android.graphics.Bitmap;
 
 /**
@@ -30,7 +28,6 @@
  * You can use one or more of these to build up a combination of labels
  * and images that form a single marker, label, or billboard.
  */
->>>>>>> 2f633465
 public class ScreenObject {
 
     public class BoundingBox {
@@ -48,32 +45,25 @@
 
     public native void addPoly(SimplePoly poly);
 
-<<<<<<< HEAD
-=======
-    public native SimplePoly getPoly(int index);
-
-    public native int getPolysSize();
-
 	/**
      * Add a string to the screen object
      * @param string the string to add
      */
->>>>>>> 2f633465
     public native void addString(StringWrapper string);
 
+    /**
+     * Add a rectangle of the given size and stretch the given texture over it.
+     * @param tex Texture to use on the rectangle.
+     * @param color Color to make the resulting rectangle.
+     * @param width Width of the rectangle to create.
+     * @param height Height of the rectangle to create.
+     */
     public void addTexture(MaplyTexture tex, float[] color, float width, float height)
     {
         addTextureNative(tex.texID,color[0],color[1],color[2],color[3],width,height);
     }
 
-<<<<<<< HEAD
     public native void addTextureNative(long texID,float red,float green,float blue,float alpha,float width,float height);
-=======
-	/**
-     * Add an image scaled to the given size.
-     */
-    public native void addImage(Bitmap image, float[] color, float width, float height);
->>>>>>> 2f633465
 
 	/**
      * Add the contents of the given screen object to this screen object.
@@ -86,8 +76,6 @@
      * @return the current bounding box of the screen object.
      */
     public BoundingBox getSize() {
-<<<<<<< HEAD
-
         BoundingBox bbox = new BoundingBox();
         getSizeNative(bbox.ll,bbox.ur);
 
@@ -101,55 +89,6 @@
         Matrix3d mat = Matrix3d.scale(x,y);
 
         transform(mat);
-=======
-        Mbr mbr = new Mbr(new Point2d(0.f, 0.f), new Point2d(-1.f, -1.f));
-
-        for (int ii = 0; ii < getPolysSize(); ii ++) {
-            SimplePoly poly = getPoly(ii);
-            Texture texture = poly.getTexture();
-            for (int jj = 0; jj < poly.getPtsSize(); jj ++) {
-                Point2d pt = poly.getPt(jj);
-                mbr.addPoint(pt);
-            }
-        }
-
-        for (int ii = 0; ii < getStringsSize(); ii++) {
-            StringWrapper str = getString(ii);
-            Point3d p0 = str.getMat().multiply(new Point3d(0,0,1));
-            Point3d p1 = str.getMat().multiply(new Point3d(str.getSize()[0], str.getSize()[1], 1));
-            mbr.addPoint(new Point2d(p0.getX(), p0.getY()));
-            mbr.addPoint(new Point2d(p1.getX(), p1.getY()));
-        }
-
-        BoundingBox boundingBox = new BoundingBox();
-        boundingBox.ll = new Point2d(mbr.ll.getX(), mbr.ll.getY());
-        boundingBox.ur = new Point2d(mbr.ur.getX(), mbr.ur.getY());
-
-        return boundingBox;
-    }
-
-	/**
-     * Apply a scale to all the pieces of the screen object.
-     * @param x
-     * @param y
-     */
-    public void scaleX(double x, double y) {
-        Matrix3d mat = Matrix3d.scaleX(x,y);
-
-        for (int ii = 0; ii < getPolysSize(); ii++) {
-            SimplePoly poly = getPoly(ii);
-            for (int jj = 0; jj < poly.getPtsSize(); jj++) {
-                Point2d pt = poly.getPt(jj);
-                Point3d newPt = mat.multiply(new Point3d(pt.getX(), pt.getY(), 1.0));
-                poly.setPt(jj, new Point2d( newPt.getX(), newPt.getY()));
-            }
-        }
-
-        for (int ii = 0; ii < getStringsSize(); ii++) {
-            StringWrapper str = getString(ii);
-            str.setMat(mat.multiply(str.getMat()));
-        }
->>>>>>> 2f633465
     }
 
 	/**
@@ -164,6 +103,10 @@
         transform(mat);
     }
 
+    /**
+     * Apply the given 2D transform to the screen object.
+     * @param mat Matrix to use for transform.
+     */
     public native void transform(Matrix3d mat);
 
     static
