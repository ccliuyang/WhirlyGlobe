--- conflicted
+++ resolved
@@ -19,14 +19,6 @@
  */
 package com.mousebird.maply;
 
-<<<<<<< HEAD
-import java.nio.ByteBuffer;
-
-/**
- * The particle batch holds the number of particles defined in the MaplyParticleSystem batchSize property.
- * Each attribute array is added individually via an NSData object.
- * All attributes must be present or the batch is invalid and won't be passed through the system.
-=======
 /**
  * A particle batch adds a set number of particles to the system.
  * <br>
@@ -35,7 +27,6 @@
  * Each attribute array is added individually via an NSData object.
  * All attributes must be present or the batch is invalid and won't
  * be passed through the system.
->>>>>>> 2f633465
  */
 public class ParticleBatch {
 
@@ -45,13 +36,6 @@
     private ParticleBatch() {
     }
 
-<<<<<<< HEAD
-    /**
-     * Construct with the particle system this batch will be added to.
-     */
-    public ParticleBatch(ParticleSystem partSys)
-    {
-=======
 	/**
      * Initialize with the particle system.
      * The batch is initialized with its particle system.
@@ -59,7 +43,6 @@
      * @param partSys The particle system this batch belongs to.
      */
     public ParticleBatch(ParticleSystem partSys) {
->>>>>>> 2f633465
         initialise();
         this.partSys = partSys;
         this.setBatchSize(this.partSys.getBatchSize());
@@ -76,23 +59,6 @@
      */
     private native void setBatchSize(int batchSize);
 
-<<<<<<< HEAD
-    /**
-     * Return the batch size.  This is set by the particle system.
-     */
-    public native int getBatchSize();
-
-    native void addAttributeValues(float[] data);
-
-    native void addAttributeValues(char[] data);
-
-    /**
-     * Add a float attribute by name.
-     * @param attrName The name attribute.
-     * @param data An array of floats that should be the length of the batch.
-     */
-    public boolean addAttribute(String attrName, float [] data) {
-=======
 	/**
      * @return Batch size for MaplyParticleBatch.
      */
@@ -109,7 +75,6 @@
      * @return true if the attribute array was valid, false otherwise.
      */
     public boolean addAttribute(String attrName, float[] data) {
->>>>>>> 2f633465
         for (ParticleSystemAttribute attr : this.partSys.getAttrs()) {
             if (attrName.equals(attr.getName())) {
                 // Found. Now make sure the size matches
@@ -124,13 +89,6 @@
     }
 
     /**
-<<<<<<< HEAD
-     * Add a char attribute by name.
-     * @param attrName The name attribute.
-     * @param data An array of chars that should be the length of the batch.
-     */
-    public boolean addAttribute(String attrName, char [] data)
-=======
      * Add an attribute array of the given name.
      * <br>
      * Each attribute in the MaplyParticleSystem must be filled in here.
@@ -138,7 +96,6 @@
      * @return true if the attribute array was valid, false otherwise.
      */
     public boolean addAttribute(String attrName, char[] data)
->>>>>>> 2f633465
     {
         for (ParticleSystemAttribute attr : this.partSys.getAttrs()) {
             if (attrName.equals(attr.getName())) {
@@ -153,16 +110,11 @@
         return false;
     }
 
-<<<<<<< HEAD
-    /**
-     * Returns truen if we've got as many attributes as we expect.
-=======
 	/**
      * Tests if the batch is valid.
      * <br>
      * This checks if all the attribute arrays are present and valid.
      * @return if the batch is valid.
->>>>>>> 2f633465
      */
     public boolean isValid() {
         return this.partSys.getAttrs().length == this.getAttributesValueSize();
