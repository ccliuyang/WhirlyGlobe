/*
 *  QuadTracker_jni.cpp
 *  WhirlyGlobeLib
 *
 *  Created by jmnavarro
 *  Copyright 2011-2015 mousebird consulting
 *
 *  Licensed under the Apache License, Version 2.0 (the "License");
 *  you may not use this file except in compliance with the License.
 *  You may obtain a copy of the License at
 *  http://www.apache.org/licenses/LICENSE-2.0
 *
 *  Unless required by applicable law or agreed to in writing, software
 *  distributed under the License is distributed on an "AS IS" BASIS,
 *  WITHOUT WARRANTIES OR CONDITIONS OF ANY KIND, either express or implied.
 *  See the License for the specific language governing permissions and
 *  limitations under the License.
 *
 */
#import <jni.h>
#import "Maply_jni.h"
#import "com_mousebird_maply_QuadTracker.h"
#import "WhirlyGlobe.h"
#import "GlobeView.h"

using namespace WhirlyKit;


JNIEXPORT void JNICALL Java_com_mousebird_maply_QuadTracker_nativeInit
(JNIEnv *env, jclass cls)
{
    QuadTrackerClassInfo::getClassInfo(env, cls);
}

JNIEXPORT void JNICALL Java_com_mousebird_maply_QuadTracker_initialise
(JNIEnv *env, jobject obj, jobject globeViewObj, jobject maplyRenderObj, jobject coordAdapterObj, jobject coordSysObj, jobject llObj, jobject urObj, jint minLevel)
{
    try
    {
        QuadTrackerClassInfo *classInfo = QuadTrackerClassInfo::getClassInfo();
        WhirlyGlobe::GlobeView *globe = GlobeViewClassInfo::getClassInfo()->getObject(env, globeViewObj);
        MaplySceneRenderer *renderer = MaplySceneRendererInfo::getClassInfo()->getObject(env,maplyRenderObj);
        CoordSystemDisplayAdapter *coordAdapter = CoordSystemDisplayAdapterInfo::getClassInfo()->getObject(env,coordAdapterObj);
        CoordSystem *coordSys = CoordSystemClassInfo::getClassInfo()->getObject(env,coordSysObj);
        Point2dClassInfo *pt2dClassInfo = Point2dClassInfo::getClassInfo();
        Point2d *ll = pt2dClassInfo->getObject(env,llObj);
        Point2d *ur = pt2dClassInfo->getObject(env,urObj);
        if (!globe || !renderer || !coordAdapter || !coordSys || !ll || !ur)
            return;
        SceneRendererES2 *rendererES2 = dynamic_cast<SceneRendererES2 *>(renderer);
        QuadTracker *inst = new QuadTracker(globe,rendererES2,coordAdapter);
        inst->setCoordSys(coordSys,*ll,*ur);
        inst->setMinLevel(minLevel);
        classInfo->setHandle(env, obj, inst);
    }
    catch(...)
    {
        __android_log_print(ANDROID_LOG_VERBOSE, "Maply", "Crash in QuadTracker::initialise()");
    }
}

JNIEXPORT void JNICALL Java_com_mousebird_maply_QuadTracker_dispose
(JNIEnv *env, jobject obj)
{
    try
    {
        QuadTrackerClassInfo *classInfo = QuadTrackerClassInfo::getClassInfo();
        QuadTracker *inst = classInfo->getObject(env, obj);
        if (!inst)
            return;
        delete inst;
        classInfo->clearHandle(env, obj);
    }
    catch(...)
    {
        __android_log_print(ANDROID_LOG_VERBOSE, "Maply", "Crash in QuadTracker::dispose()");
    }
}

JNIEXPORT void JNICALL Java_com_mousebird_maply_QuadTracker_queryTilesNative
(JNIEnv *env, jobject obj, jint numPts, jdoubleArray screenLocsArray, jintArray tileIDsArray, jdoubleArray coordLocsArray, jdoubleArray tileLocsArray)
{
    try
    {
        QuadTrackerClassInfo *classInfo = QuadTrackerClassInfo::getClassInfo();
        QuadTracker *inst = classInfo->getObject(env, obj);
        if (!inst)
            return;
        
        JavaDoubleArray screenLocs(env,screenLocsArray);
        JavaIntArray tileIDs(env,tileIDsArray);
        JavaDoubleArray coordLocs(env,coordLocsArray);
        JavaDoubleArray tileLocs(env,tileLocsArray);

        QuadTrackerPointReturn ptReturn(numPts,screenLocs.rawDouble,tileIDs.rawInt,coordLocs.rawDouble,tileLocs.rawDouble);
<<<<<<< HEAD
	inst->tiles(&ptReturn,numPts);
=======

        inst->tiles(&ptReturn, numPts);
>>>>>>> d101a0e6
    }
    catch(...)
    {
        __android_log_print(ANDROID_LOG_VERBOSE, "Maply", "Crash in QuadTracker::tiles()");
    }
}

JNIEXPORT void JNICALL Java_com_mousebird_maply_QuadTracker_addTile
(JNIEnv *env, jobject obj, jint x, jint y, jint level)
{
    try
    {
        QuadTrackerClassInfo *classInfo = QuadTrackerClassInfo::getClassInfo();
        QuadTracker *inst = classInfo->getObject(env, obj);
        if (!inst)
            return;
        
        Quadtree::Identifier tileID;
        tileID.x = x;
        tileID.y = y;
        tileID.level = level;
        inst->addTile(tileID);
    }
    catch(...)
    {
        __android_log_print(ANDROID_LOG_VERBOSE, "Maply", "Crash in QuadTracker::addTile()");
    }
}

JNIEXPORT void JNICALL Java_com_mousebird_maply_QuadTracker_removeTile
(JNIEnv *env, jobject obj, jint x, jint y, jint level)
{
    try
    {
        QuadTrackerClassInfo *classInfo = QuadTrackerClassInfo::getClassInfo();
        QuadTracker *inst = classInfo->getObject(env, obj);
        if (!inst)
            return;
        
        Quadtree::Identifier tileID;
        tileID.x = x;
        tileID.y = y;
        tileID.level = level;
        inst->removeTile(tileID);
    }
    catch(...)
    {
        __android_log_print(ANDROID_LOG_VERBOSE, "Maply", "Crash in QuadTracker::removeTile()");
    }
}

JNIEXPORT jint JNICALL Java_com_mousebird_maply_QuadTracker_getMinLevel
(JNIEnv *env, jobject obj)
{
    try
    {
        QuadTrackerClassInfo *classInfo = QuadTrackerClassInfo::getClassInfo();
        QuadTracker *inst = classInfo->getObject(env, obj);
        if (!inst)
            return -1;
        
        return inst->getMinLevel();
    }
    catch (...)
    {
        __android_log_print(ANDROID_LOG_VERBOSE, "Maply", "Crash in QuadTracker::getMinLevel()");
    }
}<|MERGE_RESOLUTION|>--- conflicted
+++ resolved
@@ -93,12 +93,7 @@
         JavaDoubleArray tileLocs(env,tileLocsArray);
 
         QuadTrackerPointReturn ptReturn(numPts,screenLocs.rawDouble,tileIDs.rawInt,coordLocs.rawDouble,tileLocs.rawDouble);
-<<<<<<< HEAD
-	inst->tiles(&ptReturn,numPts);
-=======
-
         inst->tiles(&ptReturn, numPts);
->>>>>>> d101a0e6
     }
     catch(...)
     {
