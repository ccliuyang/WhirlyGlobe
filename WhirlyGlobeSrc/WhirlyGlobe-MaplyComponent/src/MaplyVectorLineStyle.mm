--- conflicted
+++ resolved
@@ -53,7 +53,7 @@
         {
             strokeColor = [MaplyVectorTiles ParseColor:styleEntry[@"stroke"] alpha:alpha];
         }
-        
+
         int patternLength = 0;
         NSArray *dashComponents;
         if(styleEntry[@"stroke-dasharray"])
@@ -88,19 +88,8 @@
             drawPriority = (int)[styleEntry[@"drawpriority"] integerValue];
         }
         NSMutableDictionary *desc = [NSMutableDictionary dictionaryWithDictionary:
-<<<<<<< HEAD
                 @{kMaplyVecWidth: @(settings.lineScale * strokeWidth),
                  kMaplyColor: strokeColor,
-                 kMaplyDrawPriority: @(drawPriority+kMaplyVectorDrawPriorityDefault),
-                 kMaplyEnable: @(NO),
-                  kMaplyFade: @(0.0),
-                  kMaplyVecCentered: @(true),
-                  kMaplySelectable: @(self.selectable)
-                 }];
-=======
-                                     @{kMaplyVecWidth: @(settings.lineScale * strokeWidth),
-                                       kMaplyColor: [UIColor colorWithRed:red/255.0*alpha green:green/255.0*alpha
-                                                                     blue:blue/255.0*alpha alpha:alpha],
                                        kMaplyDrawPriority: @(drawPriority+kMaplyVectorDrawPriorityDefault),
                                        kMaplyEnable: @NO,
                                        kMaplyFade: @0.0,
@@ -109,7 +98,6 @@
                                        kMaplyVecTexture: filledLineTex,
                                        kMaplyWideVecCoordType: kMaplyWideVecCoordTypeScreen,
                                        }];
->>>>>>> 8f8f9646
         [self resolveVisibility:styleEntry settings:settings desc:desc];
         
         [subStyles addObject:desc];
