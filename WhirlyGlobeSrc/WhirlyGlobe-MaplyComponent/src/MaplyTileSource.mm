--- conflicted
+++ resolved
@@ -20,12 +20,10 @@
 
 #import "MaplyTileSource.h"
 
-<<<<<<< HEAD
 NSString *MaplyTileIDString(MaplyTileID tileID)
 {
     return [NSString stringWithFormat:@"%d_%d_%d",tileID.x,tileID.y,tileID.level];
 }
-=======
+
 @implementation MaplyFrameStatus
-@end
->>>>>>> acbb8bb0
+@end