--- conflicted
+++ resolved
@@ -30,7 +30,7 @@
     NSMutableDictionary *layersByUUID;
 }
 
-- (instancetype)initWithJSON:(NSData *)styleJSON viewC:(MaplyBaseViewController *)viewC
+- (id)initWithJSON:(NSData *)styleJSON viewC:(MaplyBaseViewController *)viewC
 {
     self = [super init];
     if (!self)
@@ -53,7 +53,7 @@
     int which = 0;
     for (NSDictionary *layerStyle in layerStyles)
     {
-		MaplyMapboxVectorStyleLayer *layer = [[MaplyMapboxVectorStyleLayer alloc] initWithStyleSet:self JSON:layerStyle drawPriority:(10*which + kMaplyVectorDrawPriorityDefault)];
+        MaplyMapboxVectorStyleLayer *layer = [MaplyMapboxVectorStyleLayer VectorStyleLayer:self JSON:layerStyle drawPriority:(10*which + kMaplyVectorDrawPriorityDefault)];
         if (layer)
         {
             [layers addObject:layer];
@@ -343,77 +343,29 @@
 
 @implementation MaplyMapboxVectorStyleLayer
 
-+ (instancetype)VectorStyleLayer:(MaplyMapboxVectorStyleSet *)styleSet JSON:(NSDictionary *)layerDict drawPriority:(int)drawPriority
-{
-	return [[MaplyMapboxVectorStyleLayer alloc] initWithStyleSet:styleSet JSON:layerDict drawPriority:drawPriority];
-}
-
-<<<<<<< HEAD
-- (instancetype)initWithStyleSet:(MaplyMapboxVectorStyleSet *)styleSet JSON:(NSDictionary *)layerDict drawPriority:(int)drawPriority
-{
-	MaplyMapboxVectorStyleLayer *layer = nil;
-	MaplyMapboxVectorStyleLayer *refLayer = nil;
-
-	// Look for the layer with that name
-	NSString *refLayerName = layerDict[@"ref"];
-	if (refLayer)
-	{
-		if (![refLayerName isKindOfClass:[NSString class]])
-		{
-			NSLog(@"Was expecting string for ref in layer");
-			return nil;
-		}
-
-		refLayer = styleSet.layersByName[refLayerName];
-		if (!refLayer)
-		{
-			NSLog(@"Didn't find layer named (%@)",refLayerName);
-			return nil;
-		}
-	}
-
-	NSString *type = layerDict[@"type"];
-	if (type && ![type isKindOfClass:[NSString class]])
-	{
-		NSLog(@"Expecting string type for layer");
-		return nil;
-	}
-	if ([type isEqualToString:@"fill"])
-	{
-		MapboxVectorLayerFill *fillLayer = [[MapboxVectorLayerFill alloc] initWithStyleEntry:layerDict parent:refLayer styleSet:styleSet drawPriority:drawPriority viewC:styleSet.viewC];
-		layer = fillLayer;
-	} else if ([type isEqualToString:@"line"])
-	{
-		MapboxVectorLayerLine *lineLayer = [[MapboxVectorLayerLine alloc] initWithStyleEntry:layerDict parent:refLayer styleSet:styleSet drawPriority:drawPriority viewC:styleSet.viewC];
-		layer = lineLayer;
-	} else if ([type isEqualToString:@"symbol"])
-	{
-		MapboxVectorLayerSymbol *symbolLayer = [[MapboxVectorLayerSymbol alloc] initWithStyleEntry:layerDict parent:refLayer styleSet:styleSet drawPriority:drawPriority viewC:styleSet.viewC];
-		layer = symbolLayer;
-	} else if ([type isEqualToString:@"raster"])
-	{
-		MapboxVectorLayerRaster *rasterLayer = [[MapboxVectorLayerRaster alloc] initWithStyleEntry:layerDict parent:refLayer styleSet:styleSet drawPriority:drawPriority viewC:styleSet.viewC];
-		layer = rasterLayer;
-	} else if ([type isEqualToString:@"background"])
-	{
-		MapboxVectorLayerBackground *backLayer = [[MapboxVectorLayerBackground alloc] initWithStyleEntry:layerDict parent:refLayer styleSet:styleSet drawPriority:drawPriority viewC:styleSet.viewC];
-		layer = backLayer;
-	}
-	if (layerDict[@"interactive"])
-	{
-		layer.interactive = [layerDict[@"interactive"] boolValue];
-	}
-	if (layerDict[@"filter"])
-	{
-		layer.filter = [[MapboxVectorFilter alloc] initWithArray:[styleSet arrayValue:@"filter" dict:layerDict defVal:nil] styleSet:styleSet viewC:styleSet.viewC];
-		if (!layer.filter)
-		{
-			NSLog(@"MapboxStyleSet: Failed to parse filter for layer %@",layer.ident);
-		}
-	}
-
-	return layer;
-=======
++ (id)VectorStyleLayer:(MaplyMapboxVectorStyleSet *)styleSet JSON:(NSDictionary *)layerDict drawPriority:(int)drawPriority
+{
+    MaplyMapboxVectorStyleLayer *layer = nil;
+    MaplyMapboxVectorStyleLayer *refLayer = nil;
+    
+    // Look for the layer with that name
+    NSString *refLayerName = layerDict[@"ref"];
+    if (refLayer)
+    {
+        if (![refLayerName isKindOfClass:[NSString class]])
+        {
+            NSLog(@"Was expecting string for ref in layer");
+            return nil;
+        }
+        
+        refLayer = styleSet.layersByName[refLayerName];
+        if (!refLayer)
+        {
+            NSLog(@"Didn't find layer named (%@)",refLayerName);
+            return nil;
+        }
+    }
+
     NSString *type = layerDict[@"type"];
     if (type && ![type isKindOfClass:[NSString class]])
     {
@@ -451,11 +403,9 @@
     }
     
     return layer;
->>>>>>> 643e650b
-}
-
-
-- (instancetype)initWithStyleEntry:(NSDictionary *)layerDict parent:(MaplyMapboxVectorStyleLayer *)refLayer styleSet:(MaplyMapboxVectorStyleSet *)styleSet drawPriority:(int)drawPriority viewC:(MaplyBaseViewController *)viewC
+}
+
+- (id)initWithStyleEntry:(NSDictionary *)layerDict parent:(MaplyMapboxVectorStyleLayer *)refLayer styleSet:(MaplyMapboxVectorStyleSet *)styleSet drawPriority:(int)drawPriority viewC:(MaplyBaseViewController *)viewC
 {
     self = [super init];
     if (!self)
@@ -486,7 +436,7 @@
 
 @implementation MapboxVectorFilter
 
-- (instancetype)initWithArray:(NSArray *)filterArray styleSet:(MaplyMapboxVectorStyleSet *)styleSet viewC:(MaplyBaseViewController *)viewC
+- (id)initWithArray:(NSArray *)filterArray styleSet:(MaplyMapboxVectorStyleSet *)styleSet viewC:(MaplyBaseViewController *)viewC
 {
     if (![filterArray isKindOfClass:[NSArray class]])
     {
@@ -694,114 +644,12 @@
 
 @end
 
-<<<<<<< HEAD
-@implementation MaplyMapboxValue
-
-- (instancetype)initWithValue:(id)value type:(MaplyMapboxValueType)dataType styleSet:(MaplyMapboxVectorStyleSet *)styleSet
-{
-    self = [super init];
-
-    _type = dataType;
-    switch (dataType)
-    {
-        case MaplyMapboxValueTypeNumber:
-            if (styleSet)
-                _value = [NSNumber numberWithDouble:[styleSet doubleValue:value defVal:0.0]];
-            else {
-                if ([value isKindOfClass:[NSNumber class]])
-                {
-                    _value = value;
-                } else {
-                    NSLog(@"Expecting NSNumber when initializing value.");
-                    return nil;
-                }
-            }
-            break;
-        case MaplyMapboxValueTypeColor:
-            if (styleSet)
-                _value = [styleSet colorValue:value defVal:nil];
-            else {
-                if ([value isKindOfClass:[UIColor class]])
-                    _value = value;
-                else {
-                    NSLog(@"Expecting UIColor when initializing value.");
-                    return nil;
-                }
-            }
-            break;
-        case MaplyMapboxValueTypeString:
-            if (styleSet)
-                _value = [styleSet stringValue:value defVal:nil];
-            else {
-                if ([value isKindOfClass:[NSString class]])
-                {
-                    _value = value;
-                } else {
-                    NSLog(@"Expecting NSString when initializing value.");
-                    return nil;
-                }
-            }
-            break;
-    }
-    
-    if (!_value)
-        return nil;
-    
-    return self;
-}
-
-+ (MaplyMapboxValue *)interpolateFrom:(MaplyMapboxValue *)a to:(MaplyMapboxValue *)b t:(double)t
-{
-    if (a.type != b.type)
-        return nil;
-    
-    switch (a.type)
-    {
-        case MaplyMapboxValueTypeNumber:
-        {
-            double aVal = [a.value doubleValue];
-            double bVal = [b.value doubleValue];
-            double res = (bVal-aVal)*t + aVal;
-            return [[MaplyMapboxValue alloc] initWithValue:[NSNumber numberWithDouble:res] type:MaplyMapboxValueTypeNumber styleSet:nil];
-        }
-            break;
-        case MaplyMapboxValueTypeColor:
-        {
-            UIColor *aCol = a.value;
-            UIColor *bCol = b.value;
-            CGFloat a[4],b[4],res[4];
-            [aCol getRed:&a[0] green:&a[1] blue:&a[2] alpha:&a[3]];
-            [bCol getRed:&b[0] green:&b[1] blue:&b[2] alpha:&b[3]];
-            for (unsigned int ii=0;ii<4;ii++)
-                res[ii] = (b[ii]-a[ii])*t + a[ii];
-            UIColor *resColor = [UIColor colorWithRed:res[0] green:res[1] blue:res[2] alpha:res[3]];
-            return [[MaplyMapboxValue alloc] initWithValue:resColor type:MaplyMapboxValueTypeColor styleSet:nil];
-        }
-            break;
-        case MaplyMapboxValueTypeString:
-            // Interpolation is weird here
-            return a.value;
-            break;
-    }
-    
-    return nil;
-}
-
+@implementation MaplyVectorFunctionStop
 @end
 
-@implementation MaplyMapboxVectorFunctionStop
-=======
-@implementation MaplyVectorFunctionStop
->>>>>>> 643e650b
-@end
-
 @implementation MaplyVectorFunctionStops
 
-<<<<<<< HEAD
-- (instancetype)initWithValueDict:(NSDictionary *)dict dataType:(MaplyMapboxValueType)dataType styleSet:(MaplyMapboxVectorStyleSet *)styleSet viewC:(MaplyBaseViewController *)viewC
-=======
 - (id)initWithArray:(NSArray *)dataArray styleSet:(MaplyMapboxVectorStyleSet *)styleSet viewC:(MaplyBaseViewController *)viewC
->>>>>>> 643e650b
 {
     if (![dataArray isKindOfClass:[NSArray class]])
     {
@@ -871,185 +719,5 @@
     return b.val;
 }
 
-<<<<<<< HEAD
-@end
-
-@implementation MaplyMapboxValueWrapper
-{
-    MaplyMapboxValue *val;
-    MaplyMapboxVectorFunction *func;
-}
-
-- (instancetype)initWithValue:(id)inValue dataType:(MaplyMapboxValueType)dataType styleSet:(MaplyMapboxVectorStyleSet *)styleSet
-{
-    self = [super init];
-
-    id subValue = [styleSet constantSubstitution:inValue forField:@""];
-    if (!subValue)
-    {
-        NSLog(@"Missing required field");
-        return nil;
-    }
-
-    id value = subValue;
-    if ([subValue isKindOfClass:[NSDictionary class]])
-    {
-        NSString *type = subValue[@"type"];
-        value = subValue[@"value"];
-        
-        // Was a constant subsitution
-        if (type && value)
-        {
-            switch (dataType)
-            {
-                case MaplyMapboxValueTypeNumber:
-                    // Note: Opacity looks like a bug in the file
-                    if (![type isEqualToString:@"number"] && ![type isEqualToString:@"opacity"])
-                    {
-                        NSLog(@"Mismatched data type in value.  Expecting number.");
-                        return nil;
-                    }
-                    break;
-                case MaplyMapboxValueTypeColor:
-                    if (![type isEqualToString:@"color"])
-                    {
-                        NSLog(@"Mismatched data type in value.  Expecting color.");
-                        return nil;
-                    }
-                    break;
-                case MaplyMapboxValueTypeString:
-                    if (![type isEqualToString:@"enum"])
-                    {
-                        NSLog(@"Mismatched data type in value.  Expecting string.");
-                        return nil;
-                    }
-                    break;
-            }
-        } else {
-            // Is just a straight function
-            value = subValue;
-        }
-    }
-    
-    _dataType = dataType;
-    if ([value isKindOfClass:[NSString class]])
-    {
-        if (dataType == MaplyMapboxValueTypeColor || dataType == MaplyMapboxValueTypeString)
-        {
-            val = [[MaplyMapboxValue alloc] initWithValue:value type:dataType styleSet:styleSet];
-        } else {
-            NSLog(@"Expecting string for color or string type in value.");
-            return nil;
-        }
-    } else if ([value isKindOfClass:[NSNumber class]])
-    {
-        if (dataType == MaplyMapboxValueTypeNumber)
-        {
-            val = [[MaplyMapboxValue alloc] initWithValue:value type:MaplyMapboxValueTypeNumber styleSet:styleSet];
-        } else {
-            NSLog(@"Expecting number for value.");
-            return nil;
-        }
-    } else if ([value isKindOfClass:[NSDictionary class]])
-    {
-        func = [[MaplyMapboxVectorFunction alloc] initWithValueDict:value dataType:dataType styleSet:styleSet viewC:nil];
-    }
-    
-    return self;
-}
-
-- (instancetype)initWithDict:(NSDictionary *)dict name:(NSString *)attrName dataType:(MaplyMapboxValueType)dataType styleSet:(MaplyMapboxVectorStyleSet *)styleSet
-{
-    id thing = dict[attrName];
-    if (!thing)
-    {
-        return nil;
-    }
-    
-    return [self initWithValue:thing dataType:dataType styleSet:styleSet];
-}
-
-- (instancetype)initWithObject:(id)thing
-{
-    self = [super init];
-    if ([thing isKindOfClass:[UIColor class]])
-    {
-        val = [[MaplyMapboxValue alloc] initWithValue:thing type:MaplyMapboxValueTypeColor styleSet:nil];
-    } else if ([thing isKindOfClass:[NSString class]])
-    {
-        val = [[MaplyMapboxValue alloc] initWithValue:thing type:MaplyMapboxValueTypeString styleSet:nil];
-        
-    } else if ([thing isKindOfClass:[NSNumber class]])
-    {
-        val = [[MaplyMapboxValue alloc] initWithValue:thing type:MaplyMapboxValueTypeNumber styleSet:nil];
-    } else
-        return nil;
-    
-    return self;
-}
-
-- (double)numberForZoom:(int)zoom styleSet:(MaplyMapboxVectorStyleSet *)styleSet
-{
-    if (_dataType != MaplyMapboxValueTypeNumber)
-        return 0.0;
-    
-    if (val)
-        return [val.value doubleValue];
-    else {
-        return [[func valueForInput:zoom type:MaplyMapboxValueTypeNumber styleSet:styleSet].value doubleValue];
-    }
-}
-
-- (double)maxNumberWithStyleSet:(MaplyMapboxVectorStyleSet *)styleSet
-{
-    if (_dataType != MaplyMapboxValueTypeNumber)
-        return 0.0;
-
-    if (val)
-        return [val.value doubleValue];
-    else {
-        MaplyMapboxVectorFunctionStop *last = [func.stops lastObject];
-        return [styleSet doubleValue:last.outputVal defVal:0.0];
-    }
-}
-
-- (UIColor *)colorForZoom:(int)zoom styleSet:(MaplyMapboxVectorStyleSet *)styleSet
-{
-    if (_dataType != MaplyMapboxValueTypeColor)
-        return nil;
-    
-    if (val)
-        return val.value;
-    else {
-        return [func valueForInput:zoom type:MaplyMapboxValueTypeColor styleSet:styleSet].value;
-    }
-}
-
-- (UIColor *)maxColorWithStyleSet:(MaplyMapboxVectorStyleSet *)styleSet
-{
-    if (_dataType != MaplyMapboxValueTypeColor)
-        return nil;
-    
-    if (val)
-        return val.value;
-    else {
-        MaplyMapboxVectorFunctionStop *last = [func.stops lastObject];
-        return [styleSet colorValue:last.outputVal defVal:nil];
-    }
-}
-
-- (NSString *)stringForZoom:(int)zoom styleSet:(MaplyMapboxVectorStyleSet *)styleSet
-{
-    if (_dataType != MaplyMapboxValueTypeString)
-        return nil;
-    
-    if (val)
-        return val.value;
-    else {
-        return [func valueForInput:zoom type:MaplyMapboxValueTypeString styleSet:styleSet].value;
-    }
-}
-=======
->>>>>>> 643e650b
 
 @end