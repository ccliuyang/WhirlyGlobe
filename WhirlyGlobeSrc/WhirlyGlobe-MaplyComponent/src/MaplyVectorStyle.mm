--- conflicted
+++ resolved
@@ -131,20 +131,13 @@
         return nil;
     }
     
-<<<<<<< HEAD
-    NSMutableDictionary *attributes = (NSMutableDictionary *)vec.attributes;
     // Note: This is a terrible hack.  Change the regex string or fix the data.
-    if (attributes[@"NAME"] && !attributes[@"name"])
-        attributes[@"name"] = attributes[@"NAME"];
-    NSMutableString *result = [NSMutableString stringWithString:formatString];
-    for (int i=(int)matches.count-1; i>= 0; i--)
-    {
-        NSTextCheckingResult* match = matches[i];
-        NSString *matchedStr = [formatString substringWithRange:NSMakeRange(match.range.location + 1,
-                                                                            match.range.length - 2)];
-        id replacement = attributes[matchedStr]?:@"";
-        if([replacement isKindOfClass:[NSNumber class]])
-=======
+    {
+        NSMutableDictionary *attributes = (NSMutableDictionary *)vec.attributes;
+        if (attributes[@"NAME"] && !attributes[@"name"])
+            attributes[@"name"] = attributes[@"NAME"];
+    }
+
     @try {
         //Do variable substitution on [ ... ]
         NSMutableString *result;
@@ -178,7 +171,6 @@
         
         //replace \n with a newline
         if([formatString rangeOfString:@"\\"].location != NSNotFound )
->>>>>>> 54b63686
         {
             if(!result)
             {
