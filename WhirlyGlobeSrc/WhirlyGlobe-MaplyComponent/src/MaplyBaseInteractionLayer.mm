--- conflicted
+++ resolved
@@ -516,19 +516,10 @@
 {
     if (changes.empty())
         return;
-<<<<<<< HEAD
-    
     // This means we beat the layer thread setup, so we'll put this in orbit
     if (!scene)
         threadMode = MaplyThreadAny;
-    
-=======
-
-    // This means we beat the layer thread setup, so we'll put this in orbit
-    if (!scene)
-        threadMode = MaplyThreadAny;
-
->>>>>>> 9900c69b
+
     switch (threadMode)
     {
         case MaplyThreadCurrent:
