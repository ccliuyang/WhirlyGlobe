--- conflicted
+++ resolved
@@ -93,11 +93,8 @@
     bool variableSizeTiles;
     bool canDoValidTiles;
     bool canFetchFrames;
-<<<<<<< HEAD
     bool wantsUnload;
-=======
     std::vector<int> framePriorities;
->>>>>>> 53773974
 }
 
 - (id)initWithCoordSystem:(MaplyCoordinateSystem *)inCoordSys tileSource:(NSObject<MaplyTileSource> *)inTileSource
