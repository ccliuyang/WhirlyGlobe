/*
 *  MaplyMapnikVectorTiles.h
 *  WhirlyGlobe-MaplyComponent
 *
 *  Created by Jesse Crocker, Trailbehind inc. on 3/31/14.
 *  Copyright 2011-2014 mousebird consulting
 *
 *  Licensed under the Apache License, Version 2.0 (the "License");
 *  you may not use this file except in compliance with the License.
 *  You may obtain a copy of the License at
 *  http://www.apache.org/licenses/LICENSE-2.0
 *
 *  Unless required by applicable law or agreed to in writing, software
 *  distributed under the License is distributed on an "AS IS" BASIS,
 *  WITHOUT WARRANTIES OR CONDITIONS OF ANY KIND, either express or implied.
 *  See the License for the specific language governing permissions and
 *  limitations under the License.
 *
 */


#import <Foundation/Foundation.h>
#import "MaplyQuadPagingLayer.h"
<<<<<<< HEAD
#import "MaplyTileSource.h"
=======
#import "MaplyMBTileSource.h"
>>>>>>> 9ef4b1a2

/** @brief Geometry type for data found within PBF files.
    @details These are the geometry types supported within Mapnik PBF files.
  */
typedef enum  {
  GeomTypeUnknown = 0,
  GeomTypePoint = 1,
  GeomTypeLineString = 2,
  GeomTypePolygon = 3
} MapnikGeometryType;

typedef enum {
  SEG_END    = 0,
  SEG_MOVETO = 1,
  SEG_LINETO = 2,
  SEG_CLOSE = (0x40 | 0x0f)
} MapnikCommandType;

@class MaplyVectorTileStyle;

/** @brief Protocol for styling the vectors.
    @details You pass in an object which adheres to this protocol and will style
    the vectors read by a MaplyMapnikVectorTiles object.  In general, this will be
    a parsed Mapnik vector file, but you can substitute your own logic as well.
  */
@protocol VectorStyleDelegate <NSObject>

- (NSArray*)stylesForFeatureWithAttributes:(NSDictionary*)attributes
                      onTile:(MaplyTileID)tileID
                     inLayer:(NSString*)layer;
- (BOOL)layerShouldDisplay:(NSString*)layer;

- (MaplyVectorTileStyle*)styleForUUID:(NSString*)uiid;

@end


/** @brief Provides an demand creation for Mapnik style vector tiles.
    @details Create one of these to read Mapnik PBF style tiles from a remote
    or local source.  This handles the geometry creation, calls a delegate
    for the styling and can read from remote or local data files.
  */
@interface MaplyMapnikVectorTiles : NSObject <MaplyPagingDelegate>

@property (nonatomic, readonly) NSArray *tileSources;
@property (nonatomic, strong) NSObject<VectorStyleDelegate> *styleDelegate;
@property (nonatomic, assign) BOOL debugLabel;
@property (nonatomic, assign) BOOL debugOutline;

<<<<<<< HEAD
- (instancetype) initWithTileSource:(NSObject<MaplyTileSource>*)tileSource;
=======
/** @brief Init with a single remote tile source.
  */

- (instancetype) initWithTileSource:(MaplyRemoteTileInfo*)tileSource;

/** @brief Init with a list of tile sources.
    @details These are MaplyRemoteTileInfo objects and will be combined by the
    MaplyMapnikVectorTiles object for display.
  */
>>>>>>> 9ef4b1a2
- (instancetype) initWithTileSources:(NSArray*)tileSources;

/** @brief Init with the filename of an MBTiles archive containing PBF tiles.
    @details This will read individual tiles from an MBTiles archive containging PBF.
    @details The file should be local.
  */
- (instancetype) initWithMBTiles:(MaplyMBTileSource *)tileSource;

@end<|MERGE_RESOLUTION|>--- conflicted
+++ resolved
@@ -21,11 +21,7 @@
 
 #import <Foundation/Foundation.h>
 #import "MaplyQuadPagingLayer.h"
-<<<<<<< HEAD
 #import "MaplyTileSource.h"
-=======
-#import "MaplyMBTileSource.h"
->>>>>>> 9ef4b1a2
 
 /** @brief Geometry type for data found within PBF files.
     @details These are the geometry types supported within Mapnik PBF files.
@@ -75,19 +71,15 @@
 @property (nonatomic, assign) BOOL debugLabel;
 @property (nonatomic, assign) BOOL debugOutline;
 
-<<<<<<< HEAD
-- (instancetype) initWithTileSource:(NSObject<MaplyTileSource>*)tileSource;
-=======
 /** @brief Init with a single remote tile source.
   */
 
-- (instancetype) initWithTileSource:(MaplyRemoteTileInfo*)tileSource;
+- (instancetype) initWithTileSource:(NSObject<MaplyTileSource>*)tileSource;
 
 /** @brief Init with a list of tile sources.
     @details These are MaplyRemoteTileInfo objects and will be combined by the
     MaplyMapnikVectorTiles object for display.
-  */
->>>>>>> 9ef4b1a2
+*/
 - (instancetype) initWithTileSources:(NSArray*)tileSources;
 
 /** @brief Init with the filename of an MBTiles archive containing PBF tiles.
