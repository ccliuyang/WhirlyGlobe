/*
 *  MaplyRemoteTileSource.h
 *  WhirlyGlobe-MaplyComponent
 *
 *  Created by Steve Gifford on 9/4/13.
 *  Copyright 2011-2013 mousebird consulting
 *
 *  Licensed under the Apache License, Version 2.0 (the "License");
 *  you may not use this file except in compliance with the License.
 *  You may obtain a copy of the License at
 *  http://www.apache.org/licenses/LICENSE-2.0
 *
 *  Unless required by applicable law or agreed to in writing, software
 *  distributed under the License is distributed on an "AS IS" BASIS,
 *  WITHOUT WARRANTIES OR CONDITIONS OF ANY KIND, either express or implied.
 *  See the License for the specific language governing permissions and
 *  limitations under the License.
 *
 */

#import "MaplyTileSource.h"
#import "MaplyCoordinateSystem.h"

<<<<<<< HEAD
/** @brief The remote tile source knows how to fetch remote image pyramids.
    @details This is the MaplyTileSource compliant object that communicates
     with remote servers and fetches individual tiles as needed by the
     MaplyQuadImageTileLayer.
    @details It can be initialized in a couple of different ways depending
     on the information you have available.  Either you explicitly provide
     the baseURL, min and max levels and such, or hand in an NSDictionary
     that's been parsed from a tile spec.
    @details The remote tile source also handles cacheing if it you give
     it a cacheDir to work in.  By default cacheing is off (so be careful).
    @see MaplyQuadImageTilesLayer
  */
=======
@class MaplyRemoteTileSource;

/** The remote tile source delegate provides feedback on which
    tiles loaded and which didn't.  You'll be called in all sorts of
    random threads here, so act accordingly.
  */
@protocol MaplyRemoteTileSourceDelegate <NSObject>

@optional

/** The tile successfully loaded.
    @param tileSource the remote tile source that loaded the tile.
    @param tileID The ID of the tile we loaded.
  */
- (void) remoteTileSource:(MaplyRemoteTileSource *)tileSource tileDidLoad:(MaplyTileID)tileID;

/** The tile failed to load.
    @param tileSource The remote tile source that tried to load the tile.
    @param tileId The tile ID of the tile that failed to load.
    @param error The NSError message, probably from the network routine.
  */
- (void) remoteTileSource:(MaplyRemoteTileSource *)tileSource tileDidNotLoad:(MaplyTileID)tileID error:(NSError *)error;

@end

/** MapBox Tiles archive tile source.  This object knows how to read MBTiles
 files and return the appropriate tile when asked.
 */
>>>>>>> e1bb0b99
@interface MaplyRemoteTileSource : NSObject<MaplyTileSource>

/** @brief Initialize with enough information to fetch remote tiles.
    @details This version of the init method takes all the explicit
     information needed to fetch remote tiles.  This includes the
     base URL, file extension (e.g. image type), and min and max zoom levels.
    @param baseURL The base URL for fetching TMS tiles.
    @param ext Extension for the images we'll be fetching, typically @"png" or @"jpg"
    @param minZoom The minimum zoom level to fetch.  This really should be 0.
    @param maxZoom The maximum zoom level to fetch.
    @return The MaplyRemoteTileSource object or nil on failure.
  */
- (id)initWithBaseURL:(NSString *)baseURL ext:(NSString *)ext minZoom:(int)minZoom maxZoom:(int)maxZoom;

/** @brief Initialize from a remote tile spec.
    @details This version of the initializer takes an NSDictionary parsed
    from a JSON tile spec.  Take a look at the tile spec itself
    here (https://github.com/mapbox/tilejson-spec).  Basically
    it defines the available URLs (there can be multiple), the
    min and max zoom levels, coordinate system (not really) and
    file extension.  In many cases the coordinate system extents can't
    be trusted.
    @param jsonSpec An NSDictionary parsed from the JSON tile spec.
  */
- (id)initWithTilespec:(NSDictionary *)jsonSpec;

/** @brief The base URL we're fetching from.
    @details This is typically the top of the pyramid and we'll
     tack on the level, row, and column to form a full URL.
  */
@property (nonatomic,readonly) NSString *baseURL;

/** @brief The maximum zoom level available.
    @details This is the highest level (e.g. largest) that we'll
     fetch for a given pyramid tile source.  The source can sparse,
     so you are not required to have these tiles available, but this
     is as high as the MaplyQuadImageTilesLayer will fetch.
  */
@property (nonatomic) int maxZoom;

/** @brief The image type and file extension for the tiles.
    @details This is the filename extension, which implies the
     image type.  It's typically @"png" or @"jpg", but it
     can be anything that UIImage will recognize.
  */
@property (nonatomic,readonly) NSString *ext;

/** @brief Number of pixels on a side for any given tile.
    @details This is the number of pixels on any side for a
     given tile and it's typically 128 or 256.  This is largely
     a hint for the screen space based pager.  In most cases you
     are not required to actually return an image of the size
     you specify here, but it's a good idea.
  */
@property (nonatomic,readonly) int pixelsPerSide;

/** @brief The coordinate system the image pyramid is in.
    @details This is typically going to be MaplySphericalMercator
     with the web mercator extents.  That's what you'll get from
     OpenStreetMap and, often, MapBox.  In other cases it might
     be MaplyPlateCarree, which covers the whole earth.  Sometimes
     it might even be something unique of your own.
  */
@property (nonatomic,strong) MaplyCoordinateSystem *coordSys;

/** @brief The cache directory for image tiles.
    @details In general, we want to cache.  The globe, in particular,
    is going to fetch the same times over and over, quite a lot.
    The cacheing behavior is a little dumb.  It will just write
    files to the given directory forever.  If you're interacting
    with a giant image pyramid, that could be problematic.
  */
@property (nonatomic) NSString *cacheDir;

/// If set, you'll get callbacks when the various tiles load (or don't).
/// You get called in all sorts of threads.  Act accordingly.
@property (nonatomic,weak) NSObject<MaplyRemoteTileSourceDelegate> *delegate;

@end<|MERGE_RESOLUTION|>--- conflicted
+++ resolved
@@ -21,20 +21,6 @@
 #import "MaplyTileSource.h"
 #import "MaplyCoordinateSystem.h"
 
-<<<<<<< HEAD
-/** @brief The remote tile source knows how to fetch remote image pyramids.
-    @details This is the MaplyTileSource compliant object that communicates
-     with remote servers and fetches individual tiles as needed by the
-     MaplyQuadImageTileLayer.
-    @details It can be initialized in a couple of different ways depending
-     on the information you have available.  Either you explicitly provide
-     the baseURL, min and max levels and such, or hand in an NSDictionary
-     that's been parsed from a tile spec.
-    @details The remote tile source also handles cacheing if it you give
-     it a cacheDir to work in.  By default cacheing is off (so be careful).
-    @see MaplyQuadImageTilesLayer
-  */
-=======
 @class MaplyRemoteTileSource;
 
 /** The remote tile source delegate provides feedback on which
@@ -60,10 +46,12 @@
 
 @end
 
-/** MapBox Tiles archive tile source.  This object knows how to read MBTiles
- files and return the appropriate tile when asked.
+/** @brief The remote tile source knows how to fetch remote image pyramids.
+    @details This is the MaplyTileSource compliant object that communicates with remote servers and fetches individual tiles as needed by the MaplyQuadImageTileLayer.
+    @details It can be initialized in a couple of different ways depending on the information you have available.  Either you explicitly provide the baseURL, min and max levels and such, or hand in an NSDictionary that's been parsed from a tile spec.
+    @details The remote tile source also handles cacheing if it you give it a cacheDir to work in.  By default cacheing is off (so be careful).
+    @see MaplyQuadImageTilesLayer
  */
->>>>>>> e1bb0b99
 @interface MaplyRemoteTileSource : NSObject<MaplyTileSource>
 
 /** @brief Initialize with enough information to fetch remote tiles.
@@ -138,8 +126,9 @@
   */
 @property (nonatomic) NSString *cacheDir;
 
-/// If set, you'll get callbacks when the various tiles load (or don't).
-/// You get called in all sorts of threads.  Act accordingly.
+/** @brief A delegate for tile loads and failures.
+    @details If set, you'll get callbacks when the various tiles load (or don't). You get called in all sorts of threads.  Act accordingly.
+  */
 @property (nonatomic,weak) NSObject<MaplyRemoteTileSourceDelegate> *delegate;
 
 @end