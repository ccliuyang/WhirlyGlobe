/*
 *  WGComponentObject_private.h
 *  WhirlyGlobeComponent
 *
 *  Created by Steve Gifford on 7/21/12.
 *  Copyright 2011-2013 mousebird consulting
 *
 *  Licensed under the Apache License, Version 2.0 (the "License");
 *  you may not use this file except in compliance with the License.
 *  You may obtain a copy of the License at
 *  http://www.apache.org/licenses/LICENSE-2.0
 *
 *  Unless required by applicable law or agreed to in writing, software
 *  distributed under the License is distributed on an "AS IS" BASIS,
 *  WITHOUT WARRANTIES OR CONDITIONS OF ANY KIND, either express or implied.
 *  See the License for the specific language governing permissions and
 *  limitations under the License.
 *
 */

#import <Foundation/Foundation.h>
#import <WhirlyGlobe.h>
#import "MaplyVectorObject.h"
#import "MaplyComponentObject.h"

/** The Component Object is used to track all the resources a user created
    to represent something.  We pass this back to them so they can remove
    those resources later.
 */
<<<<<<< HEAD
@interface MaplyComponentObject : NSObject
{
    WhirlyKit::SimpleIDSet markerIDs;
    WhirlyKit::SimpleIDSet labelIDs;
    WhirlyKit::SimpleIDSet vectorIDs;
    WhirlyKit::SimpleIDSet shapeIDs;
    WhirlyKit::SimpleIDSet chunkIDs;
    WhirlyKit::SimpleIDSet loftIDs;
    WhirlyKit::SimpleIDSet selectIDs;
    std::vector<UIImage *> images;
    NSArray *vectors;
    bool isSelectable;
}
=======
@interface MaplyComponentObject()
>>>>>>> 3643f93c

@property (nonatomic,assign) WhirlyKit::SimpleIDSet &markerIDs;
@property (nonatomic,assign) WhirlyKit::SimpleIDSet &labelIDs;
@property (nonatomic,assign) WhirlyKit::SimpleIDSet &vectorIDs;
@property (nonatomic,assign) WhirlyKit::SimpleIDSet &shapeIDs;
@property (nonatomic,assign) WhirlyKit::SimpleIDSet &chunkIDs;
@property (nonatomic,assign) WhirlyKit::SimpleIDSet &loftIDs;
@property (nonatomic,assign) WhirlyKit::SimpleIDSet &selectIDs;
@property (nonatomic,assign) std::vector<UIImage *> &images;
@property (nonatomic,strong) NSArray *vectors;
@property (nonatomic,assign) bool isSelectable;
@property (nonatomic,assign) bool underConstruction;

@end<|MERGE_RESOLUTION|>--- conflicted
+++ resolved
@@ -27,23 +27,7 @@
     to represent something.  We pass this back to them so they can remove
     those resources later.
  */
-<<<<<<< HEAD
-@interface MaplyComponentObject : NSObject
-{
-    WhirlyKit::SimpleIDSet markerIDs;
-    WhirlyKit::SimpleIDSet labelIDs;
-    WhirlyKit::SimpleIDSet vectorIDs;
-    WhirlyKit::SimpleIDSet shapeIDs;
-    WhirlyKit::SimpleIDSet chunkIDs;
-    WhirlyKit::SimpleIDSet loftIDs;
-    WhirlyKit::SimpleIDSet selectIDs;
-    std::vector<UIImage *> images;
-    NSArray *vectors;
-    bool isSelectable;
-}
-=======
 @interface MaplyComponentObject()
->>>>>>> 3643f93c
 
 @property (nonatomic,assign) WhirlyKit::SimpleIDSet &markerIDs;
 @property (nonatomic,assign) WhirlyKit::SimpleIDSet &labelIDs;
@@ -52,7 +36,7 @@
 @property (nonatomic,assign) WhirlyKit::SimpleIDSet &chunkIDs;
 @property (nonatomic,assign) WhirlyKit::SimpleIDSet &loftIDs;
 @property (nonatomic,assign) WhirlyKit::SimpleIDSet &selectIDs;
-@property (nonatomic,assign) std::vector<UIImage *> &images;
+@property (nonatomic,assign) std::set<UIImage *> &images;
 @property (nonatomic,strong) NSArray *vectors;
 @property (nonatomic,assign) bool isSelectable;
 @property (nonatomic,assign) bool underConstruction;
