--- conflicted
+++ resolved
@@ -31,86 +31,69 @@
 @interface MaplyMapboxVectorStyleSet : NSObject <MaplyVectorStyleDelegate>
 
 /// @brief Default settings and scale factor for Mapnik vector geometry.
-@property (nonatomic, strong, nullable) MaplyVectorTileStyleSettings *tileStyleSettings;
+@property (nonatomic, strong) MaplyVectorTileStyleSettings *tileStyleSettings;
 
 /// @brief The view controller everything will be added to
-@property (nonatomic, weak, nullable) MaplyBaseViewController *viewC;
+@property (nonatomic, weak) MaplyBaseViewController *viewC;
 
 /// @brief Style name
-@property (nonatomic, strong, nullable) NSString *name;
+@property (nonatomic, strong) NSString *name;
 
 /// @brief Version number from the style
 @property (nonatomic) NSUInteger version;
 
 /// @brief Constants from the Style sheet
-@property (nonatomic, strong, nullable) NSDictionary *constants;
+@property (nonatomic, strong) NSDictionary *constants;
 
 /// @brief Where we can fetch the sprites
-@property (nonatomic, strong, nullable) NSString *spriteURL;
+@property (nonatomic, strong) NSString *spriteURL;
 
 /// @brief Layers parsed from the style sheet
-@property (nonatomic, strong, nullable) NSArray *layers;
+@property (nonatomic, strong) NSArray *layers;
 
 /// @brief Layers sorted by their ID
-@property (nonatomic, strong, nullable) NSDictionary *layersByName;
+@property (nonatomic, strong) NSDictionary *layersByName;
 
 /// @brief Layers sorted by source layer name
-@property (nonatomic, strong, nullable) NSDictionary *layersBySource;
+@property (nonatomic, strong) NSDictionary *layersBySource;
 
 /// @brief Initialize with the style JSON and the view controller
 /// @details We'll parse the style JSON passed in and return nil on failure.
-- (nullable instancetype)initWithJSON:(NSData *__nonnull)styleJSON viewC:(MaplyBaseViewController *__nonnull)viewC;
+- (id)initWithJSON:(NSData *)styleJSON viewC:(MaplyBaseViewController *)viewC;
 
 /// @brief Return an integer value for the given name, taking the constants into account.
-- (int)intValue:(NSString *__nonnull)name dict:(NSDictionary *__nonnull)dict defVal:(int)defVal;
+- (int)intValue:(NSString *)name dict:(NSDictionary *)dict defVal:(int)defVal;
 
 /// @brief Return a double value for the given name, taking the constants into account
-- (double)doubleValue:(NSString *__nonnull)name dict:(NSDictionary *__nonnull)dict defVal:(double)devVal;
+- (double)doubleValue:(NSString *)name dict:(NSDictionary *)dict defVal:(double)devVal;
 
 /// @brief Return a double value for the given name, taking the constants into account
-- (double)doubleValue:(id __nonnull)entry defVal:(double)defVal;
+- (double)doubleValue:(id)entry defVal:(double)defVal;
 
 /// @brief Return a string for the given name, taking the constants into account
-<<<<<<< HEAD
-- (NSString *__nullable)stringValue:(NSString *__nonnull)name defVal:(NSString *__nullable)defVal;
-
-/// @brief Return a string for the given name, taking the constants into account
-- (NSString *__nullable)stringValue:(NSString *__nonnull)name dict:(NSDictionary *__nonnull)dict defVal:(NSString *__nullable)defVal;
-
-/// @brief Return a color, taking constants into account
-- (UIColor *__nullable)colorValue:(NSString *__nonnull)name defVal:(UIColor *__nullable)defVal;
-
-=======
 - (NSString *)stringValue:(NSString *)name dict:(NSDictionary *)dict defVal:(NSString *)defVal;
 
->>>>>>> 643e650b
 /// @brief Return a color for the given name, taking the constants into account
-- (UIColor *__nullable)colorValue:(NSString *__nonnull)name dict:(NSDictionary *__nonnull)dict defVal:(UIColor *__nullable)defVal;
+- (UIColor *)colorValue:(NSString *)name dict:(NSDictionary *)dict defVal:(UIColor *)defVal;
 
 /// @brief Return an array for the given name, taking the constants into account
-- (NSArray *__nullable)arrayValue:(NSString *__nonnull)name dict:(NSDictionary *__nonnull)dict defVal:(NSArray *__nullable)defVal;
+- (NSArray *)arrayValue:(NSString *)name dict:(NSDictionary *)dict defVal:(NSArray *)defVal;
 
 /// @brief Parse and return a set of stops.  Takes constants into account
 - (MaplyVectorFunctionStops *)stopsValue:(id)entry defVal:(id)defEntry;
 
 /// @brief Scale the color by the given opacity
-- (UIColor *__nonnull)color:(UIColor *__nonnull)color withOpacity:(double)opacity;
+- (UIColor *)color:(UIColor *)color withOpacity:(double)opacity;
 
 /// @brief Return the integer corresponding to the name.  Basically parse the enumerated type.
-- (NSUInteger)enumValue:(NSString *__nonnull)name options:(NSArray *__nonnull)options defVal:(NSUInteger)defVal;
+- (NSUInteger)enumValue:(NSString *)name options:(NSArray *)options defVal:(NSUInteger)defVal;
 
 /// @brief Check for and report an unsupported field
-- (void)unsupportedCheck:(NSString *__nonnull)field in:(NSString *__nonnull)what styleEntry:(NSDictionary *__nonnull)styleEntry;
+- (void)unsupportedCheck:(NSString *)field in:(NSString *)what styleEntry:(NSDictionary *)styleEntry;
 
 /// @brief Check if the given thing is a constant and return its value if it is.  Otherwise just return it.
-- (id __nonnull)constantSubstitution:(id __nonnull)thing forField:(NSString *__nullable)field;
-
-<<<<<<< HEAD
-/// @brief Figure out the background color
-- (UIColor *__nullable)backgroundColor;
-
-=======
->>>>>>> 643e650b
+- (id)constantSubstitution:(id)thing forField:(NSString *)field;
+
 @end
 
 /** @brief Layer definition from the Style Sheet.
@@ -119,61 +102,42 @@
 @interface MaplyMapboxVectorStyleLayer : MaplyVectorTileStyle
 // Note: Need a better base class than MaplyVectorTileStyle
 
-@property (nonatomic,weak, nullable) MaplyMapboxVectorStyleSet *styleSet;
+@property (nonatomic,weak) MaplyMapboxVectorStyleSet *styleSet;
 
 /// @brief ID on the layer style entry
-@property (nonatomic, nullable) NSString *ident;
+@property (nonatomic) NSString *ident;
 
 /// @brief Source from layer defn
-@property (nonatomic, nullable) NSString *source;
+@property (nonatomic) NSString *source;
 
 /// @brief Source layer from layer defn
-@property (nonatomic, nullable) NSString *sourceLayer;
+@property (nonatomic) NSString *sourceLayer;
 
 /// @brief Min/max zoom levels
 @property (nonatomic) int minzoom,maxzoom;
 
 /// @brief Filter this layer uses to match up to data
-@property (nonatomic, nullable) MapboxVectorFilter *filter;
+@property (nonatomic) MapboxVectorFilter *filter;
 
 /// @brief DrawPriority based on location in the style sheet
 @property (nonatomic) int drawPriority;
 
 /// @brief Initialize with the style sheet and the entry for this layer
-+ (nullable instancetype)VectorStyleLayer:(MaplyMapboxVectorStyleSet *__nonnull)styleSet JSON:(NSDictionary *__nonnull)layerDict drawPriority:(int)drawPriority __deprecated;
-
-- (nullable instancetype)initWithStyleSet:(MaplyMapboxVectorStyleSet *__nonnull)styleSet JSON:(NSDictionary *__nonnull)layerDict drawPriority:(int)drawPriority;
++ (id)VectorStyleLayer:(MaplyMapboxVectorStyleSet *)styleSet JSON:(NSDictionary *)layerDict drawPriority:(int)drawPriority;
 
 /// @brief Base class initialization.  Copies data out of the refLayer
-- (nullable instancetype)initWithStyleEntry:(NSDictionary *__nonnull)styleEntry parent:(MaplyMapboxVectorStyleLayer *__nonnull)refLayer styleSet:(MaplyMapboxVectorStyleSet *__nonnull)styleSet drawPriority:(int)drawPriority viewC:(MaplyBaseViewController *__nonnull)viewC;
+- (id)initWithStyleEntry:(NSDictionary *)styleEntry parent:(MaplyMapboxVectorStyleLayer *)refLayer styleSet:(MaplyMapboxVectorStyleSet *)styleSet drawPriority:(int)drawPriority viewC:(MaplyBaseViewController *)viewC;
 
 /// @brief Construct objects related to this style based on the input data.
-- (nullable NSArray *)buildObjects:(NSArray *__nonnull)vecObjs forTile:(MaplyTileID)tileID viewC:(MaplyBaseViewController *__nonnull)viewC;
+- (NSArray *)buildObjects:(NSArray *)vecObjs forTile:(MaplyTileID)tileID viewC:(MaplyBaseViewController *)viewC;
 
 @end
 
 /// @brief Mapbox filter operator types
-typedef NS_ENUM(NSInteger, MapboxVectorFilterType) {
-	MBFilterEqual,
-	MBFilterNotEqual,
-	MBFilterGreaterThan,
-	MBFilterGreaterThanEqual,
-	MBFilterLessThan,
-	MBFilterLessThanEqual,
-	MBFilterIn,
-	MBFilterNotIn,
-	MBFilterAll,
-	MBFilterAny,
-	MBFilterNone
-};
+typedef enum {MBFilterEqual,MBFilterNotEqual,MBFilterGreaterThan,MBFilterGreaterThanEqual,MBFilterLessThan,MBFilterLessThanEqual,MBFilterIn,MBFilterNotIn,MBFilterAll,MBFilterAny,MBFilterNone} MapboxVectorFilterType;
 
 /// @brief Mapbox geometry types
-typedef NS_ENUM(NSInteger, MapboxVectorGeometryType) {
-	MBGeomPoint,
-	MBGeomLineString,
-	MBGeomPolygon,
-	MBGeomNone
-};
+typedef enum {MBGeomPoint,MBGeomLineString,MBGeomPolygon,MBGeomNone} MapboxVectorGeometryType;
 
 /// @brief Filter is used to match data in a layer to styles
 @interface MapboxVectorFilter : NSObject
@@ -182,79 +146,28 @@
 @property (nonatomic) MapboxVectorFilterType filterType;
 
 /// @brief Attribute name for all the types that take two arguments
-@property (nonatomic, nullable) NSString *attrName;
+@property (nonatomic) NSString *attrName;
 
 /// @brief Set if we're comparing geometry type instead of an attribute
 @property (nonatomic) MapboxVectorGeometryType geomType;
 
 /// @brief Attribute value to compare for all the type that take two arguments
-@property (nonatomic, nullable) id attrVal;
+@property (nonatomic) id attrVal;
 
 /// @brief Attribute values for the in and !in operators
-@property (nonatomic, nullable) NSArray *attrVals;
+@property (nonatomic) NSArray *attrVals;
 
 /// @brief For All and Any these are the MapboxVectorFilters to evaluate
-@property (nonatomic, nullable) NSArray *subFilters;
+@property (nonatomic) NSArray *subFilters;
 
 /// @brief Parse the filter info out of the style entry
-- (nullable instancetype)initWithArray:(NSArray *__nonnull)styleEntry styleSet:(MaplyMapboxVectorStyleSet *__nonnull)styleSet viewC:(MaplyBaseViewController *__nonnull)viewC;
+- (id)initWithArray:(NSArray *)styleEntry styleSet:(MaplyMapboxVectorStyleSet *)styleSet viewC:(MaplyBaseViewController *)viewC;
 
 /// @brief Test a feature's attributes against the filter
-- (bool)testFeature:(NSDictionary *__nonnull)attrs tile:(MaplyTileID)tileID viewC:(MaplyBaseViewController *__nonnull)viewC;
-
-@end
-
-<<<<<<< HEAD
-/// @brief Types for the value object
-typedef NS_ENUM(NSInteger, MaplyMapboxValueType) {
-	MaplyMapboxValueTypeNumber,
-	MaplyMapboxValueTypeColor,
-	MaplyMapboxValueTypeString
-};
-
-/// @brief
-@interface MaplyMapboxValue : NSObject
-
-/// @brief Data type for value
-@property (nonatomic) MaplyMapboxValueType type;
-
-/// @brief NSNumber or UIColor at present
-@property (nonatomic, nullable) id value;
-
-/// @brief Initialize with data and a type we're expecting
-- (nullable instancetype)initWithValue:(id __nonnull)value type:(MaplyMapboxValueType)dataType styleSet:(MaplyMapboxVectorStyleSet *__nullable)styleSet;
-
-/// @brief Returns a value interpolated between the two inputs
-+ (MaplyMapboxValue *__nonnull)interpolateFrom:(MaplyMapboxValue *__nonnull)a to:(MaplyMapboxValue *__nonnull)b t:(double)t;
-
-@end
-
-/// @brief A single input and output value
-@interface MaplyMapboxVectorFunctionStop : NSObject
-
-/// @brief Input data value
-@property (nonatomic) double inputVal;
-
-/// @brief Output data value.  Might be an NSNumber, UIColor, or
-@property (nonatomic, nullable) id outputVal;
-
-@end
-
-/// @brief Type of the mapbox vector function
-typedef NS_ENUM(NSInteger, MapboxVectorFunctionType) {
-	MapboxVectorFunctionExponential,
-	MapboxVectorFunctionInterval
-};
-
-/// @brief Functions color a data value based on a property (probably zoom)
-@interface MaplyMapboxVectorFunction : NSObject
-
-/// @brief Function type (exponential or interval at the moment)
-@property (nonatomic,readonly) MapboxVectorFunctionType type;
-
-/// @brief Data type this returns
-@property (nonatomic,readonly) MaplyMapboxValueType dataType;
-=======
+- (bool)testFeature:(NSDictionary *)attrs tile:(MaplyTileID)tileID viewC:(MaplyBaseViewController *)viewC;
+
+@end
+
 /// @brief A single zoom and value
 @interface MaplyVectorFunctionStop : NSObject
 
@@ -268,62 +181,13 @@
 
 /// @brief These are used to control simple values based on zoom level
 @interface MaplyVectorFunctionStops : NSObject
->>>>>>> 643e650b
 
 /// @brief Array of function stops as they apply to value.  These are MaplyVectorFunctionStop objects.
-@property (nonatomic,strong, nullable) NSArray *stops;
+@property (nonatomic,strong) NSArray *stops;
 
 /// @brief Used in exponential calculation
 @property (nonatomic,assign) double base;
 
-<<<<<<< HEAD
-/// @brief Parse out of a JSON object
-- (nullable instancetype)initWithValueDict:(NSDictionary *__nonnull)dict dataType:(MaplyMapboxValueType)dataType styleSet:(MaplyMapboxVectorStyleSet *__nonnull)styleSet viewC:(MaplyBaseViewController *__nullable)viewC;
-
-/// @brief Calculate a value given the input value.  Returns an NSNumber or UIColor
-- (nullable MaplyMapboxValue *)valueForInput:(double)inputVal type:(MaplyMapboxValueType)dataType styleSet:(MaplyMapboxVectorStyleSet *__nonnull)styleSet;
-
-/// @brief Returns the minimum value
-- (nullable MaplyMapboxValue *)minValueOfType:(MaplyMapboxValueType)dataType;
-
-/// @brief Returns the maximum value
-- (nullable MaplyMapboxValue *)maxValueOfType:(MaplyMapboxValueType)dataType;
-
-@end
-
-/// @brief Represents either a value or a function to generate that value
-@interface MaplyMapboxValueWrapper : NSObject
-
-/// @brief Initialize with a field that could be a single value or a function and the data we're expecting it to be
-- (nullable instancetype)initWithValue:(id __nonnull)value dataType:(MaplyMapboxValueType)dataType styleSet:(MaplyMapboxVectorStyleSet *__nonnull)styleSet;
-
-/// @brief Initialize by reading the named field out of the dictionary and then parsing out either a value or a function
-- (nullable instancetype)initWithDict:(NSDictionary *__nonnull)dict name:(NSString *__nonnull)attrName dataType:(MaplyMapboxValueType)dataType styleSet:(MaplyMapboxVectorStyleSet *__nonnull)styleSet;
-
-/// @brief Initialize with a real value of type NSNumber, UIColor, or NSString
-- (nullable instancetype)initWithObject:(id __nonnull)thing;
-
-/// @brief Defined data type for this value or function
-@property (nonatomic,readonly) MaplyMapboxValueType dataType;
-
-/// @brief Set if this is a value rather than a function
-@property (nonatomic,readonly) bool isValue;
-
-/// @brief Return a simple number
-- (double)numberForZoom:(int)zoom styleSet:(MaplyMapboxVectorStyleSet *__nonnull)styleSet;
-
-/// @brief Return the maximum possible number
-- (double)maxNumberWithStyleSet:(MaplyMapboxVectorStyleSet *__nonnull)styleSet;
-
-/// @brief Return a color
-- (nullable UIColor *)colorForZoom:(int)zoom styleSet:(MaplyMapboxVectorStyleSet *__nonnull)styleSet;
-
-/// @brief Return the maximum possible color
-- (nullable UIColor *)maxColorWithStyleSet:(MaplyMapboxVectorStyleSet *__nonnull)styleSet;
-
-/// @brief Return a string
-- (nullable NSString *)stringForZoom:(int)zoom styleSet:(MaplyMapboxVectorStyleSet *__nonnull)styleSet;
-=======
 /// @brief Parse out of a JSON array
 - (id)initWithArray:(NSArray *)dataArray styleSet:(MaplyMapboxVectorStyleSet *)styleSet viewC:(MaplyBaseViewController *)viewC;
 
@@ -335,6 +199,5 @@
 
 /// @brief Returns the maximum value
 - (double)maxValue;
->>>>>>> 643e650b
 
 @end