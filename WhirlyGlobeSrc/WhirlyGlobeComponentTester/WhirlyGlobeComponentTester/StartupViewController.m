/*
 *  StartupViewController.m
 *  WhirlyGlobeComponentTester
 *
 *  Created by Steve Gifford on 7/23/12.
 *  Copyright 2011-2012 mousebird consulting
 *
 *  Licensed under the Apache License, Version 2.0 (the "License");
 *  you may not use this file except in compliance with the License.
 *  You may obtain a copy of the License at
 *  http://www.apache.org/licenses/LICENSE-2.0
 *
 *  Unless required by applicable law or agreed to in writing, software
 *  distributed under the License is distributed on an "AS IS" BASIS,
 *  WITHOUT WARRANTIES OR CONDITIONS OF ANY KIND, either express or implied.
 *  See the License for the specific language governing permissions and
 *  limitations under the License.
 *
 */

#import "StartupViewController.h"

@interface StartupViewController ()

@end

@implementation StartupViewController
{
    UITableView *tableView;
}

- (id)initWithNibName:(NSString *)nibNameOrNil bundle:(NSBundle *)nibBundleOrNil
{
    self = [super initWithNibName:nibNameOrNil bundle:nibBundleOrNil];
    if (self) {
        // Custom initialization
    }
    return self;
}

- (void)viewDidLoad
{
    [super viewDidLoad];
    self.title = @"Select Base Map";
    
    tableView = [[UITableView alloc] initWithFrame:self.view.bounds];
    tableView.delegate = self;
    tableView.dataSource = self;
    tableView.backgroundColor = [UIColor grayColor];
    tableView.separatorColor = [UIColor whiteColor];
    tableView.autoresizingMask = UIViewAutoresizingFlexibleWidth | UIViewAutoresizingFlexibleHeight;
    [self.view addSubview:tableView];
    self.view.autoresizesSubviews = true;
}

- (void)viewDidUnload
{
    [super viewDidUnload];
    
    tableView = nil;
}

- (BOOL)shouldAutorotateToInterfaceOrientation:(UIInterfaceOrientation)interfaceOrientation
{
	return YES;
}

- (void)viewWillAppear:(BOOL)animated
{
    [tableView reloadData];
}

#pragma mark - Table Data Source

- (NSInteger)numberOfSectionsInTableView:(UITableView *)tableView
{
    // Globe and map
    return 2;
}

- (NSInteger)tableView:(UITableView *)tableView numberOfRowsInSection:(NSInteger)section
{
    int numLayers = (section == 0 ? MaxBaseLayers : MaxBaseLayers-1);
    return numLayers;
}

- (NSString *)tableView:(UITableView *)tableView titleForHeaderInSection:(NSInteger)section
{
    NSString *title = nil;
    
    switch (section)
    {
        case 0:
            title = @"Globe";
            break;
        case 1:
            title = @"Map";
            break;
    }
    
    return title;
}

- (UITableViewCell *)tableView:(UITableView *)tableView cellForRowAtIndexPath:(NSIndexPath *)indexPath
{
    UITableViewCell *cell = [[UITableViewCell alloc] initWithStyle:UITableViewCellStyleDefault reuseIdentifier:nil];
    switch (indexPath.row)
    {
        case BlueMarbleSingleResLocal:
            cell.textLabel.text = @"Blue Marble Single Res - Local";
            break;
        case GeographyClassMBTilesLocal:
            cell.textLabel.text = @"Geography Class - MapBox Tiles - Local";
            break;
        case StamenWatercolorRemote:
            cell.textLabel.text = @"Stamen WaterColor - Remote";
            break;
        case OpenStreetmapRemote:
            cell.textLabel.text = @"OpenStreetMap - Remote";
            break;
<<<<<<< HEAD
        case ArgyleTilesRemote:
            cell.textLabel.text = @"Argyle Tiles - Remote";
=======
        case MapBoxTilesSat1:
            cell.textLabel.text = @"MapBox Tiles Satellite - Remote";
            break;
        case MapBoxTilesTerrain1:
            cell.textLabel.text = @"MapBox Tiles Terrain - Remote";
            break;
        case MapBoxTilesRegular1:
            cell.textLabel.text = @"MapBox Tiles Regular - Remote";
>>>>>>> 5fa3eabe
            break;
        default:
            break;
    }
    cell.textLabel.textColor = [UIColor whiteColor];
    cell.backgroundColor = [UIColor grayColor];
    
    return cell;
}

#pragma mark - Table Delegate

- (void)tableView:(UITableView *)tableView didSelectRowAtIndexPath:(NSIndexPath *)indexPath
{
    TestViewController *viewC = [[TestViewController alloc] initWithMapType:indexPath.section  baseLayer:indexPath.row];
    [self.navigationController pushViewController:viewC animated:YES];
}

@end<|MERGE_RESOLUTION|>--- conflicted
+++ resolved
@@ -118,10 +118,6 @@
         case OpenStreetmapRemote:
             cell.textLabel.text = @"OpenStreetMap - Remote";
             break;
-<<<<<<< HEAD
-        case ArgyleTilesRemote:
-            cell.textLabel.text = @"Argyle Tiles - Remote";
-=======
         case MapBoxTilesSat1:
             cell.textLabel.text = @"MapBox Tiles Satellite - Remote";
             break;
@@ -130,7 +126,6 @@
             break;
         case MapBoxTilesRegular1:
             cell.textLabel.text = @"MapBox Tiles Regular - Remote";
->>>>>>> 5fa3eabe
             break;
         default:
             break;
