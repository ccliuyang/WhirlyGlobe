/*
 *  TestViewController.m
 *  WhirlyGlobeComponentTester
 *
 *  Created by Steve Gifford on 7/23/12.
 *  Copyright 2011-2013 mousebird consulting
 *
 *  Licensed under the Apache License, Version 2.0 (the "License");
 *  you may not use this file except in compliance with the License.
 *  You may obtain a copy of the License at
 *  http://www.apache.org/licenses/LICENSE-2.0
 *
 *  Unless required by applicable law or agreed to in writing, software
 *  distributed under the License is distributed on an "AS IS" BASIS,
 *  WITHOUT WARRANTIES OR CONDITIONS OF ANY KIND, either express or implied.
 *  See the License for the specific language governing permissions and
 *  limitations under the License.
 *
 */

#import <QuartzCore/QuartzCore.h>
#import "TestViewController.h"
#import "AnimationTest.h"
#import "WeatherShader.h"
#import "MaplyRemoteTileElevationSource.h"
#import "PagingTestDelegate.h"
#import "ParticleTest.h"
#import "MaplyAerisTiles.h"
#ifdef NOTPODSPECWG
#import "MapzenSource.h"
#import <DDXMLDocument.h>
#endif

// Simple representation of locations and name for testing
typedef struct
{
    char name[20];
    float lat,lon;
} LocationInfo;

// Some random locations for testing.
// If we've missed your home, it's because we think you suck.
static const int NumLocations = 30;
LocationInfo locations[NumLocations] = 
{
    {"Kansas City",39.1, -94.58},
    {"Washington, DC",38.895111,-77.036667},
    {"Manila",14.583333,120.966667},
    {"Moscow",55.75, 37.616667},
    {"London",51.507222, -0.1275},
    {"Caracas",10.5, -66.916667},
    {"Lagos",6.453056, 3.395833},
    {"Sydney",-33.859972, 151.211111},
    {"Seattle",47.609722, -122.333056},
    {"Tokyo",35.689506, 139.6917},
    {"McMurdo Station",-77.85, 166.666667},
    {"Tehran",35.696111, 51.423056},
    {"Santiago",-33.45, -70.666667},
    {"Pretoria",-25.746111, 28.188056},
    {"Perth",-31.952222, 115.858889},
    {"Beijing",39.913889, 116.391667},
    {"New Delhi",28.613889, 77.208889},
    {"San Francisco",37.7793, -122.4192},
    {"Pittsburgh",40.441667, -80},
    {"Freetown",8.484444, -13.234444},
    {"Windhoek",-22.57, 17.083611},
    {"Buenos Aires",-34.6, -58.383333},
    {"Zhengzhou",34.766667, 113.65},
    {"Bergen",60.389444, 5.33},
    {"Glasgow",55.858, -4.259},
    {"Bogota",4.598056, -74.075833},
    {"Haifa",32.816667, 34.983333},
    {"Puerto Williams",-54.933333, -67.616667},
    {"Panama City",8.983333, -79.516667},
    {"Niihau",21.9, -160.166667}
};

// High performance vs. low performance devices
typedef enum {HighPerformance,LowPerformance} PerformanceMode;

// Lowest priority for base layers
static int BaseEarthPriority;

// Local interface for TestViewController
// We'll hide a few things here
@interface TestViewController ()//<Maply3dTouchPreviewDatasource>
{
    // The configuration view comes up when the user taps outside the globe
    ConfigViewController *configViewC;
    
    // Base layer
    NSString *baseLayerName;
    MaplyViewControllerLayer *baseLayer;
    
    // Overlay layers
    NSMutableDictionary *ovlLayers;
        
    // These represent a group of objects we've added to the globe.
    // This is how we track them for removal
    MaplyComponentObject *screenMarkersObj;
    MaplyComponentObject *markersObj;
    MaplyComponentObject *shapeCylObj;
    MaplyComponentObject *shapeSphereObj;
    MaplyComponentObject *greatCircleObj;
    MaplyComponentObject *arrowsObj;
    MaplyComponentObject *modelsObj;
    MaplyComponentObject *screenLabelsObj;
    MaplyComponentObject *labelsObj;
    MaplyComponentObject *stickersObj;
    MaplyComponentObject *latLonObj;
    NSArray *sfRoadsObjArray;
    MaplyComponentObject *arcGisObj;
    NSArray *vecObjects;
    MaplyComponentObject *megaMarkersObj;
    MaplyComponentObject *markerClusterObj;
    NSArray *megaMarkersImages;
    MaplyComponentObject *autoLabels;
    MaplyActiveObject *animSphere;
    NSMutableDictionary *loftPolyDict;
    MaplyStarsModel *stars;
    MaplyComponentObject *sunObj,*moonObj;
    MaplyAtmosphere *atmosObj;
    NSDictionary *tessValues;
    NSArray *labelTestObjs;
    
    // Paging marker test
    MaplyQuadPagingLayer *markerLayer;
    PagingTestDelegate *markerDelegate;

    // A source of elevation data, if we're in that mode
    NSObject<MaplyElevationSourceDelegate> *elevSource;
    
    // The view we're using to track a selected object
//    MaplyViewTracker *selectedViewTrack;
    
    NSDictionary *screenLabelDesc,*labelDesc,*vectorDesc;
    
    // If we're in 3D mode, how far the elevation goes
    int zoomLimit;
    bool requireElev;
    bool imageWaitLoad;
    int maxLayerTiles;

    // Label test
    NSTimer *_labelAnimationTimer;
    NSMutableDictionary *_trafficLabels;
    
    // Dashed lines used in wide vector test
    MaplyTexture *dashedLineTex,*filledLineTex;
    
    PerformanceMode perfMode;
  id <UIViewControllerPreviewing> previewingContext;

    UIScrollView *scrollView;
}

// Change what we're showing based on the Configuration
- (void)changeMapContents;
@end

@implementation TestViewController
{
    MapType startupMapType;
}

- (id)initWithMapType:(MapType)mapType
{
    self = [super init];
    if (self) {
        startupMapType = mapType;
        BaseEarthPriority = kMaplyImageLayerDrawPriorityDefault;
        ovlLayers = [NSMutableDictionary dictionary];
    }
    return self;
}

- (void)dealloc
{
    [NSObject cancelPreviousPerformRequestsWithTarget:self];
    
    // This should release the globe view
    if (baseViewC)
    {
        [baseViewC.view removeFromSuperview];
        [baseViewC removeFromParentViewController];
        baseViewC = nil;
        mapViewC = nil;
        globeViewC = nil;
    }    
}

- (void)viewDidLoad
{
    [super viewDidLoad];
    
    // What sort of hardware are we on?
    perfMode = LowPerformance;
    if ([UIScreen mainScreen].scale > 1.0)
    {
        // Retina devices tend to be better, except for
        perfMode = HighPerformance;
    }
#if TARGET_IPHONE_SIMULATOR
    perfMode = HighPerformance;
#endif
    
    loftPolyDict = [NSMutableDictionary dictionary];
    
    // Configuration controller for turning features on and off
    configViewC = [[ConfigViewController alloc] initWithNibName:@"ConfigViewController" bundle:nil];

    // Create an empty globe or map controller
    zoomLimit = 0;
    requireElev = false;
    maxLayerTiles = 256;
    switch (startupMapType)
    {
        case MaplyGlobe:
            globeViewC = [[WhirlyGlobeViewController alloc] init];
            globeViewC.delegate = self;
            baseViewC = globeViewC;
            maxLayerTiles = 128;
            
            configViewC.configOptions = ConfigOptionsGlobe;
            break;
        case MaplyGlobeWithElevation:
            globeViewC = [[WhirlyGlobeViewController alloc] init];
            globeViewC.delegate = self;
            baseViewC = globeViewC;
            maxLayerTiles = 128;
            // Per level tesselation control
            tessValues = @{@(-1) : @10, @0 : @20, @1 : @16};
            configViewC.configOptions = ConfigOptions3DTerrain;
            break;
        case Maply2DMap:
            mapViewC = [[MaplyViewController alloc] initWithMapType:MaplyMapTypeFlat];
            mapViewC.viewWrap = true;
            mapViewC.doubleTapZoomGesture = true;
            mapViewC.twoFingerTapGesture = true;
            mapViewC.delegate = self;
            baseViewC = mapViewC;
            configViewC.configOptions = ConfigOptionsMap;
            break;
        default:
            break;
    }

    [self.view addSubview:baseViewC.view];
    baseViewC.view.frame = self.view.bounds;

    [self addChildViewController:baseViewC];
    
    // This lets us mix screen space objects with everything else
//    baseViewC.screenObjectDrawPriorityOffset = 0;

    if (perfMode == LowPerformance)
    {
        baseViewC.frameInterval = 3; // 20fps
        baseViewC.threadPerLayer = false;
    } else {
        baseViewC.frameInterval = 2; // 30fps
        baseViewC.threadPerLayer = true;
    }
    
    // Set the background color for the globe
    if (globeViewC)
        baseViewC.clearColor = [UIColor colorWithWhite:0.8 alpha:1.0];
    else
        baseViewC.clearColor = [UIColor whiteColor];
        
    if (globeViewC)
    {
        // Limit the zoom (for sun & stars)
        float minHeight,maxHeight;
        [globeViewC getZoomLimitsMin:&minHeight max:&maxHeight];
        [globeViewC setZoomLimitsMin:minHeight max:3.0];
        
        // Start up over San Francisco
        globeViewC.height = 0.8;
        [globeViewC animateToPosition:MaplyCoordinateMakeWithDegrees(-122.4192, 37.7793) time:1.0];
    } else {
        mapViewC.height = 1.0;
        [mapViewC animateToPosition:MaplyCoordinateMakeWithDegrees(-122.4192, 37.7793) time:1.0];
    }
    
    NSString *cacheDir = [NSSearchPathForDirectoriesInDomains(NSCachesDirectory, NSUserDomainMask, YES)  objectAtIndex:0];
    
    // For elevation mode, we need to do some other stuff
    if (startupMapType == MaplyGlobeWithElevation)
    {
        self.title = @"Cesium Terrain";
        
        // Tilt, so we can see it
        if (globeViewC)
            [globeViewC setTiltMinHeight:0.001 maxHeight:0.04 minTilt:1.40 maxTilt:0.0];
        globeViewC.frameInterval = 2;  // 30fps

        baseViewC.clearColor = [UIColor colorWithWhite:0.5 alpha:1.0];

        // Cesium as an elevation source
        MaplyRemoteTileElevationCesiumSource *cesiumElev = [[MaplyRemoteTileElevationCesiumSource alloc] initWithBaseURL:@"http://assets.agi.com/stk-terrain/tilesets/world/tiles/" ext:@"terrain" minZoom:0 maxZoom:16];
        elevSource = cesiumElev;
        cesiumElev.cacheDir = [NSString stringWithFormat:@"%@/cesiumElev/",cacheDir];
//        elevSource = [[MaplyElevationDatabase alloc] initWithName:@"world_web_mercator"];
        
        baseViewC.elevDelegate = elevSource;
        zoomLimit = 16;
        requireElev = true;
        baseViewC.elevDelegate = elevSource;
        
        // Don't forget to turn on the z buffer permanently
        [baseViewC setHints:@{kMaplyRenderHintZBuffer: @(YES)}];
                
        // Set up their odd tiling system
        MaplyCesiumCoordSystem *cesiumCoordSys = [[MaplyCesiumCoordSystem alloc] init];
        MaplyAnimationTestTileSource *tileSource = [[MaplyAnimationTestTileSource alloc] initWithCoordSys:cesiumCoordSys minZoom:1 maxZoom:16 depth:1];
//        MaplyAnimationTestTileSource *tileSource = [[MaplyAnimationTestTileSource alloc] initWithCoordSys:[[MaplySphericalMercator alloc] initWebStandard] minZoom:0 maxZoom:16 depth:1];
        tileSource.useDelay = false;
        tileSource.transparentMode = false;
        tileSource.pixelsPerSide = 128;
        MaplyQuadImageTilesLayer *layer = [[MaplyQuadImageTilesLayer alloc] initWithCoordSystem:tileSource.coordSys tileSource:tileSource];
        layer.requireElev = true;
        layer.maxTiles = 256;
        layer.handleEdges = true;
        layer.numSimultaneousFetches = 8;
        [baseViewC addLayer:layer];
        layer.drawPriority = BaseEarthPriority;
        baseLayer = layer;
        
//        // Start up over Everest
//        mapViewC.height = 1.0;
//        [mapViewC animateToPosition:MaplyCoordinateMakeWithDegrees(86.925278, 27.988056) time:1.0];
    }
    
    // Force the view to load so we can get the default switch values
    [configViewC view];
    
    // Bring up things based on what's turned on
    [self performSelector:@selector(changeMapContents) withObject:nil afterDelay:0.0];
    
    // Settings panel
    if (startupMapType != MaplyGlobeWithElevation)
        self.navigationItem.rightBarButtonItem = [[UIBarButtonItem alloc] initWithBarButtonSystemItem:UIBarButtonSystemItemEdit target:self action:@selector(showConfig)];
}

- (void)labelMarkerTest:(NSNumber *)time
{
    if (labelTestObjs)
    {
        [baseViewC removeObjects:labelTestObjs mode:MaplyThreadCurrent];
        labelTestObjs = nil;
    }
    
    UIImage *redSquare = [UIImage imageNamed:@"redsquare"];
    UIImage *blueSquare = [UIImage imageNamed:@"bluesquare"];
    CGSize redSize = CGSizeMake(40, 40);
    CGSize blueSize = CGSizeMake(4, 4);
    
    MaplyCoordinate coord = MaplyCoordinateMakeWithDegrees(-94.58, 39.1);
    
    NSMutableArray *redMarkers = [NSMutableArray array];
    NSMutableArray *blueMarkers = [NSMutableArray array];
    NSMutableArray *labels = [NSMutableArray array];
    {
        MaplyScreenMarker *marker = [[MaplyScreenMarker alloc] init];
        marker.image = redSquare;
        marker.loc = coord;
        marker.size = redSize;
        marker.layoutImportance = 2.0;
        marker.offset = CGPointMake(0.0,-34.0);
        marker.selectable = true;
        marker.userObject = @"Red Screen Marker";
        [redMarkers addObject:marker];
    }
    
    {
        MaplyScreenMarker *marker = [[MaplyScreenMarker alloc] init];
        marker.image = blueSquare;
        marker.loc = coord;
        marker.size = blueSize;
        marker.layoutImportance = 3.0;
        marker.offset = CGPointMake(0.0,0.0);
        marker.selectable = true;
        marker.userObject = @"Blue Screen Marker";
        [blueMarkers addObject:marker];
    }
    
    {
        MaplyScreenLabel *label1 = [[MaplyScreenLabel alloc] init];
        label1.loc = coord;
        label1.text = @"Test Label 1";
        label1.layoutPlacement = kMaplyLayoutCenter;
        label1.layoutImportance = MAXFLOAT;
//        label1.offset = CGPointMake(0, 20.0);
        label1.selectable = true;
        label1.userObject = @"Test Label 1";
        label1.rotation = M_PI/2;
        [labels addObject:label1];

        MaplyScreenLabel *label2 = [[MaplyScreenLabel alloc] init];
        label2.loc = coord;
        label2.text = @"Test Label 2";
        label2.layoutPlacement = kMaplyLayoutRight;
        label2.layoutImportance = 2.0;
//        label2.offset = CGPointMake(0, 20.0);
        label2.selectable = true;
        label2.userObject = @"Test Label 2";
        //        label1.rotation = M_PI/2;
        [labels addObject:label2];
    }
    
    NSMutableArray *newObjs = [NSMutableArray array];
//    [newObjs addObject:[baseViewC addScreenMarkers:redMarkers desc:@{kMaplyDrawPriority: @(100)} mode:MaplyThreadCurrent]];
//    [newObjs addObject:[baseViewC addScreenMarkers:blueMarkers desc:@{kMaplyDrawPriority: @(101)} mode:MaplyThreadCurrent]];
    [newObjs addObject:[baseViewC addScreenLabels:labels desc:
                        @{kMaplyDrawPriority: @(102),
                          kMaplyFont: [UIFont systemFontOfSize:30.0],
                          kMaplyBackgroundColor: [UIColor blueColor]
                          } mode:MaplyThreadCurrent]];
    
//    [self performSelector:@selector(labelMarkerTest:) withObject:time afterDelay:[time floatValue]];
}

- (void)viewDidUnload
{
    [super viewDidUnload];
    
    // This should release the globe view
    if (baseViewC)
    {
        [baseViewC.view removeFromSuperview];
        [baseViewC removeFromParentViewController];
        baseViewC = nil;
        mapViewC = nil;
        globeViewC = nil;
    }

}

- (void)viewWillAppear:(BOOL)animated
{
    // This tests heading
//    [self performSelector:@selector(changeHeading:) withObject:@(0.0) afterDelay:1.0];
}

- (void)viewWillDisappear:(BOOL)animated
{
    [NSObject cancelPreviousPerformRequestsWithTarget:self selector:@selector(changeHeading:) object:nil];
}

- (BOOL)shouldAutorotateToInterfaceOrientation:(UIInterfaceOrientation)interfaceOrientation
{
	return YES;
}

#pragma mark - Data Display

// Change the heading every so often
- (void)changeHeading:(NSNumber *)heading
{
    if (globeViewC)
        [globeViewC setHeading:[heading floatValue]];
    else if (mapViewC)
        [mapViewC setHeading:[heading floatValue]];
    
    [self performSelector:@selector(changeHeading:) withObject:@([heading floatValue]+1.0/180.0*M_PI) afterDelay:1.0];
}

// Add screen (2D) markers at all our locations
- (void)addScreenMarkers:(LocationInfo *)locations len:(int)len stride:(int)stride offset:(int)offset
{
    UIImage *pinImage = [UIImage imageNamed:@"map_pin"];
    NSMutableArray *markers = [NSMutableArray array];
    for (unsigned int ii=offset;ii<len;ii+=stride)
    {
        LocationInfo *location = &locations[ii];
        
        {
            MaplyScreenMarker *marker = [[MaplyScreenMarker alloc] init];
            marker.image = pinImage;
            marker.loc = MaplyCoordinateMakeWithDegrees(location->lon,location->lat);
            marker.size = CGSizeMake(32,32);
            marker.userObject = [NSString stringWithFormat:@"%s",location->name];
            marker.layoutImportance = 2.0;
            [markers addObject:marker];
        }
    }
    
    screenMarkersObj = [baseViewC addScreenMarkers:markers desc:@{kMaplyDrawPriority: @(100)}];
}

// Add 3D markers
- (void)addMarkers:(LocationInfo *)locations len:(int)len stride:(int)stride offset:(int)offset
{
    CGSize size = CGSizeMake(0.05, 0.05);    
    UIImage *startImage = [UIImage imageNamed:@"Star"];
    
    NSMutableArray *markers = [NSMutableArray array];
    for (unsigned int ii=offset;ii<len;ii+=stride)
    {
        LocationInfo *location = &locations[ii];
        MaplyMarker *marker = [[MaplyMarker alloc] init];
        marker.image = startImage;
        marker.loc = MaplyCoordinateMakeWithDegrees(location->lon,location->lat);
        marker.size = size;
        marker.userObject = [NSString stringWithFormat:@"%s",location->name];
        [markers addObject:marker];
    }
    
    markersObj = [baseViewC addMarkers:markers desc:nil];
}

// Add screen (2D) labels
- (void)addScreenLabels:(LocationInfo *)locations len:(int)len stride:(int)stride offset:(int)offset
{
    NSMutableArray *labels = [NSMutableArray array];
    for (unsigned int ii=offset;ii<len;ii+=stride)
    {
        LocationInfo *location = &locations[ii];
        MaplyScreenLabel *label = [[MaplyScreenLabel alloc] init];
        label.loc = MaplyCoordinateMakeWithDegrees(location->lon,location->lat);
        label.text = [NSString stringWithFormat:@"%s",location->name];
        label.layoutImportance = 2.0;
        label.layoutPlacement = kMaplyLayoutRight;
        label.userObject = [NSString stringWithFormat:@"%s",location->name];
        [labels addObject:label];
    }
    
    screenLabelsObj = [baseViewC addScreenLabels:labels desc:screenLabelDesc];
}

// Add 3D labels
- (void)addLabels:(LocationInfo *)locations len:(int)len stride:(int)stride offset:(int)offset
{
    CGSize size = CGSizeMake(0, 0.05);
    
    NSMutableArray *labels = [NSMutableArray array];
    for (unsigned int ii=offset;ii<len;ii+=stride)
    {
        LocationInfo *location = &locations[ii];
        MaplyLabel *label = [[MaplyLabel alloc] init];
        label.loc = MaplyCoordinateMakeWithDegrees(location->lon,location->lat);
        label.size = size;
        label.text = [NSString stringWithFormat:@"%s",location->name];
        label.userObject = [NSString stringWithFormat:@"%s",location->name];
        [labels addObject:label];
    }
    
    labelsObj = [baseViewC addLabels:labels desc:labelDesc];
}

// Add cylinders
- (void)addShapeCylinders:(LocationInfo *)locations len:(int)len stride:(int)stride offset:(int)offset desc:(NSDictionary *)desc
{
    NSMutableArray *cyls = [[NSMutableArray alloc] init];
    for (unsigned int ii=offset;ii<len;ii+=stride)
    {
        LocationInfo *location = &locations[ii];
        MaplyShapeCylinder *cyl = [[MaplyShapeCylinder alloc] init];
        cyl.baseCenter = MaplyCoordinateMakeWithDegrees(location->lon, location->lat);
        cyl.radius = 0.01;
        cyl.height = 0.06;
        cyl.selectable = true;
        [cyls addObject:cyl];
    }
    
    shapeCylObj = [baseViewC addShapes:cyls desc:desc];
}

// Add spheres
- (void)addShapeSpheres:(LocationInfo *)locations len:(int)len stride:(int)stride offset:(int)offset desc:(NSDictionary *)desc
{
    NSMutableArray *spheres = [[NSMutableArray alloc] init];
    for (unsigned int ii=offset;ii<len;ii+=stride)
    {
        LocationInfo *location = &locations[ii];
        MaplyShapeSphere *sphere = [[MaplyShapeSphere alloc] init];
        sphere.center = MaplyCoordinateMakeWithDegrees(location->lon, location->lat);
        sphere.radius = 0.04;
        sphere.selectable = true;
        [spheres addObject:sphere];
    }

    shapeSphereObj = [baseViewC addShapes:spheres desc:desc];
}

// Add great circles
- (void)addGreatCircles:(LocationInfo *)locations len:(int)len stride:(int)stride offset:(int)offset desc:(NSDictionary *)desc
{
    NSMutableArray *circles = [[NSMutableArray alloc] init];
    for (unsigned int ii=offset;ii<len;ii+=stride)
    {
        LocationInfo *loc0 = &locations[ii];
        LocationInfo *loc1 = &locations[(ii+1)%len];
        MaplyShapeGreatCircle *greatCircle = [[MaplyShapeGreatCircle alloc] init];
        greatCircle.startPt = MaplyCoordinateMakeWithDegrees(loc0->lon, loc0->lat);
        greatCircle.endPt = MaplyCoordinateMakeWithDegrees(loc1->lon, loc1->lat);
        greatCircle.lineWidth = 6.0;
        greatCircle.selectable = true;
        // This limits the height based on the length of the great circle
        float angle = [greatCircle calcAngleBetween];
        greatCircle.height = 0.3 * angle / M_PI;
        [circles addObject:greatCircle];
    }
    
    greatCircleObj = [baseViewC addShapes:circles desc:desc ];
}

// Add arrows
- (void)addArrows:(LocationInfo *)locations len:(int)len stride:(int)stride offset:(int)offset desc:(NSDictionary *)desc
{
    // Start out the arrow at 1m
    double size = 1;
    double arrowCoords[2*7] = {-0.25*size,-0.75*size, -0.25*size,0.25*size, -0.5*size,0.25*size, 0.0*size,1.0*size,  0.5*size,0.25*size, 0.25*size,0.25*size, 0.25*size,-0.75*size};
    
    MaplyShapeExtruded *exShape = [[MaplyShapeExtruded alloc] initWithOutline:arrowCoords numCoordPairs:7];
    exShape.thickness = size * 1.0;
    exShape.height = 0.0;
    exShape.color = [UIColor colorWithRed:0.8 green:0.25 blue:0.25 alpha:1.0];
    // Each shape is about 10km
//    exShape.transform = [[MaplyMatrix alloc] initWithScale:10000*1/EarthRadius];
    exShape.scale = 1.0;
    MaplyGeomModel *shapeModel = [[MaplyGeomModel alloc] initWithShape:exShape];

    NSMutableArray *arrows = [[NSMutableArray alloc] init];
    for (unsigned int ii=offset;ii<len;ii+=stride)
    {
        LocationInfo *loc = &locations[ii];
        MaplyGeomModelInstance *geomInst = [[MaplyGeomModelInstance alloc] init];
        MaplyCoordinate coord = MaplyCoordinateMakeWithDegrees(loc->lon, loc->lat);
        geomInst.center = MaplyCoordinate3dMake(coord.x, coord.y, 10000);
        MaplyMatrix *orientMat = [[MaplyMatrix alloc] initWithYaw:0.0 pitch:0.0 roll:45.0/180.0*M_PI];
        geomInst.transform = [[[MaplyMatrix alloc] initWithScale:10000*1/EarthRadius] multiplyWith:orientMat];
        geomInst.selectable = true;
        geomInst.model = shapeModel;
        
        [arrows addObject:geomInst];
    }
    
    arrowsObj = [baseViewC addModelInstances:arrows desc:desc mode:MaplyThreadAny];
}

// Add models
- (void)addModels:(LocationInfo *)locations len:(int)len stride:(int)stride offset:(int)offset desc:(NSDictionary *)desc
{
    // Load the model
    NSString *fullPath = [[NSBundle mainBundle] pathForResource:@"cessna" ofType:@"obj"];
    if (!fullPath)
        return;
    MaplyGeomModel *model = [[MaplyGeomModel alloc] initWithObj:fullPath];
    if (!model)
        return;

    NSMutableArray *modelInstances = [NSMutableArray array];
    // We need to scale the models down to display space.  They start out in meters.
    // Note: Changes this to 1000.0/6371000.0 if you can't find the models
    MaplyMatrix *scaleMat = [[MaplyMatrix alloc] initWithScale:1000.0/6371000.0];
    // Then we need to rotate around the X axis to get the model pointed up
    MaplyMatrix *rotMat = [[MaplyMatrix alloc] initWithAngle:M_PI/2.0 axisX:1.0 axisY:0.0 axisZ:0.0];
    // Combine the scale and rotation
    MaplyMatrix *localMat = [rotMat multiplyWith:scaleMat];
    for (unsigned int ii=offset;ii<len;ii+=stride)
    {
        LocationInfo *loc = &locations[ii];
        MaplyMovingGeomModelInstance *mInst = [[MaplyMovingGeomModelInstance alloc] init];
        mInst.model = model;
        mInst.transform = localMat;
        MaplyCoordinate loc2d = MaplyCoordinateMakeWithDegrees(loc->lon, loc->lat);
        // Put it 1km above the earth
        mInst.center = MaplyCoordinate3dMake(loc2d.x, loc2d.y, 10000);
        mInst.endCenter = MaplyCoordinate3dMake(loc2d.x+0.1, loc2d.y+0.1, 10000);
        mInst.duration = 100.0;
        mInst.selectable = true;
        [modelInstances addObject:mInst];
    }
    
    modelsObj = [baseViewC addModelInstances:modelInstances desc:desc mode:MaplyThreadCurrent];
}

- (void)addLinesLon:(float)lonDelta lat:(float)latDelta color:(UIColor *)color
{
    NSMutableArray *vectors = [[NSMutableArray alloc] init];
    NSDictionary *desc = @{kMaplyColor: color,
                           kMaplySelectable: @YES,
                           kMaplySubdivType: kMaplySubdivSimple, kMaplySubdivEpsilon: @(0.001), kMaplyVecWidth: @(4.0)};
    // Longitude lines
    for (float lon = -180;lon < 180;lon += lonDelta)
    {
        MaplyCoordinate coords[3];
        coords[0] = MaplyCoordinateMakeWithDegrees(lon, -90);
        coords[1] = MaplyCoordinateMakeWithDegrees(lon, 0);
        coords[2] = MaplyCoordinateMakeWithDegrees(lon, +90);
        MaplyVectorObject *vec = [[MaplyVectorObject alloc] initWithLineString:coords numCoords:3 attributes:nil];
        [vectors addObject:vec];
    }
    // Latitude lines
    for (float lat = -90;lat < 90;lat += latDelta)
    {
        MaplyCoordinate coords[5];
        coords[0] = MaplyCoordinateMakeWithDegrees(-180, lat);
        coords[1] = MaplyCoordinateMakeWithDegrees(-90, lat);
        coords[2] = MaplyCoordinateMakeWithDegrees(0, lat);
        coords[3] = MaplyCoordinateMakeWithDegrees(90, lat);
        coords[4] = MaplyCoordinateMakeWithDegrees(+180, lat);
        MaplyVectorObject *vec = [[MaplyVectorObject alloc] initWithLineString:coords numCoords:5 attributes:nil];
        [vectors addObject:vec];
    }
    
    latLonObj = [baseViewC addVectors:vectors desc:desc];
}

- (NSArray *)addWideVectors:(MaplyVectorObject *)vecObj
{
    NSMutableArray *compObjs = [NSMutableArray array];
    
//    UIColor *color = [UIColor blueColor];
//    float fade = 0.25;
//    MaplyComponentObject *lines = [baseViewC addVectors:@[vecObj] desc:@{kMaplyColor: color,
//                                                                         kMaplyVecWidth: @(1.0),
//                                                                         kMaplyFade: @(fade),
//                                                                         kMaplyVecCentered: @(true),
//                                                                         kMaplyMaxVis: @(10.0),
//                                                                         kMaplyMinVis: @(0.00032424763776361942)
//                                                                         }];
    
    
    MaplyComponentObject *screenLines = [baseViewC addWideVectors:@[vecObj] desc:@{kMaplyColor: [UIColor colorWithRed:1.0 green:0.0 blue:0.0 alpha:1.0],
                                                                                   kMaplyFade: @(0),
                                                                                   kMaplyDrawPriority: @(kMaplyVectorDrawPriorityDefault + 1),
                                                                                   kMaplyVecWidth: @(8.0),
                                                                                   kMaplyWideVecJoinType: kMaplyWideVecMiterJoin,
//                                                                                   kMaplyVecTexture: filledLineTex,
                                                                                   kMaplyWideVecCoordType: kMaplyWideVecCoordTypeScreen,
//                                                                                   kMaplyWideVecJoinType: kMaplyWideVecMiterJoin,
//                                                                                   kMaplyWideVecMiterLimit: @(1.01),
//                                                                                   kMaplyWideVecTexRepeatLen: @(8),
//                                                                                   kMaplyMaxVis: @(0.00032424763776361942),
//                                                                                   kMaplyMinVis: @(0.00011049506429117173)
                                                                                   }];
    [compObjs addObject:screenLines];
    
    MaplyComponentObject *screenLines2 = [baseViewC addWideVectors:@[vecObj] desc:@{kMaplyColor: [UIColor colorWithRed:1.0 green:1.0 blue:1.0 alpha:1.0],
                                                                                   kMaplyFade: @(0),
                                                                                   kMaplyDrawPriority: @(kMaplyVectorDrawPriorityDefault + 2),
                                                                                   kMaplyVecWidth: @(6.0),
                                                                                   kMaplyWideVecJoinType: kMaplyWideVecMiterJoin,
                                                                                   //                                                                                   kMaplyVecTexture: filledLineTex,
                                                                                   kMaplyWideVecCoordType: kMaplyWideVecCoordTypeScreen,
                                                                                   //                                                                                   kMaplyWideVecJoinType: kMaplyWideVecMiterJoin,
                                                                                   //                                                                                   kMaplyWideVecMiterLimit: @(1.01),
                                                                                   //                                                                                   kMaplyWideVecTexRepeatLen: @(8),
                                                                                   //                                                                                   kMaplyMaxVis: @(0.00032424763776361942),
                                                                                   //                                                                                   kMaplyMinVis: @(0.00011049506429117173)
                                                                                   }];
    [compObjs addObject:screenLines2];

    
    // Note: Real world width doesn't quite work
//    MaplyComponentObject *realLines = [baseViewC addWideVectors:@[vecObj] desc:@{kMaplyColor: color,
//                                                                                 kMaplyFade: @(fade),
//                                                                                 kMaplyVecTexture: dashedLineTex,
//                                                                                 // 8m in display coordinates
//                                                                                 kMaplyVecWidth: @(10.0/6371000),
//                                                                                 kMaplyWideVecCoordType: kMaplyWideVecCoordTypeReal,
//                                                                                 kMaplyWideVecJoinType: kMaplyWideVecMiterJoin,
//                                                                                 kMaplyWideVecMiterLimit: @(1.01),
//                                                                                 // Repeat every 10m
//                                                                                 kMaplyWideVecTexRepeatLen: @(10/6371000.f),
//                                                                                 kMaplyMaxVis: @(0.00011049506429117173),
//                                                                                 kMaplyMinVis: @(0.0)
//                                                                                 }];
    
    // Look for some labels
    MaplyComponentObject *labelObj = nil;
    NSMutableArray *labels = [NSMutableArray array];
    for (MaplyVectorObject *road in [vecObj splitVectors])
    {
        MaplyCoordinate middle;
        double rot;
        // Note: We should get this from the view controller
        MaplyCoordinateSystem *coordSys = [[MaplySphericalMercator alloc] initWebStandard];
        [road linearMiddle:&middle rot:&rot displayCoordSys:coordSys];
        NSDictionary *attrs = road.attributes;
        
        NSString *name = attrs[@"FULLNAME"];
        
        if (name)
        {
            MaplyScreenLabel *label = [[MaplyScreenLabel alloc] init];
            label.loc = middle;
            label.text = name;
            label.layoutImportance = 1.0;
            label.rotation = rot + M_PI/2.0;
            label.keepUpright = true;
            label.layoutImportance = kMaplyLayoutBelow;
            [labels addObject:label];
        }
    }
    labelObj = [baseViewC addScreenLabels:labels desc:
                @{kMaplyTextOutlineSize: @(1.0),
                  kMaplyTextOutlineColor: [UIColor blackColor],
                  kMaplyFont: [UIFont systemFontOfSize:18.0],
                  kMaplyDrawPriority: @(200)
                  }];
    [compObjs addObject:labelObj];
    
    return compObjs;
}

- (void)addShapeFile:(NSString *)shapeFileName
{
    // Make the dashed line if it isn't already there
    if (!dashedLineTex)
    {
        MaplyLinearTextureBuilder *lineTexBuilder = [[MaplyLinearTextureBuilder alloc] init];
        [lineTexBuilder setPattern:@[@(4),@(4)]];
        UIImage *dashedLineImage = [lineTexBuilder makeImage];
        dashedLineTex = [baseViewC addTexture:dashedLineImage
                                         desc:@{kMaplyTexMinFilter: kMaplyMinFilterLinear,
                                                kMaplyTexMagFilter: kMaplyMinFilterLinear,
                                                kMaplyTexWrapX: @true,
                                                kMaplyTexWrapY: @true,
                                                kMaplyTexFormat: @(MaplyImageIntRGBA)}
                                         mode:MaplyThreadCurrent];
    }
    if (!filledLineTex)
    {
        MaplyLinearTextureBuilder *lineTexBuilder = [[MaplyLinearTextureBuilder alloc] init];
        [lineTexBuilder setPattern:@[@(32)]];
        UIImage *lineImage = [lineTexBuilder makeImage];
        filledLineTex = [baseViewC addTexture:lineImage
                                                   desc:@{kMaplyTexMinFilter: kMaplyMinFilterLinear,
                                                          kMaplyTexMagFilter: kMaplyMinFilterLinear,
                                                          kMaplyTexWrapX: @true,
                                                          kMaplyTexWrapY: @true,
                                                          kMaplyTexFormat: @(MaplyImageIntRGBA)}
                                                   mode:MaplyThreadCurrent];
    }

    dispatch_async(dispatch_get_global_queue(DISPATCH_QUEUE_PRIORITY_DEFAULT, 0),
    ^{
        // Add the vectors at three different levels

        MaplyVectorDatabase *vecDb = [[MaplyVectorDatabase alloc] initWithShape:shapeFileName];
        if (vecDb)
        {
            MaplyVectorObject *vecObj = [vecDb fetchAllVectors];
            if (vecObj)
            {
                sfRoadsObjArray = [self addWideVectors:vecObj];
            }
        }
    });
}

- (void)addGeoJson:(NSString*)name {
    [self addGeoJson:name dashPattern:@[@8, @8] width:4];
}

- (void)addGeoJson:(NSString*)name dashPattern:(NSArray*)dashPattern width:(CGFloat)width {
    MaplyLinearTextureBuilder *lineTexBuilder = [[MaplyLinearTextureBuilder alloc] init];
    [lineTexBuilder setPattern:dashPattern];
    UIImage *lineImage = [lineTexBuilder makeImage];
    MaplyTexture *lineTexture = [baseViewC addTexture:lineImage
                                          imageFormat:MaplyImageIntRGBA
                                            wrapFlags:MaplyImageWrapY
                                                 mode:MaplyThreadCurrent];
    
    NSString *path = [[NSBundle mainBundle] pathForResource:name ofType:nil];
    if(path) {
        NSData *data = [NSData dataWithContentsOfFile:path];
        NSDictionary *jsonDictionary = [NSJSONSerialization JSONObjectWithData:data
                                                                       options:0 error:nil];
        MaplyVectorObject *vecObj = [[MaplyVectorObject alloc] initWithGeoJSONDictionary:jsonDictionary];
        if(vecObj) {
            [baseViewC addWideVectors:@[vecObj]
                                 desc: @{kMaplyColor: [UIColor colorWithRed:1 green:0 blue:0 alpha:1.0],
                                         kMaplyFilled: @NO,
                                         kMaplyEnable: @YES,
                                         kMaplyFade: @0,
                                         kMaplyDrawPriority: @(kMaplyVectorDrawPriorityDefault + 1),
                                         kMaplyVecCentered: @YES,
                                         kMaplyVecTexture: lineTexture,
                                         kMaplyWideVecEdgeFalloff: @(1.0),
                                         kMaplyWideVecJoinType: kMaplyWideVecMiterJoin,
                                         kMaplyWideVecCoordType: kMaplyWideVecCoordTypeScreen,
                                         // More than 10 degrees need a bevel join
                                         kMaplyWideVecMiterLimit: @(10),
                                         kMaplyVecWidth: @(width)}
                                 mode:MaplyThreadCurrent];
            [baseViewC addVectors:@[vecObj]
                             desc: @{kMaplyColor: [UIColor blackColor],
                                     kMaplyFilled: @NO,
                                     kMaplyEnable: @YES,
                                     kMaplyFade: @0,
                                     kMaplyDrawPriority: @(kMaplyVectorDrawPriorityDefault),
                                     kMaplyVecCentered: @YES,
                                     kMaplyVecWidth: @(1)}
                             mode:MaplyThreadCurrent];
            sfRoadsObjArray = @[vecObj];
        }
    }
}

- (void)addArcGISQuery:(NSString *)url
{
    
    NSURLSession *session = [NSURLSession sharedSession];
    NSURLSessionDataTask *task = [session dataTaskWithURL:[NSURL URLWithString:url] completionHandler:
    ^(NSData * _Nullable data, NSURLResponse * _Nullable response, NSError * _Nullable error) {
        if (!error) {
            MaplyVectorObject *vecObj = [[MaplyVectorObject alloc] initWithGeoJSON:data];
            if (vecObj)
                arcGisObj = [baseViewC addVectors:@[vecObj] desc:@{kMaplyColor: [UIColor redColor]}];

        } else
            NSLog(@"Unable to fetch ArcGIS layer:\n%@",error);
    }];
    [task resume];
}

- (void)addStickers:(LocationInfo *)locations len:(int)len stride:(int)stride offset:(int)offset desc:(NSDictionary *)desc
{
    UIImage *startImage = [UIImage imageNamed:@"Smiley_Face_Avatar_by_PixelTwist"];
    
    NSMutableArray *stickers = [NSMutableArray array];
    for (unsigned int ii=offset;ii<len;ii+=stride)
    {
        LocationInfo *location = &locations[ii];
        MaplySticker *sticker = [[MaplySticker alloc] init];
        // Stickers are sized in geographic (because they're for KML ground overlays).  Bleah.
        sticker.ll = MaplyCoordinateMakeWithDegrees(location->lon, location->lat);
        sticker.ur = MaplyCoordinateMakeWithDegrees(location->lon+10.0, location->lat+10.0);
        sticker.image = startImage;
        // And a random rotation
//        sticker.rotation = 2*M_PI * drand48();
        [stickers addObject:sticker];
    }
    
    stickersObj = [baseViewC addStickers:stickers desc:desc];
}

static const bool CountryTextures = false;

// Add country outlines.  Pass in the names of the geoJSON files
- (void)addCountries:(NSArray *)names stride:(int)stride
{
    MaplyTexture *smileTex = nil;
    UIImage *smileImage = nil;
    if (CountryTextures)
    {
        smileImage = [UIImage imageNamed:@"Smiley_Face_Avatar_by_PixelTwist"];
        smileTex = [baseViewC addTexture:smileImage imageFormat:MaplyImageUShort5551 wrapFlags:MaplyImageWrapX|MaplyImageWrapY mode:MaplyThreadCurrent];
    }

    // Parsing the JSON can take a while, so let's hand that over to another queue
    dispatch_async(dispatch_get_global_queue(DISPATCH_QUEUE_PRIORITY_DEFAULT,0), 
         ^{
             NSMutableArray *locVecObjects = [NSMutableArray array];
             NSMutableArray *locAutoLabels = [NSMutableArray array];
             
             int ii = 0;
             for (NSString *name in names)
             {
                 if (ii % stride == 0)
                 {
                     NSString *fileName = [[NSBundle mainBundle] pathForResource:name ofType:@"geojson"];
                     if (fileName)
                     {
                         
                         NSData *jsonData = [NSData dataWithContentsOfFile:fileName];
                         if (jsonData)
                         {
                             MaplyVectorObject *wgVecObj = [[MaplyVectorObject alloc] initWithGeoJSON:jsonData];
                             NSString *vecName = [[wgVecObj attributes] objectForKey:@"ADMIN"];
                             wgVecObj.userObject = vecName;
                             wgVecObj.selectable = true;
                             NSMutableDictionary *desc = [NSMutableDictionary dictionaryWithDictionary:@{
<<<<<<< HEAD
                                                                                                         kMaplySelectable: @(YES)
=======
                                                                                                         kMaplySelectable: @YES
>>>>>>> 5733b65b
//                                                                                                         kMaplyFilled: @(YES),
                                                                                                         }];
                             if (CountryTextures)
                             {
                                 desc[kMaplyVecTexture] = smileTex;
                                 desc[kMaplyVecTextureProjection] = kMaplyProjectionScreen;
                                 desc[kMaplyVecTexScaleX] = @(1.0/smileImage.size.width);
                                 desc[kMaplyVecTexScaleY] = @(1.0/smileImage.size.height);
                                 desc[kMaplyFilled] = @(YES);
                             }
                             
                             // Note: Subdivision test
//                             if (SubdivisionTest)
//                             {
//                                 desc[kMaplyFilled] = @(YES);
//                                 desc[kMaplySubdivType] = kMaplySubdivGrid;
//                                 desc[kMaplySubdivEpsilon] = @(0.05);
//                                 desc[kMaplyColor] = [UIColor redColor];
//                             }
                             
                             MaplyComponentObject *compObj = [baseViewC addVectors:[NSArray arrayWithObject:wgVecObj] desc:desc];
                             MaplyScreenLabel *screenLabel = [[MaplyScreenLabel alloc] init];
                             // Add a label right in the middle
                             MaplyCoordinate center;
                             if ([wgVecObj centroid:&center])
                             {
                                 screenLabel.loc = center;
                                 screenLabel.layoutImportance = 1.0;
                                 screenLabel.text = vecName;
                                 screenLabel.userObject = screenLabel.text;
                                 // Note: We see overlap when these are all on
//                                 screenLabel.layoutPlacement = kMaplyLayoutRight | kMaplyLayoutAbove | kMaplyLayoutLeft | kMaplyLayoutBelow;
                                 screenLabel.layoutPlacement = kMaplyLayoutLeft;
                                 screenLabel.selectable = true;
                                 if (screenLabel.text)
                                     [locAutoLabels addObject:screenLabel];
                             }
                             if (compObj)
                                 [locVecObjects addObject:compObj];
                         }
                     }
                 }
                 ii++;
             }
             
             // Keep track of the created objects
             // Note: You could lose track of the objects if you turn the countries on/off quickly
             dispatch_async(dispatch_get_main_queue(),
                            ^{
                                // Toss in all the labels at once, more efficient
                                MaplyComponentObject *autoLabelObj = [baseViewC addScreenLabels:locAutoLabels desc:
                                                                      @{kMaplyTextColor: [UIColor colorWithRed:0.85 green:0.85 blue:0.85 alpha:1.0],
                                                                            kMaplyFont: [UIFont systemFontOfSize:24.0],
                                                                         kMaplyTextOutlineColor: [UIColor blackColor],
                                                                          kMaplyTextOutlineSize: @(1.0),
//                                                                               kMaplyShadowSize: @(1.0)
                                                                      } mode:MaplyThreadAny];

                                vecObjects = locVecObjects;
                                autoLabels = autoLabelObj;
                            });

         }
    );
}

- (void)addStars:(NSString *)inFile
{
    if (!globeViewC)
        return;
    
    // Load the stars
    NSString *fileName = [[NSBundle mainBundle] pathForResource:inFile ofType:@"txt"];
    if (fileName)
    {
        stars = [[MaplyStarsModel alloc] initWithFileName:fileName];
        stars.image = [UIImage imageNamed:@"star_background"];
        [stars addToViewC:globeViewC date:[NSDate date] desc:nil mode:MaplyThreadCurrent];
    }
}

static const bool UseSunSphere = false;
static const bool UseMoonSphere = false;
static const float EarthRadius = 6371000;

- (void)addSun
{
    if (!globeViewC)
        return;
    
    [globeViewC setClearColor:[UIColor blackColor]];
    
    // Lighting for the sun
    MaplySun *sun = [[MaplySun alloc] initWithDate:[NSDate date]];
    MaplyLight *sunLight = [sun makeLight];
    [baseViewC clearLights];
    [baseViewC addLight:sunLight];
    
    // And a model, because why not
    if (UseSunSphere)
    {
        MaplyShapeSphere *sphere = [[MaplyShapeSphere alloc] init];
        sphere.center = [sun asPosition];
        sphere.radius = 0.2;
        sphere.height = 4.0;
        sunObj = [globeViewC addShapes:@[sphere] desc:
                    @{kMaplyColor: [UIColor yellowColor],
                      kMaplyShader: kMaplyShaderDefaultTriNoLighting}];
    } else {
        MaplyBillboard *bill = [[MaplyBillboard alloc] init];
        MaplyCoordinate centerGeo = [sun asPosition];
        bill.center = MaplyCoordinate3dMake(centerGeo.x, centerGeo.y, 5.4*EarthRadius);
        bill.selectable = false;
        bill.screenObj = [[MaplyScreenObject alloc] init];
        UIImage *globeImage = [UIImage imageNamed:@"SunImage"];
        [bill.screenObj addImage:globeImage color:[UIColor whiteColor] size:CGSizeMake(0.9, 0.9)];
        sunObj = [globeViewC addBillboards:@[bill] desc:@{kMaplyBillboardOrient: kMaplyBillboardOrientEye,kMaplyDrawPriority: @(kMaplySunDrawPriorityDefault)} mode:MaplyThreadAny];
    }
    
    // Position for the moon
    MaplyMoon *moon = [[MaplyMoon alloc] initWithDate:[NSDate date]];
    if (UseMoonSphere)
    {
        MaplyShapeSphere *sphere = [[MaplyShapeSphere alloc] init];
        sphere.center = [moon asCoordinate];
        sphere.radius = 0.2;
        sphere.height = 4.0;
        moonObj = [globeViewC addShapes:@[sphere] desc:
                   @{kMaplyColor: [UIColor grayColor],
                     kMaplyShader: kMaplyShaderDefaultTriNoLighting}];
    } else {
        MaplyBillboard *bill = [[MaplyBillboard alloc] init];
        MaplyCoordinate3d centerGeo = [moon asPosition];
        bill.center = MaplyCoordinate3dMake(centerGeo.x, centerGeo.y, 5.4*EarthRadius);
        bill.selectable = false;
        bill.screenObj = [[MaplyScreenObject alloc] init];
        UIImage *moonImage = [UIImage imageNamed:@"moon"];
        [bill.screenObj addImage:moonImage color:[UIColor colorWithWhite:moon.illuminatedFraction alpha:1.0] size:CGSizeMake(0.75, 0.75)];
        moonObj = [globeViewC addBillboards:@[bill] desc:@{kMaplyBillboardOrient: kMaplyBillboardOrientEye, kMaplyDrawPriority: @(kMaplyMoonDrawPriorityDefault)} mode:MaplyThreadAny];
    }
    
    // And some atmosphere, because the iDevice fill rate is just too fast
    atmosObj = [[MaplyAtmosphere alloc] initWithViewC:globeViewC];
    // Very red
//    float wavelength[3] = {0.350f,0.970f,0.975f};
    // Blueish atmosphere
//    float wavelength[3] = {0.650f,0.570f,0.475f};
    float wavelength[3] = {0.650f,0.570f,0.475f};
//    atmosObj.outerRadius = 1.1;
//    atmosObj.Kr = atmosObj.Kr * 2;
//    atmosObj.Km = atmosObj.Km * 2;
    [atmosObj setWavelength:wavelength];
    [atmosObj setSunPosition:[sun getDirection]];
}

// Number of unique images to use for the mega markers
static const int NumMegaMarkerImages = 1000;
// Number of markers to whip up for the large test case
static const int NumMegaMarkers = 15000;

// Generate a random image for testing
- (UIImage *)randomImage
{
    float scale = [UIScreen mainScreen].scale;
    
    CGSize size = CGSizeMake(16*scale, 16*scale);
    UIGraphicsBeginImageContext(size);
    CGContextRef ctx = UIGraphicsGetCurrentContext();
    
    CGRect rect = CGRectMake(1, 1, size.width-2, size.height-2);
    CGContextAddEllipseInRect(ctx, rect);
    [[UIColor whiteColor] setStroke];
    CGContextStrokePath(ctx);
    [[UIColor colorWithRed:drand48() green:drand48() blue:drand48() alpha:1.0] setFill];
    CGContextFillEllipseInRect(ctx, rect);
    
    UIImage *image = UIGraphicsGetImageFromCurrentImageContext();
    UIGraphicsEndImageContext();
    
    return image;
}

// Make up a large number of markers and add them
- (void)addMegaMarkers
{
    dispatch_async(dispatch_get_global_queue(DISPATCH_QUEUE_PRIORITY_DEFAULT, 0),
       ^{
           // Make up a few markers
           NSMutableArray *markerImages = [NSMutableArray array];
           for (unsigned int ii=0;ii<NumMegaMarkerImages;ii++)
           {
               UIImage *image = [self randomImage];
               MaplyTexture *tex = [baseViewC addTextureToAtlas:image mode:MaplyThreadCurrent];
               [markerImages addObject:tex];
           }
           
           NSMutableArray *markers = [NSMutableArray array];
           for (unsigned int ii=0;ii<NumMegaMarkers;ii++)
           {
               MaplyScreenMarker *marker = [[MaplyScreenMarker alloc] init];
               marker.image = [markerImages objectAtIndex:random()%NumMegaMarkerImages];
               marker.size = CGSizeMake(16,16);
               marker.loc = MaplyCoordinateMakeWithDegrees(drand48()*360-180, drand48()*140-70);
               marker.layoutImportance = MAXFLOAT;
//               marker.layoutImportance = 1.0;
               [markers addObject:marker];
           }

           megaMarkersObj = [baseViewC addScreenMarkers:markers desc:@{kMaplyClusterGroup: @(0)} mode:MaplyThreadCurrent];
           megaMarkersImages = markerImages;
       }
    );
}

// Number of degrees around a given point to spread out random markers
static const float MarkerSpread = 2.0;

// Make up a large number of markers and add them
- (void)addMarkerCluster:(LocationInfo *)locations num:(int)howMany markersPer:(int)markersPer
{
    dispatch_async(dispatch_get_global_queue(DISPATCH_QUEUE_PRIORITY_DEFAULT, 0),
    ^{
        NSMutableArray *markers = [NSMutableArray array];
        UIImage *pinImage = [UIImage imageNamed:@"map_pin"];

        // Work through the locations
        for (unsigned int ii=0;ii<howMany;ii++)
        {
            LocationInfo *location = &locations[ii];
            
            int howMany = markersPer/2.0 + markersPer * drand48() / 2.0;
            
            // Make up a few markers per location
            for (unsigned int jj=0;jj<howMany;jj++)
            {
                MaplyScreenMarker *marker = [[MaplyScreenMarker alloc] init];
                marker.image = pinImage;
                marker.size = CGSizeMake(32,32);
                marker.loc = MaplyCoordinateMakeWithDegrees(location->lon + drand48()*MarkerSpread, location->lat + drand48()*MarkerSpread);
                marker.layoutImportance = 1.0;
                marker.userObject = [NSString stringWithFormat:@"%s %d",location->name,jj];
                [markers addObject:marker];
            }
        }
       
        markerClusterObj = [baseViewC addScreenMarkers:markers desc:@{kMaplyClusterGroup: @(0)} mode:MaplyThreadCurrent];
    }
    );
}

- (void)addMarkerPagingTest
{
    markerDelegate = [[PagingTestDelegate alloc] init];
    markerLayer = [[MaplyQuadPagingLayer alloc] initWithCoordSystem:markerDelegate.coordSys delegate:markerDelegate];
    [baseViewC addLayer:markerLayer];
    
    [self markerSpamRefresh];
}

- (void)markerSpamRefresh
{
    [markerLayer reload];

    if (markerLayer)
        [self performSelector:@selector(markerSpamRefresh) withObject:nil afterDelay:4.0];
}

// Create an animated sphere
- (void)addAnimatedSphere
{
    animSphere = [[AnimatedSphere alloc] initWithPeriod:20.0 radius:0.01 color:[UIColor orangeColor] viewC:baseViewC];
    [baseViewC addActiveObject:animSphere];
}

// Test sequence for zoom
- (void)zoomTest
{
    dispatch_after(dispatch_time(DISPATCH_TIME_NOW, (int64_t)((2.0) * NSEC_PER_SEC)), dispatch_get_main_queue(),
                   ^{
                       [mapViewC setHeight:mapViewC.height/2.0];
                   });
    dispatch_after(dispatch_time(DISPATCH_TIME_NOW, (int64_t)((2.0+1.0) * NSEC_PER_SEC)), dispatch_get_main_queue(),
                   ^{
                       [mapViewC setHeight:mapViewC.height/2.0];
                   });
    dispatch_after(dispatch_time(DISPATCH_TIME_NOW, (int64_t)((2.0+2.0) * NSEC_PER_SEC)), dispatch_get_main_queue(),
                   ^{
                       [mapViewC setHeight:mapViewC.height/2.0];
                   });
    //    dispatch_after(dispatch_time(DISPATCH_TIME_NOW, (int64_t)((2.0+3.0) * NSEC_PER_SEC)), dispatch_get_main_queue(),
    //                   ^{
    //                       [mapViewC setHeight:mapViewC.height*2.0];
    //                   });
}

// Set this to reload the base layer ever so often.  Purely for testing
//#define RELOADTEST 1

// Set up the base layer depending on what they've picked.
// Also tear down an old one
- (void)setupBaseLayer:(NSDictionary *)baseSettings
{
    // No fancy base layers for globe elevation
    if (startupMapType == MaplyGlobeWithElevation)
        return;
    
    // Figure out which one we're supposed to display
    NSString *newBaseLayerName = nil;
    for (NSString *key in [baseSettings allKeys])
    {
        if ([baseSettings[key] boolValue])
        {
            newBaseLayerName = key;
            break;
        }
    }
    
    // Didn't change
    if (![newBaseLayerName compare:baseLayerName])
        return;
    
    // Tear down the old layer
    if (baseLayer)
    {
        baseLayerName = nil;
        [baseViewC removeLayer:baseLayer];
        baseLayer = nil;
    }
    baseLayerName = newBaseLayerName;
    
    // For network paging layers, where we'll store temp files
    NSString *cacheDir = [NSSearchPathForDirectoriesInDomains(NSCachesDirectory, NSUserDomainMask, YES)  objectAtIndex:0];
    
    // We'll pick default colors for the labels
    UIColor *screenLabelColor = [UIColor whiteColor];
    UIColor *screenLabelBackColor = [UIColor clearColor];
    UIColor *labelColor = [UIColor whiteColor];
    UIColor *labelBackColor = [UIColor clearColor];
    // And for the vectors to stand out
    UIColor *vecColor = [UIColor whiteColor];
    float vecWidth = 4.0;
    
    NSString *jsonTileSpec = nil;
    NSString *thisCacheDir = nil;
    
#ifdef RELOADTEST
    [NSObject cancelPreviousPerformRequestsWithTarget:self selector:@selector(reloadLayer:) object:nil];
#endif
    
    if (![baseLayerName compare:kMaplyTestBlank])
    {
        // Nothing to see here
    }
    if (![baseLayerName compare:kMaplyTestGeographyClass])
    {
        self.title = @"Geography Class - MBTiles Local";
        // This is the Geography Class MBTiles data set from MapBox
        MaplyMBTileSource *tileSource = [[MaplyMBTileSource alloc] initWithMBTiles:@"geography-class_medres"];
        MaplyQuadImageTilesLayer *layer = [[MaplyQuadImageTilesLayer alloc] initWithCoordSystem:tileSource.coordSys tileSource:tileSource];
        baseLayer = layer;
        layer.handleEdges = (globeViewC != nil);
        layer.coverPoles = (globeViewC != nil);
        layer.requireElev = requireElev;
        layer.waitLoad = imageWaitLoad;
        layer.drawPriority = BaseEarthPriority;
        layer.singleLevelLoading = (startupMapType == Maply2DMap);
//        layer.northPoleColor = [UIColor whiteColor];
//        layer.southPoleColor = [UIColor greenColor];
        [layer setTesselationValues:tessValues];
        [baseViewC addLayer:layer];
        
        labelColor = [UIColor blackColor];
        labelBackColor = [UIColor whiteColor];
        vecColor = [UIColor colorWithRed:0.4 green:0.4 blue:0.4 alpha:1.0];
        
#ifdef RELOADTEST
        [self performSelector:@selector(reloadLayer:) withObject:nil afterDelay:10.0];
#endif

    } else if (![baseLayerName compare:kMaplyTestBlueMarble])
    {
        self.title = @"Blue Marble Single Res";
        if (globeViewC)
        {
            // This is the static image set, included with the app, built with ImageChopper
            baseLayer = (MaplyViewControllerLayer *)[globeViewC addSphericalEarthLayerWithImageSet:@"lowres_wtb_info"];;
            baseLayer.drawPriority = BaseEarthPriority;
            screenLabelColor = [UIColor whiteColor];
            screenLabelBackColor = [UIColor whiteColor];
            labelColor = [UIColor blackColor];
            labelBackColor = [UIColor whiteColor];
            vecColor = [UIColor whiteColor];
            vecWidth = 4.0;
        }        
    } else if (![baseLayerName compare:kMaplyTestStamenWatercolor])
    {
        self.title = @"Stamen Water Color - Remote";
        // These are the Stamen Watercolor tiles.
        thisCacheDir = [NSString stringWithFormat:@"%@/stamentiles/",cacheDir];
        int maxZoom = 16;
        if (zoomLimit != 0 && zoomLimit < maxZoom)
            maxZoom = zoomLimit;
        MaplyRemoteTileSource *tileSource = [[MaplyRemoteTileSource alloc] initWithBaseURL:@"http://tile.stamen.com/watercolor/" ext:@"png" minZoom:0 maxZoom:maxZoom];
        tileSource.cacheDir = thisCacheDir;
        MaplyQuadImageTilesLayer *layer = [[MaplyQuadImageTilesLayer alloc] initWithCoordSystem:tileSource.coordSys tileSource:tileSource];
        layer.handleEdges = true;
        layer.requireElev = requireElev;
        [layer setTesselationValues:tessValues];
        [baseViewC addLayer:layer];
        layer.drawPriority = BaseEarthPriority;
        layer.waitLoad = imageWaitLoad;
        if (startupMapType == Maply2DMap)
        {
            layer.singleLevelLoading = true;
<<<<<<< HEAD
            layer.multiLevelLoads = @[@(-3)];
=======
            layer.multiLevelLoads = @[@(-4), @(-2)];
>>>>>>> 5733b65b
        }
        baseLayer = layer;
        screenLabelColor = [UIColor whiteColor];
        screenLabelBackColor = [UIColor whiteColor];
        labelColor = [UIColor blackColor];
        labelBackColor = [UIColor blackColor];
        vecColor = [UIColor grayColor];
        vecWidth = 4.0;
    } else if (![baseLayerName compare:kMaplyTestOSM])
    {
        self.title = @"OpenStreetMap - Remote";
        // This points to the OpenStreetMap tile set hosted by MapQuest (I think)
        thisCacheDir = [NSString stringWithFormat:@"%@/osmtiles/",cacheDir];
        int maxZoom = 18;
        if (zoomLimit != 0 && zoomLimit < maxZoom)
            maxZoom = zoomLimit;
        MaplyRemoteTileSource *tileSource = [[MaplyRemoteTileSource alloc] initWithBaseURL:@"http://otile1.mqcdn.com/tiles/1.0.0/osm/" ext:@"png" minZoom:0 maxZoom:maxZoom];
        tileSource.cacheDir = thisCacheDir;
        MaplyQuadImageTilesLayer *layer = [[MaplyQuadImageTilesLayer alloc] initWithCoordSystem:tileSource.coordSys tileSource:tileSource];
        layer.drawPriority = BaseEarthPriority;
        layer.handleEdges = true;
        layer.requireElev = requireElev;
        layer.waitLoad = imageWaitLoad;
        layer.maxTiles = maxLayerTiles;
        if (startupMapType == Maply2DMap)
        {
            layer.singleLevelLoading = true;
<<<<<<< HEAD
            layer.multiLevelLoads = @[@(-3)];
=======
            layer.multiLevelLoads = @[@(-4), @(-2)];
>>>>>>> 5733b65b
        }
        [layer setTesselationValues:tessValues];
        [baseViewC addLayer:layer];
        layer.drawPriority = BaseEarthPriority;
        baseLayer = layer;
        screenLabelColor = [UIColor whiteColor];
        screenLabelBackColor = [UIColor whiteColor];
        labelColor = [UIColor blackColor];
        labelBackColor = [UIColor whiteColor];
        vecColor = [UIColor blackColor];
        vecWidth = 4.0;
    } else if (![baseLayerName compare:kMaplyTestCartoDBDarkMatter])
    {
        self.title = @"CartoDB Dark Matter";
        // This points to the OpenStreetMap tile set hosted by MapQuest (I think)
        thisCacheDir = [NSString stringWithFormat:@"%@/cartodbdarkmatter/",cacheDir];
        int maxZoom = 22;
        if (zoomLimit != 0 && zoomLimit < maxZoom)
            maxZoom = zoomLimit;
        MaplyRemoteTileSource *tileSource = [[MaplyRemoteTileSource alloc] initWithBaseURL:@"http://dark_all.basemaps.cartocdn.com/dark_all/" ext:@"png" minZoom:0 maxZoom:maxZoom];
        tileSource.cacheDir = thisCacheDir;
        MaplyQuadImageTilesLayer *layer = [[MaplyQuadImageTilesLayer alloc] initWithCoordSystem:tileSource.coordSys tileSource:tileSource];
        layer.drawPriority = BaseEarthPriority;
        layer.handleEdges = true;
        layer.requireElev = requireElev;
        layer.waitLoad = imageWaitLoad;
        layer.maxTiles = maxLayerTiles;
        if (startupMapType == Maply2DMap)
        {
            layer.singleLevelLoading = true;
            layer.multiLevelLoads = @[@(-3)];
        }
        [layer setTesselationValues:tessValues];
        [baseViewC addLayer:layer];
        layer.drawPriority = BaseEarthPriority;
        baseLayer = layer;
        screenLabelColor = [UIColor whiteColor];
        screenLabelBackColor = [UIColor whiteColor];
        labelColor = [UIColor blackColor];
        labelBackColor = [UIColor whiteColor];
        vecColor = [UIColor blackColor];
        vecWidth = 4.0;
    } else if (![baseLayerName compare:kMaplyTestNightAndDay])
    {
        self.title = @"Day/Night Basemap";
        int minZoom = 1;
        int maxZoom = 8;
        MaplyRemoteTileInfo *tileSource1 = [[MaplyRemoteTileInfo alloc] initWithBaseURL:@"http://map1.vis.earthdata.nasa.gov/wmts-webmerc/MODIS_Terra_CorrectedReflectance_TrueColor/default/2015-05-07/GoogleMapsCompatible_Level9/{z}/{y}/{x}" ext:@"jpg" minZoom:minZoom maxZoom:maxZoom];
        tileSource1.cacheDir = [NSString stringWithFormat:@"%@/daytexture-2015-05-07/",cacheDir];
        MaplyRemoteTileInfo *tileSource2 = [[MaplyRemoteTileInfo alloc] initWithBaseURL:@"http://map1.vis.earthdata.nasa.gov/wmts-webmerc/VIIRS_CityLights_2012/default/2015-05-07/GoogleMapsCompatible_Level8/{z}/{y}/{x}" ext:@"jpg" minZoom:minZoom maxZoom:maxZoom];
        tileSource1.cacheDir = [NSString stringWithFormat:@"%@/nighttexture-2015-05-07/",cacheDir];
        
        MaplyMultiplexTileSource *tileSource = [[MaplyMultiplexTileSource alloc] initWithSources:@[tileSource1,tileSource2]];
        
        MaplyQuadImageTilesLayer *layer = [[MaplyQuadImageTilesLayer alloc] initWithCoordSystem:tileSource1.coordSys tileSource:tileSource];
        layer.drawPriority = BaseEarthPriority;
        layer.handleEdges = true;
        layer.requireElev = requireElev;
        layer.waitLoad = imageWaitLoad;
        layer.maxTiles = maxLayerTiles;
        layer.imageDepth = 2;
        layer.allowFrameLoading = false;
        layer.currentImage = 0.5;
        layer.singleLevelLoading = (startupMapType == Maply2DMap);
        layer.shaderProgramName = kMaplyShaderDefaultTriNightDay;
        [layer setTesselationValues:tessValues];
        if (atmosObj)
            layer.shaderProgramName = atmosObj.groundShader.name;
        [baseViewC addLayer:layer];
        layer.drawPriority = BaseEarthPriority;
        baseLayer = layer;

        screenLabelColor = [UIColor whiteColor];
        screenLabelBackColor = [UIColor whiteColor];
        labelColor = [UIColor blackColor];
        labelBackColor = [UIColor whiteColor];
        vecColor = [UIColor blackColor];
        vecWidth = 4.0;
    } else if (![baseLayerName compare:kMaplyTestQuadTest])
    {
        self.title = @"Quad Paging Test Layer";
        screenLabelColor = [UIColor whiteColor];
        screenLabelBackColor = [UIColor whiteColor];
        labelColor = [UIColor blackColor];
        labelBackColor = [UIColor whiteColor];
        vecColor = [UIColor blackColor];
        vecWidth = 4.0;
        MaplyAnimationTestTileSource *tileSource = [[MaplyAnimationTestTileSource alloc] initWithCoordSys:[[MaplySphericalMercator alloc] initWebStandard] minZoom:0 maxZoom:22 depth:1];
//        MaplyAnimationTestTileSource *tileSource = [[MaplyAnimationTestTileSource alloc] initWithCoordSys:[[MaplySphericalMercator alloc] initWebStandard] minZoom:0 maxZoom:22 depth:1];
        tileSource.pixelsPerSide = 256;
        tileSource.transparentMode = true;
        MaplyQuadImageTilesLayer *layer = [[MaplyQuadImageTilesLayer alloc] initWithCoordSystem:tileSource.coordSys tileSource:tileSource];
        layer.waitLoad = imageWaitLoad;
        layer.requireElev = requireElev;
        layer.maxTiles = 512;
        layer.handleEdges = true;
        layer.flipY = true;
        
//        layer.color = [UIColor colorWithWhite:0.5 alpha:0.5];
        if (startupMapType == Maply2DMap)
        {
            layer.useTargetZoomLevel = true;
            layer.singleLevelLoading = true;
            layer.multiLevelLoads = @[@(-2)];
        }
        [layer setTesselationValues:tessValues];
        [baseViewC addLayer:layer];
        layer.drawPriority = BaseEarthPriority;
        baseLayer = layer;
        
//        [self zoomTest];
    } else if (![baseLayerName compare:kMaplyTestQuadVectorTest])
    {
        self.title = @"Quad Paging Test Layer";
        screenLabelColor = [UIColor whiteColor];
        screenLabelBackColor = [UIColor whiteColor];
        labelColor = [UIColor blackColor];
        labelBackColor = [UIColor whiteColor];
        vecColor = [UIColor blackColor];
        vecWidth = 4.0;
        MaplyPagingVectorTestTileSource *tileSource = [[MaplyPagingVectorTestTileSource alloc] initWithCoordSys:[[MaplySphericalMercator alloc] initWebStandard] minZoom:0 maxZoom:10];
        MaplyQuadPagingLayer *layer = [[MaplyQuadPagingLayer alloc] initWithCoordSystem:tileSource.coordSys delegate:tileSource];
        layer.importance = 128*128;
        layer.singleLevelLoading = (startupMapType == Maply2DMap);
        [baseViewC addLayer:layer];
        layer.drawPriority = BaseEarthPriority;
        baseLayer = layer;
    } else if (![baseLayerName compare:kMaplyTestElevation])
    {
        self.title = @"Cesium Elevation Test Layer";

        int maxZoom = 16;
        if (zoomLimit != 0 && zoomLimit < maxZoom)
            maxZoom = zoomLimit;

        elevSource = [[MaplyRemoteTileElevationCesiumSource alloc] initWithBaseURL:@"http://cesiumjs.org/stk-terrain/tilesets/world/tiles/" ext:@"terrain" minZoom:0 maxZoom:maxZoom];
        baseViewC.elevDelegate = elevSource;

        screenLabelColor = [UIColor whiteColor];
        screenLabelBackColor = [UIColor whiteColor];
        labelColor = [UIColor blackColor];
        labelBackColor = [UIColor whiteColor];
        vecColor = [UIColor blackColor];
        vecWidth = 4.0;
        MaplyPagingElevationTestTileSource *tileSource = [[MaplyPagingElevationTestTileSource alloc] initWithCoordSys:[[MaplySphericalMercator alloc] initWebStandard] minZoom:0 maxZoom:10 elevSource:elevSource];
        MaplyQuadPagingLayer *layer = [[MaplyQuadPagingLayer alloc] initWithCoordSystem:tileSource.coordSys delegate:tileSource];
        layer.importance = 128*128;
        layer.singleLevelLoading = (startupMapType == Maply2DMap);
        [baseViewC addLayer:layer];
        layer.drawPriority = 0;
        baseLayer = layer;
    } else if (![baseLayerName compare:kMaplyTestQuadTestAnimate])
    {
        self.title = @"Quad Paging Test Layer (animated)";
        screenLabelColor = [UIColor whiteColor];
        screenLabelBackColor = [UIColor whiteColor];
        labelColor = [UIColor blackColor];
        labelBackColor = [UIColor whiteColor];
        vecColor = [UIColor blackColor];
        vecWidth = 4.0;
        MaplyAnimationTestTileSource *tileSource = [[MaplyAnimationTestTileSource alloc] initWithCoordSys:[[MaplySphericalMercator alloc] initWebStandard] minZoom:0 maxZoom:17 depth:4];
        tileSource.transparentMode = true;
        tileSource.pixelsPerSide = 128;
        MaplyQuadImageTilesLayer *layer = [[MaplyQuadImageTilesLayer alloc] initWithCoordSystem:tileSource.coordSys tileSource:tileSource];
        layer.waitLoad = imageWaitLoad;
        layer.requireElev = requireElev;
        layer.imageDepth = 4;
        layer.handleEdges = (startupMapType != Maply2DMap);
        layer.maxTiles = 512;
        // We'll cycle through at 1/2s per layer
        layer.animationPeriod = 2.0;
        layer.allowFrameLoading = false;
        layer.useTargetZoomLevel = true;
        layer.singleLevelLoading = true;
        layer.multiLevelLoads = @[@(-3)];
        [layer setTesselationValues:tessValues];
        [baseViewC addLayer:layer];
        layer.drawPriority = BaseEarthPriority;
        baseLayer = layer;        
    }
    
    // If we're fetching one of the JSON tile specs, kick that off
    if (jsonTileSpec)
    {
        NSURLRequest *request = [NSURLRequest requestWithURL:[NSURL URLWithString:jsonTileSpec]];

        NSURLSession *session = [NSURLSession sharedSession];
        NSURLSessionDataTask *task = [session dataTaskWithRequest:request completionHandler:
        ^(NSData * _Nullable data, NSURLResponse * _Nullable response, NSError * _Nullable error) {
            NSError *jsonError;
            NSDictionary *jsonDict;
            if (!error) {
                jsonDict = [NSJSONSerialization JSONObjectWithData:data options:kNilOptions error:&jsonError];
            }
            if (!error && !jsonError) {
                // Add a quad earth paging layer based on the tile spec we just fetched
                MaplyRemoteTileSource *tileSource = [[MaplyRemoteTileSource alloc] initWithTilespec:jsonDict];
                tileSource.cacheDir = thisCacheDir;
                if (zoomLimit != 0 && zoomLimit < tileSource.maxZoom)
                    ((MaplyRemoteTileInfo *)tileSource.tileInfo).maxZoom = zoomLimit;

                MaplyQuadImageTilesLayer *layer = [[MaplyQuadImageTilesLayer alloc] initWithCoordSystem:tileSource.coordSys tileSource:tileSource];
                layer.handleEdges = true;
                layer.waitLoad = imageWaitLoad;
                layer.requireElev = requireElev;
                layer.maxTiles = maxLayerTiles;
                if (startupMapType == Maply2DMap)
                {
                    layer.singleLevelLoading = true;
                    layer.multiLevelLoads = @[@(-4), @(-2)];
                }
                [layer setTesselationValues:tessValues];
                [baseViewC addLayer:layer];
                layer.drawPriority = BaseEarthPriority;
                baseLayer = layer;

#ifdef RELOADTEST
                [self performSelector:@selector(reloadLayer:) withObject:nil afterDelay:10.0];
#endif

            } else
                NSLog(@"Failed to reach JSON tile spec at: %@",jsonTileSpec);
        }];
        [task resume];

    }
    
    // Set up some defaults for display
    screenLabelDesc = @{kMaplyTextColor: screenLabelColor,
                        //                        kMaplyBackgroundColor: screenLabelBackColor,
                        kMaplyFade: @(1.0),
                        kMaplyTextOutlineSize: @(1.5),
                        kMaplyTextOutlineColor: [UIColor blackColor],
                        };
    labelDesc = @{kMaplyTextColor: labelColor,
                  kMaplyBackgroundColor: labelBackColor,
                  kMaplyFade: @(1.0)};
    vectorDesc = @{kMaplyColor: vecColor,
                   kMaplyVecWidth: @(vecWidth),
                   kMaplyFade: @(1.0),
                   kMaplySelectable: @(true)};
    
}

// Reload testing
- (void)reloadLayer:(MaplyQuadImageTilesLayer *)layer
{
    if (baseLayer && [baseLayer isKindOfClass:[MaplyQuadImageTilesLayer class]])
    {
        MaplyQuadImageTilesLayer *layer = (MaplyQuadImageTilesLayer *)baseLayer;
        NSLog(@"Reloading layer");
        [layer reload];

        [self performSelector:@selector(reloadLayer:) withObject:nil afterDelay:10.0];
    }
}

// Fade testing
- (void)quadImageFadeTest:(MaplyQuadImageTilesLayer *)layer
{
    if (layer)
    {
        layer.fade = drand48();
        
        [self performSelector:@selector(quadImageFadeTest:) withObject:layer afterDelay:2.0];
    }
}

// Run through the overlays the user wants turned on
- (void)setupOverlays:(NSDictionary *)baseSettings
{
    // For network paging layers, where we'll store temp files
    NSString *cacheDir = [NSSearchPathForDirectoriesInDomains(NSCachesDirectory, NSUserDomainMask, YES)  objectAtIndex:0];
    NSString *thisCacheDir = nil;

    for (NSString *layerName in [baseSettings allKeys])
    {
        bool isOn = [baseSettings[layerName] boolValue];
        MaplyViewControllerLayer *layer = ovlLayers[layerName];
        // Need to create the layer
        if (isOn && !layer)
        {
            if (![layerName compare:kMaplyTestOWM])
            {
                NSString *weatherDataType = @"surface_pressure";

                // Spherical mercator tile sets
//                NSString *coordSysStr = @"mercator";
//                MaplyCoordinateSystem *coordSys = [[MaplySphericalMercator alloc] initWebStandard];
//                NSString *baseURL = @"http://weather.openportguide.de/demo";

                // Plate Carree tile sets
                NSString *coordSysStr = @"geo";
                MaplyBoundingBox geobbox;
                geobbox.ll = MaplyCoordinateMakeWithDegrees(-180, -180);
                geobbox.ur = MaplyCoordinateMakeWithDegrees(180, 90);
                MaplyCoordinateSystem *coordSys = [[MaplyPlateCarree alloc] initWithBoundingBox:geobbox];
                NSString *baseURL = @"http://weather.openportguide.com/tiles/actual/";

                NSString *urlStr = [NSString stringWithFormat:@"%@/%@/5/{z}/{x}/{y}",baseURL,weatherDataType];
                MaplyRemoteTileSource *tileSource = [[MaplyRemoteTileSource alloc] initWithBaseURL:urlStr ext:@"png" minZoom:1 maxZoom:7];
                tileSource.coordSys = coordSys;
                tileSource.cacheDir = [NSString stringWithFormat:@"%@/%@_%@/",cacheDir,weatherDataType,coordSysStr];
                ((MaplyRemoteTileInfo *)tileSource.tileInfo).cachedFileLifetime = 3 * 60 * 60; // invalidate OWM data after three hours
                MaplyQuadImageTilesLayer *weatherLayer = [[MaplyQuadImageTilesLayer alloc] initWithCoordSystem:tileSource.coordSys tileSource:tileSource];
                weatherLayer.coverPoles = false;
                weatherLayer.drawPriority = BaseEarthPriority+200;
                layer = weatherLayer;
                weatherLayer.handleEdges = false;
                weatherLayer.drawPriority = BaseEarthPriority+1000;

                [baseViewC addLayer:weatherLayer];
                ovlLayers[layerName] = layer;
            } else if (![layerName compare:kMaplyTestForecastIO])
            {
                // Collect up the various precipitation sources
                NSMutableArray *tileSources = [NSMutableArray array];
                for (unsigned int ii=0;ii<5;ii++)
                {
                    MaplyRemoteTileInfo *precipTileSource =
                    [[MaplyRemoteTileInfo alloc]
                     initWithBaseURL:[NSString stringWithFormat:@"http://a.tiles.mapbox.com/v3/mousebird.precip-example-layer%d/",ii] ext:@"png" minZoom:0 maxZoom:6];
                    precipTileSource.cacheDir = [NSString stringWithFormat:@"%@/forecast_io_weather_layer%d/",cacheDir,ii];
                    [tileSources addObject:precipTileSource];
                }
                MaplyMultiplexTileSource *precipTileSource = [[MaplyMultiplexTileSource alloc] initWithSources:tileSources];
                // Create a precipitation layer that animates
                MaplyQuadImageTilesLayer *precipLayer = [[MaplyQuadImageTilesLayer alloc] initWithCoordSystem:precipTileSource.coordSys tileSource:precipTileSource];
                precipLayer.imageDepth = (int)[tileSources count];
                precipLayer.animationPeriod = 6.0;
                precipLayer.imageFormat = MaplyImageUByteRed;
                //                precipLayer.texturAtlasSize = 512;
                precipLayer.numSimultaneousFetches = 4;
                precipLayer.handleEdges = false;
                precipLayer.coverPoles = false;
                precipLayer.shaderProgramName = [WeatherShader setupWeatherShader:baseViewC];
                precipLayer.drawPriority = BaseEarthPriority+1000;
                precipLayer.fade = 0.5;
                //                [self quadImageFadeTest:precipLayer];
                [baseViewC addLayer:precipLayer];
                layer = precipLayer;
                ovlLayers[layerName] = layer;
            } else if (![layerName compare:kMaplyMapzenVectors])
            {
#ifdef NOTPODSPECWG
                // Get the style file
                NSData *styleData = [NSData dataWithContentsOfFile:[[NSBundle mainBundle] pathForResource:@"MapzenGLStyle" ofType:@"json"]];
                
                if (styleData)
                {
                    thisCacheDir = [NSString stringWithFormat:@"%@/mapzen-vectiles",cacheDir];
                    MapzenSource *mzSource = [[MapzenSource alloc]
                                              initWithBase:@"http://vector.mapzen.com/osm"
                                              layers:@[@"all"]
                                              // Note: Go get your own API key
                                              apiKey:@"vector-tiles-05s8a-0"
                                              sourceType:MapzenSourcePBF
                                              styleData:styleData
                                              styleType:MapnikMapboxGLStyle
                                              viewC:baseViewC];
                    mzSource.minZoom = 0;
                    mzSource.maxZoom = 24;
                   
                    // Now for the paging layer itself
                    MaplyQuadPagingLayer *pageLayer = [[MaplyQuadPagingLayer alloc] initWithCoordSystem:[[MaplySphericalMercator alloc] initWebStandard] delegate:mzSource];
                    pageLayer.numSimultaneousFetches = 8;
                    pageLayer.flipY = false;
                    pageLayer.importance = 512*512;
                    pageLayer.useTargetZoomLevel = true;
                    pageLayer.singleLevelLoading = true;
                    [baseViewC addLayer:pageLayer];
                    ovlLayers[layerName] = pageLayer;
                    
                    self.title = @"Mapzen Vector Tiles";
                } else
                    NSLog(@"Failed to load style sheet for Mapzen.");
#endif
            } else if (![layerName compare:kMaplyWindTest])
            {
                ParticleTileDelegate *partDelegate = [[ParticleTileDelegate alloc] initWithURL:@"http://tilesets.s3-website-us-east-1.amazonaws.com/wind_test/{dir}_tiles/{z}/{x}/{y}.png" minZoom:2 maxZoom:5 viewC:baseViewC];
                MaplyQuadPagingLayer *layer = [[MaplyQuadPagingLayer alloc] initWithCoordSystem:partDelegate.coordSys delegate:partDelegate];
                layer.flipY = false;

                [baseViewC addLayer:layer];
                ovlLayers[layerName] = layer;
            } else if (![layerName compare:kMaplyAerisTest])
            {
                NSString *aerisID = @"2kDDnD7Q1XFfFm4CwH17C";
                NSString *aerisKey = @"FQmadjUccN3CnB4KG6kKeurUpxHSKM0xbCd6TlVi";
                MaplyAerisTiles *aerisTiles = [[MaplyAerisTiles alloc] initWithAerisID:aerisID secretKey:aerisKey];
                NSDictionary *layerInfo = [aerisTiles layerInfo];
                MaplyAerisLayerInfo *radarInfo = layerInfo[@"radar"];
                if (radarInfo) {

                    MaplyAerisTileSet *radarTileSet = [[MaplyAerisTileSet alloc] initWithAerisID:aerisID secretKey:aerisKey layerInfo:radarInfo tileSetCount:6];

                    __block NSMutableDictionary *ovlLayersBlock = ovlLayers;

                    [radarTileSet startFetchWithSuccess:^(NSArray *tileSources) {

                        MaplyMultiplexTileSource *multiSource = [[MaplyMultiplexTileSource alloc] initWithSources:tileSources];
                        MaplyQuadImageTilesLayer *aerisLayer = [[MaplyQuadImageTilesLayer alloc] initWithCoordSystem:multiSource.coordSys tileSource:multiSource];
                        aerisLayer.imageDepth = 6;
                        aerisLayer.singleLevelLoading = NO;
                        aerisLayer.allowFrameLoading = YES;
                        aerisLayer.animationPeriod = 3.0;

                        aerisLayer.imageFormat = MaplyImageUShort5551;
                        aerisLayer.texturAtlasSize = 1024;
                        aerisLayer.importanceScale = 1.0/16.0;
                        aerisLayer.drawPriority = BaseEarthPriority + 1000;
                        aerisLayer.handleEdges = false;
                        aerisLayer.maxTiles = 256;

                        [baseViewC addLayer:aerisLayer];
                        ovlLayersBlock[layerName] = aerisLayer;

                    } failure:^(NSError *error) {
                    }];

                } else
                    NSLog(@"Error finding aeris radar layer parameters.");

            }
        }
        else if (!isOn && layer)
        {
            // Get rid of the layer
            [baseViewC removeLayer:layer];
            [ovlLayers removeObjectForKey:layerName];
        }
    }

    // Fill out the cache dir if there is one
    if (thisCacheDir)
    {
        NSError *error = nil;
        [[NSFileManager defaultManager] createDirectoryAtPath:thisCacheDir withIntermediateDirectories:YES attributes:nil error:&error];
    }
}

// Look at the configuration controller and decide what to turn off or on
- (void)changeMapContents
{
    [self setupBaseLayer:((ConfigSection *)configViewC.values[0]).rows];
    if ([configViewC.values count] > 1)
        [self setupOverlays:((ConfigSection *)configViewC.values[1]).rows];
    
    if ([configViewC valueForSection:kMaplyTestCategoryObjects row:kMaplyTestLabel2D])
    {
        if (!screenLabelsObj)
            [self addScreenLabels:locations len:NumLocations stride:4 offset:0];
    } else {
        if (screenLabelsObj)
        {
            [baseViewC removeObject:screenLabelsObj];
            screenLabelsObj = nil;
        }
    }    

    if ([configViewC valueForSection:kMaplyTestCategoryObjects row:kMaplyTestLabel3D])
    {
        if (!labelsObj)
            [self addLabels:locations len:NumLocations stride:4 offset:1];
    } else {
        if (labelsObj)
        {
            [baseViewC removeObject:labelsObj];
            labelsObj = nil;
        }
    }

    if ([configViewC valueForSection:kMaplyTestCategoryObjects row:kMaplyTestMarker2D])
    {
        if (!screenMarkersObj)
            [self addScreenMarkers:locations len:NumLocations stride:1 offset:0];
    } else {
        if (screenMarkersObj)
        {
            [baseViewC removeObject:screenMarkersObj];
            screenMarkersObj = nil;
        }
    }
    
    if ([configViewC valueForSection:kMaplyTestCategoryObjects row:kMaplyTestMarker3D])
    {
        if (!markersObj)
            [self addMarkers:locations len:NumLocations stride:4 offset:3];
    } else {
        if (markersObj)
        {
            [baseViewC removeObject:markersObj];
            markersObj = nil;
        }
    }

    if ([configViewC valueForSection:kMaplyTestCategoryObjects row:kMaplyTestSticker])
    {
        if (!stickersObj)
            [self addStickers:locations len:NumLocations stride:4 offset:2 desc:@{kMaplyFade: @(1.0)}];
    } else {
        if (stickersObj)
        {
            [baseViewC removeObject:stickersObj];
            stickersObj = nil;
        }
    }

    if ([configViewC valueForSection:kMaplyTestCategoryObjects row:kMaplyTestShapeCylinder])
    {
        if (!shapeCylObj)
        {
            [self addShapeCylinders:locations len:NumLocations stride:4 offset:0 desc:@{kMaplyColor : [UIColor colorWithRed:0.0 green:0.0 blue:1.0 alpha:0.8], kMaplyFade: @(1.0), kMaplyDrawPriority: @(1000)}];
        }
    } else {
        if (shapeCylObj)
        {
            [baseViewC removeObject:shapeCylObj];
            shapeCylObj = nil;
        }
    }

    if ([configViewC valueForSection:kMaplyTestCategoryObjects row:kMaplyTestShapeSphere])
    {
        if (!shapeSphereObj)
        {
            [self addShapeSpheres:locations len:NumLocations stride:4 offset:1 desc:@{kMaplyColor : [UIColor colorWithRed:1.0 green:0.0 blue:0.0 alpha:0.8], kMaplyFade: @(1.0), kMaplyDrawPriority: @(1000)}];
        }
    } else {
        if (shapeSphereObj)
        {
            [baseViewC removeObject:shapeSphereObj];
            shapeSphereObj = nil;
        }
    }

    if ([configViewC valueForSection:kMaplyTestCategoryObjects row:kMaplyTestShapeGreatCircle])
    {
        if (!greatCircleObj)
        {
            [self addGreatCircles:locations len:NumLocations stride:4 offset:2 desc:@{kMaplyColor : [UIColor colorWithRed:1.0 green:0.1 blue:0.0 alpha:1.0], kMaplyFade: @(1.0), kMaplyDrawPriority: @(1000)}];
        }
    } else {
        if (greatCircleObj)
        {
            [baseViewC removeObject:greatCircleObj];
            greatCircleObj = nil;
        }
    }
    
    if ([configViewC valueForSection:kMaplyTestCategoryObjects row:kMaplyTestShapeArrows])
    {
        if (!arrowsObj)
        {
            [self addArrows:locations len:NumLocations stride:4 offset:2 desc:@{kMaplyColor : [UIColor colorWithRed:1.0 green:0.1 blue:0.0 alpha:1.0], kMaplyFade: @(1.0)}];
        }
    } else {
        if (arrowsObj)
        {
            [baseViewC removeObject:arrowsObj];
            arrowsObj = nil;
        }
    }
    
    if ([configViewC valueForSection:kMaplyTestCategoryObjects row:kMaplyTestModels])
    {
        if (!modelsObj)
        {
            [self addModels:locations len:NumLocations stride:4 offset:2 desc:@{}];
        }
    } else {
        if (modelsObj)
        {
            [baseViewC removeObject:modelsObj];
            modelsObj = nil;
        }
    }
    
    if ([configViewC valueForSection:kMaplyTestCategoryObjects row:kMaplyTestLatLon])
    {
        if (!latLonObj)
        {
            [self addLinesLon:20 lat:10 color:[UIColor blueColor]];
        }
    } else {
        if (latLonObj)
        {
            [baseViewC removeObject:latLonObj];
            latLonObj = nil;
        }
    }
    
    if ([configViewC valueForSection:kMaplyTestCategoryObjects row:kMaplyTestRoads])
    {
        if (!sfRoadsObjArray)
        {
            [self addShapeFile:@"tl_2013_06075_roads"];
        }
    } else {
        if (sfRoadsObjArray)
        {
            [baseViewC removeObjects:sfRoadsObjArray];
            sfRoadsObjArray = nil;
        }
    }
    
    if ([configViewC valueForSection:kMaplyTestCategoryObjects row:kMaplyTestArcGIS])
    {
        if (!arcGisObj)
        {
            [self addArcGISQuery:@"http://services.arcgis.com/OfH668nDRN7tbJh0/arcgis/rest/services/SandyNYCEvacMap/FeatureServer/0/query?WHERE=Neighbrhd=%27Rockaways%27&f=pgeojson&outSR=4326"];
        }
    } else {
        if (arcGisObj)
        {
            [baseViewC removeObject:arcGisObj];
            arcGisObj = nil;
        }
    }
    
    if ([configViewC valueForSection:kMaplyTestCategoryObjects row:kMaplyTestStarsAndSun])
    {
        if (!stars)
        {
            [self addStars:@"starcatalog_orig"];
            [self addSun];
        }
    } else {
        if (stars)
        {
            [stars removeFromViewC];
            [baseViewC removeObject:sunObj];
            [baseViewC removeObject:moonObj];
            [atmosObj removeFromViewC];
            sunObj = nil;
            moonObj = nil;
            stars = nil;
            atmosObj = nil;
        }
    }

    if ([configViewC valueForSection:kMaplyTestCategoryObjects row:kMaplyTestCountry])
    {
        // Countries we have geoJSON for
        NSArray *countryArray = [NSArray arrayWithObjects:
         @"ABW", @"AFG", @"AGO", @"AIA", @"ALA", @"ALB", @"AND", @"ARE", @"ARG", @"ARM", @"ASM", @"ATA", @"ATF", @"ATG", @"AUS", @"AUT",
         @"AZE", @"BDI", @"BEL", @"BEN", @"BES", @"BFA", @"BGD", @"BGR", @"BHR", @"BHS", @"BIH", @"BLM", @"BLR", @"BLZ", @"BMU", @"BOL",
         @"BRA", @"BRB", @"BRN", @"BTN", @"BVT", @"BWA", @"CAF", @"CAN", @"CCK", @"CHE", @"CHL", @"CHN", @"CIV", @"CMR", @"COD", @"COG",
         @"COK", @"COL", @"COM", @"CPV", @"CRI", @"CUB", @"CUW", @"CXR", @"CYM", @"CYP", @"CZE", @"DEU", @"DJI", @"DMA", @"DNK", @"DOM",
         @"DZA", @"ECU", @"EGY", @"ERI", @"ESH", @"ESP", @"EST", @"ETH", @"FIN", @"FJI", @"FLK", @"FRA", @"FRO", @"FSM", @"GAB", @"GBR",
         @"GEO", @"GGY", @"GHA", @"GIB", @"GIN", @"GLP", @"GMB", @"GNB", @"GNQ", @"GRC", @"GRD", @"GRL", @"GTM", @"GUF", @"GUM", @"GUY",
         @"HKG", @"HMD", @"HND", @"HRV", @"HTI", @"HUN", @"IDN", @"IMN", @"IND", @"IOT", @"IRL", @"IRN", @"IRQ", @"ISL", @"ISR", @"ITA",
         @"JAM", @"JEY", @"JOR", @"JPN", @"KAZ", @"KEN", @"KGZ", @"KHM", @"KIR", @"KNA", @"KOR", @"KWT", @"LAO", @"LBN", @"LBR", @"LBY",
         @"LCA", @"LIE", @"LKA", @"LSO", @"LTU", @"LUX", @"LVA", @"MAC", @"MAF", @"MAR", @"MCO", @"MDA", @"MDG", @"MDV", @"MEX", @"MHL",
         @"MKD", @"MLI", @"MLT", @"MMR", @"MNE", @"MNG", @"MNP", @"MOZ", @"MRT", @"MSR", @"MTQ", @"MUS", @"MWI", @"MYS", @"MYT", @"NAM",
         @"NCL", @"NER", @"NFK", @"NGA", @"NIC", @"NIU", @"NLD", @"NOR", @"NPL", @"NRU", @"NZL", @"OMN", @"PAK", @"PAN", @"PCN", @"PER",
         @"PHL", @"PLW", @"PNG", @"POL", @"PRI", @"PRK", @"PRT", @"PRY", @"PSE", @"PYF", @"QAT", @"REU", @"ROU", @"RUS", @"RWA", @"SAU",
         @"SDN", @"SEN", @"SGP", @"SGS", @"SHN", @"SJM", @"SLB", @"SLE", @"SLV", @"SMR", @"SOM", @"SPM", @"SRB", @"SSD", @"STP", @"SUR",
         @"SVK", @"SVN", @"SWE", @"SWZ", @"SXM", @"SYC", @"SYR", @"TCA", @"TCD", @"TGO", @"THA", @"TJK", @"TKL", @"TKM", @"TLS", @"TON",
         @"TTO", @"TUN", @"TUR", @"TUV", @"TWN", @"TZA", @"UGA", @"UKR", @"UMI", @"URY", @"USA", @"UZB", @"VAT", @"VCT", @"VEN", @"VGB",
         @"VIR", @"VNM", @"VUT", @"WLF", @"WSM", @"YEM", @"ZAF", @"ZMB", @"ZWE", nil];
        
        if (!vecObjects)
            [self addCountries:countryArray stride:1];
    } else {
        if (vecObjects)
        {
            [baseViewC removeObjects:vecObjects];
            vecObjects = nil;
        }
        if (autoLabels)
        {
            [baseViewC removeObject:autoLabels];
            autoLabels = nil;
        }
    }
    
    if ([configViewC valueForSection:kMaplyTestCategoryObjects row:kMaplyTestLoftedPoly])
    {
    } else {
        if ([loftPolyDict count] > 0)
        {
            [baseViewC removeObjects:loftPolyDict.allValues];
            loftPolyDict = [NSMutableDictionary dictionary];
        }
    }
    
    if ([configViewC valueForSection:kMaplyTestCategoryObjects row:kMaplyTestMegaMarkers])
    {
        if (!megaMarkersObj)
            [self addMegaMarkers];
    } else {
        if (megaMarkersObj)
        {
            [baseViewC removeObject:megaMarkersObj];
            [baseViewC removeTextures:megaMarkersImages mode:MaplyThreadAny];
            megaMarkersObj = nil;
        }
    }

    if ([configViewC valueForSection:kMaplyTestCategoryObjects row:kMaplyTestMarkerCluster])
    {
        if (!markerClusterObj)
            [self addMarkerCluster:locations num:NumLocations markersPer:120];
    } else {
        if (markerClusterObj)
        {
            [baseViewC removeObject:markerClusterObj];
            markerClusterObj = nil;
        }
    }

    if ([configViewC valueForSection:kMaplyTestCategoryObjects row:kMaplyTestQuadMarkers])
    {
        if (!markerLayer)
            [self addMarkerPagingTest];
    } else {
        if (markerLayer)
        {
            [baseViewC removeLayer:markerLayer];
            markerLayer = nil;
            markerDelegate = nil;
        }
    }

    if ([configViewC valueForSection:kMaplyTestCategoryAnimation row:kMaplyTestAnimateSphere])
    {
        if (!animSphere)
            [self addAnimatedSphere];
    } else {
        if (animSphere)
        {
            [baseViewC removeActiveObject:animSphere];
            animSphere = nil;
        }
    }
    
    baseViewC.performanceOutput = [configViewC valueForSection:kMaplyTestCategoryInternal row:kMaplyTestPerf];
    
    if (globeViewC)
    {
        globeViewC.keepNorthUp = [configViewC valueForSection:kMaplyTestCategoryGestures row:kMaplyTestNorthUp];
        globeViewC.panGesture = [configViewC valueForSection:kMaplyTestCategoryGestures row:kMaplyTestPan];
        globeViewC.pinchGesture = [configViewC valueForSection:kMaplyTestCategoryGestures row:kMaplyTestPinch];
        globeViewC.rotateGesture = [configViewC valueForSection:kMaplyTestCategoryGestures row:kMaplyTestRotate];
    } else {
        if([configViewC valueForSection:kMaplyTestCategoryGestures row:kMaplyTestNorthUp]) {
            mapViewC.heading = 0;
        }
        mapViewC.panGesture = [configViewC valueForSection:kMaplyTestCategoryGestures row:kMaplyTestPan];
        mapViewC.pinchGesture = [configViewC valueForSection:kMaplyTestCategoryGestures row:kMaplyTestPinch];
        mapViewC.rotateGesture = [configViewC valueForSection:kMaplyTestCategoryGestures row:kMaplyTestRotate];
    }
    
    // Update rendering hints
    NSMutableDictionary *hintDict = [NSMutableDictionary dictionary];
    [hintDict setObject:[NSNumber numberWithBool:[configViewC valueForSection:kMaplyTestCategoryInternal row:kMaplyTestCulling]] forKey:kMaplyRenderHintCulling];
    [baseViewC setHints:hintDict];
}

- (void)showConfig
{
    if (UI_USER_INTERFACE_IDIOM() ==  UIUserInterfaceIdiomPad)
    {
        popControl = [[UIPopoverController alloc] initWithContentViewController:configViewC];
        popControl.delegate = self;
        [popControl setPopoverContentSize:CGSizeMake(400.0,4.0/5.0*self.view.bounds.size.height)];
        [popControl presentPopoverFromRect:CGRectMake(0, 0, 10, 10) inView:self.view permittedArrowDirections:UIPopoverArrowDirectionUp animated:YES];
    } else {
        configViewC.navigationItem.hidesBackButton = YES;
        configViewC.navigationItem.rightBarButtonItem = [[UIBarButtonItem alloc] initWithBarButtonSystemItem:UIBarButtonSystemItemDone target:self action:@selector(editDone)];
        [self.navigationController pushViewController:configViewC animated:YES];
    }
}

- (void)editDone
{
    [self.navigationController popToViewController:self animated:YES];
    [self changeMapContents];
}

#pragma mark - Whirly Globe Delegate

// Build a simple selection view to draw over top of the globe
- (UIView *)makeSelectionView:(NSString *)msg
{
    float fontSize = 32.0;
    float marginX = 32.0;
    
    // Make a label and stick it in as a view to track
    // We put it in a top level view so we can center it
    UIView *topView = [[UIView alloc] initWithFrame:CGRectZero];
    // Start out hidden before the first placement.  The tracker will turn it on.
    topView.hidden = YES;
    topView.alpha = 0.8;
    UIView *backView = [[UIView alloc] initWithFrame:CGRectZero];
    [topView addSubview:backView];
    topView.clipsToBounds = NO;
    UILabel *testLabel = [[UILabel alloc] initWithFrame:CGRectZero];
    [backView addSubview:testLabel];
    testLabel.font = [UIFont systemFontOfSize:fontSize];
    testLabel.textColor = [UIColor whiteColor];
    testLabel.backgroundColor = [UIColor clearColor];
    testLabel.text = msg;
    CGSize textSize = [testLabel.text sizeWithAttributes:@{NSFontAttributeName: testLabel.font}];
    testLabel.frame = CGRectMake(marginX/2.0,0,textSize.width,textSize.height);
    testLabel.opaque = NO;
    backView.layer.cornerRadius = 5.0;
    backView.backgroundColor = [UIColor colorWithRed:0.0 green:102/255.0 blue:204/255.0 alpha:1.0];
    backView.frame = CGRectMake(-(textSize.width)/2.0,-(textSize.height)/2.0,textSize.width+marginX,textSize.height);
    
    return topView;
}

- (void)handleSelection:(id)selectedObjs
{
    // If we've currently got a selected view, get rid of it
//    if (selectedViewTrack)
//    {
//        [baseViewC removeViewTrackForView:selectedViewTrack.view];
//        selectedViewTrack = nil;
//    }
    [baseViewC clearAnnotations];
    
    bool isMultiple = [selectedObjs isKindOfClass:[NSArray class]] && [(NSArray *)selectedObjs count] > 1;
    
    NSString *title = nil,*subTitle = nil;
    CGPoint offset = CGPointZero;
    MaplyCoordinate loc;
    if (isMultiple)
    {
        NSArray *selArr = selectedObjs;
        if ([selArr count] == 0)
            return;
        
        MaplySelectedObject *firstObj = [selArr objectAtIndex:0];
        // Only screen objects will be clustered
        if ([firstObj.selectedObj isKindOfClass:[MaplyScreenMarker class]])
        {
            MaplyScreenMarker *marker = firstObj.selectedObj;
            loc = marker.loc;
        } else if ([firstObj.selectedObj isKindOfClass:[MaplyScreenLabel class]])
        {
            MaplyScreenLabel *label = firstObj.selectedObj;
            loc = label.loc;
        } else
            return;
        
        title = @"Cluster";
        subTitle = [NSString stringWithFormat:@"%tu objects",[selArr count]];
    } else {
        id selectedObj = nil;
        if ([selectedObjs isKindOfClass:[NSArray class]])
        {
            NSArray *selArr = selectedObjs;
            if ([selArr count] == 0)
                return;
            selectedObj = [(MaplySelectedObject *)[selArr objectAtIndex:0] selectedObj];
        } else
            selectedObj = selectedObjs;
        
        if ([selectedObj isKindOfClass:[MaplyMarker class]])
        {
            MaplyMarker *marker = (MaplyMarker *)selectedObj;
            loc = marker.loc;
            title = (NSString *)marker.userObject;
            subTitle = @"Marker";
        } else if ([selectedObj isKindOfClass:[MaplyScreenMarker class]])
        {
            MaplyScreenMarker *screenMarker = (MaplyScreenMarker *)selectedObj;
            loc = screenMarker.loc;
            title = (NSString *)screenMarker.userObject;
            subTitle = @"Screen Marker";
            offset = CGPointMake(0.0, -8.0);
        } else if ([selectedObj isKindOfClass:[MaplyLabel class]])
        {
            MaplyLabel *label = (MaplyLabel *)selectedObj;
            loc = label.loc;
            title = (NSString *)label.userObject;
            subTitle = @"Label";
        } else if ([selectedObj isKindOfClass:[MaplyScreenLabel class]])
        {
            MaplyScreenLabel *screenLabel = (MaplyScreenLabel *)selectedObj;
            loc = screenLabel.loc;
            title = (NSString *)screenLabel.userObject;
            subTitle = @"Screen Label";
            offset = CGPointMake(0.0, -6.0);
        } else if ([selectedObj isKindOfClass:[MaplyVectorObject class]])
        {
            MaplyVectorObject *vecObj = (MaplyVectorObject *)selectedObj;
            if ([vecObj centroid:&loc])
            {
                NSString *name = (NSString *)vecObj.userObject;
                title = (NSString *)vecObj.userObject;
                subTitle = @"Vector";
                if ([configViewC valueForSection:kMaplyTestCategoryObjects row:kMaplyTestLoftedPoly])
                {
                    // See if there already is one
                    if (!loftPolyDict[name])
                    {
                        MaplyComponentObject *compObj = [baseViewC addLoftedPolys:@[vecObj] key:nil cache:nil desc:
                                                            @{kMaplyColor: [UIColor colorWithRed:0.25 green:0.0 blue:0.0 alpha:0.25], kMaplyLoftedPolyHeight: @(0.05),
                                                              kMaplyFade: @(0.5),
                                                              kMaplyDrawPriority: @(kMaplyLoftedPolysDrawPriorityDefault),
    //                                                          kMaplyLoftedPolyOutline: @(YES),
    //                                                          kMaplyLoftedPolyOutlineBottom: @(YES),
    //                                                          kMaplyLoftedPolyOutlineColor: [UIColor whiteColor],
    //                                                          kMaplyLoftedPolyOutlineWidth: @(4),
    //                                                          kMaplyLoftedPolyOutlineDrawPriority: @(kMaplyLoftedPolysDrawPriorityDefault+1),
    //                                                          kMaplyLoftedPolyOutlineSide: @(YES)
                                                              }
                                                                             mode:MaplyThreadAny];
                        if (compObj)
                        {
                            loftPolyDict[name] = compObj;
                        }
                    }
                }
            }
        } else if ([selectedObj isKindOfClass:[MaplyShapeSphere class]])
        {
            MaplyShapeSphere *sphere = (MaplyShapeSphere *)selectedObj;
            loc = sphere.center;
            title = @"Shape";
            subTitle = @"Sphere";
        } else if ([selectedObj isKindOfClass:[MaplyShapeCylinder class]])
        {
            MaplyShapeCylinder *cyl = (MaplyShapeCylinder *)selectedObj;
            loc = cyl.baseCenter;
            title = @"Shape";
            subTitle = @"Cylinder";
        } else if ([selectedObj isKindOfClass:[MaplyShapeGreatCircle class]])
        {
            MaplyShapeGreatCircle *gc = (MaplyShapeGreatCircle *)selectedObj;
            loc = gc.startPt;
            title = @"Shape";
            subTitle = @"Great Circle";
        } else if ([selectedObj isKindOfClass:[MaplyShapeExtruded class]])
        {
            MaplyShapeExtruded *ex = (MaplyShapeExtruded *)selectedObj;
            loc = ex.center;
            title = @"Shape";
            subTitle = @"Extruded";
        } else if ([selectedObj isKindOfClass:[MaplyGeomModelInstance class]]) {
            MaplyGeomModelInstance *modelInst = (MaplyGeomModelInstance *)selectedObj;
            loc = MaplyCoordinateMake(modelInst.center.x,modelInst.center.y);
            title = @"Model";
            subTitle = @"Instance";
        } else
        {
            // Don't know what it is
            return;
        }
    }
    
    // Build the selection view and hand it over to the globe to track
//    selectedViewTrack = [[MaplyViewTracker alloc] init];
//    selectedViewTrack.loc = loc;
//    selectedViewTrack.view = [self makeSelectionView:[NSString stringWithFormat:@"%@: %@",title,subTitle]];
//    [baseViewC addViewTracker:selectedViewTrack];
//    
//    [self performSelector:@selector(moveViewTracker:) withObject:selectedViewTrack afterDelay:1.0];
    if (title)
    {
        MaplyAnnotation *annotate = [[MaplyAnnotation alloc] init];
        annotate.title = title;
        annotate.subTitle = subTitle;
        [baseViewC clearAnnotations];
        [baseViewC addAnnotation:annotate forPoint:loc offset:offset];
    }
}

// Test moving a view tracker
- (void)moveViewTracker:(MaplyViewTracker *)viewTrack
{
    [baseViewC moveViewTracker:viewTrack moveTo:MaplyCoordinateMakeWithDegrees(-122.4192, 37.7793)];
}

// User selected something
- (void)globeViewController:(WhirlyGlobeViewController *)viewC didSelect:(NSObject *)selectedObj
{
    [self handleSelection:selectedObj];
}

- (void)globeViewController:(WhirlyGlobeViewController *)viewC allSelect:(NSArray *)selectedObjs atLoc:(MaplyCoordinate)coord onScreen:(CGPoint)screenPt
{
    [self handleSelection:selectedObjs];
}

// User didn't select anything, but did tap
- (void)globeViewController:(WhirlyGlobeViewController *)viewC didTapAt:(MaplyCoordinate)coord
{
    // Just clear the selection
    [baseViewC clearAnnotations];
    
    if (globeViewC)
    {
//        MaplyCoordinate geoCoord;
//        if ([globeViewC geoPointFromScreen:CGPointMake(0, 0) geoCoord:&geoCoord])
//            NSLog(@"GeoCoord (upper left): %f, %f",geoCoord.x,geoCoord.y);
//        else
//            NSLog(@"GeoCoord not on globe");
//        MaplyCoordinate geoCoord = MaplyCoordinateMakeWithDegrees(0, 0);
//        CGPoint screenPt;
//        if ([globeViewC screenPointFromGeo:geoCoord screenPt:&screenPt])
//            NSLog(@"Origin at: %f,%f",screenPt.x,screenPt.y);
//        else
//            NSLog(@"Origin not on screen");
    }
    
    // Screen shot
//    UIImage *image = [baseViewC snapshot];
    
//    if (selectedViewTrack)
//    {
//        [baseViewC removeViewTrackForView:selectedViewTrack.view];
//        selectedViewTrack = nil;
//    }
}

// Bring up the config view when the user taps outside
- (void)globeViewControllerDidTapOutside:(WhirlyGlobeViewController *)viewC
{
//    [self showPopControl];
}

- (void)globeViewController:(WhirlyGlobeViewController *)viewC layerDidLoad:(MaplyViewControllerLayer *)layer
{
    NSLog(@"Spherical Earth Layer loaded.");
}

- (void)globeViewControllerDidStartMoving:(WhirlyGlobeViewController *)viewC userMotion:(bool)userMotion
{
//    NSLog(@"Started moving");
}

- (void)globeViewController:(WhirlyGlobeViewController *)viewC didStopMoving:(MaplyCoordinate *)corners userMotion:(bool)userMotion
{
//    NSLog(@"Globe Stopped moving");
}

#pragma mark - Maply delegate

- (void)maplyViewController:(MaplyViewController *)viewC didSelect:(NSObject *)selectedObj
{
    [self handleSelection:selectedObj];
}

- (void)maplyViewController:(MaplyViewController *)viewC didTapAt:(MaplyCoordinate)coord
{
    // Just clear the selection
    [baseViewC clearAnnotations];
}

- (void)maplyViewControllerDidStartMoving:(MaplyViewController *)viewC userMotion:(bool)userMotion
{
//    NSLog(@"Started moving");
}

- (void)maplyViewController:(MaplyViewController *)viewC didStopMoving:(MaplyCoordinate *)corners userMotion:(bool)userMotion
{
//    NSLog(@"Maply Stopped moving");
}

#pragma mark - Popover Delegate

- (void)popoverControllerDidDismissPopover:(UIPopoverController *)popoverController
{
    [self changeMapContents];
}


#pragma mark -
- (UIViewController * _Nullable)maplyViewController:(MaplyBaseViewController *)viewC
                  previewViewControllerForSelection:(NSObject *)selectedObj
{
  return [[UIViewController alloc] init];
}


- (void)maplyViewController:(MaplyBaseViewController *)viewC
  showPreviewViewController:(UIViewController *)previewViewC
{
  [self showViewController:previewViewC sender:self];
}

- (void)didSwipeScreen:(UISwipeGestureRecognizer *)gesture
{
    if (gesture.direction == UISwipeGestureRecognizerDirectionUp || gesture.direction == UISwipeGestureRecognizerDirectionDown)
        return;

    CGRect frame = scrollView.frame;
    if (gesture.direction == UISwipeGestureRecognizerDirectionLeft)
        frame.origin.x = frame.size.width;
    else
        frame.origin.x = 0.0;
    frame.origin.y = 0;
    [scrollView scrollRectToVisible:frame animated:YES];
}

#pragma mark - Gesture Recognizer Delegate

- (BOOL)gestureRecognizer:(UIGestureRecognizer *)gestureRecognizer shouldRecognizeSimultaneouslyWithGestureRecognizer:(UIGestureRecognizer *)otherGestureRecognizer {

    if (gestureRecognizer == scrollView.panGestureRecognizer) {
        if ([otherGestureRecognizer isKindOfClass:[UISwipeGestureRecognizer class]])
            return YES;
    } else if (otherGestureRecognizer == scrollView.panGestureRecognizer) {
        if ([gestureRecognizer isKindOfClass:[UISwipeGestureRecognizer class]])
            return YES;
    }
    return NO;
}

@end<|MERGE_RESOLUTION|>--- conflicted
+++ resolved
@@ -976,11 +976,7 @@
                              wgVecObj.userObject = vecName;
                              wgVecObj.selectable = true;
                              NSMutableDictionary *desc = [NSMutableDictionary dictionaryWithDictionary:@{
-<<<<<<< HEAD
-                                                                                                         kMaplySelectable: @(YES)
-=======
                                                                                                          kMaplySelectable: @YES
->>>>>>> 5733b65b
 //                                                                                                         kMaplyFilled: @(YES),
                                                                                                          }];
                              if (CountryTextures)
@@ -1395,11 +1391,7 @@
         if (startupMapType == Maply2DMap)
         {
             layer.singleLevelLoading = true;
-<<<<<<< HEAD
-            layer.multiLevelLoads = @[@(-3)];
-=======
             layer.multiLevelLoads = @[@(-4), @(-2)];
->>>>>>> 5733b65b
         }
         baseLayer = layer;
         screenLabelColor = [UIColor whiteColor];
@@ -1427,11 +1419,7 @@
         if (startupMapType == Maply2DMap)
         {
             layer.singleLevelLoading = true;
-<<<<<<< HEAD
-            layer.multiLevelLoads = @[@(-3)];
-=======
             layer.multiLevelLoads = @[@(-4), @(-2)];
->>>>>>> 5733b65b
         }
         [layer setTesselationValues:tessValues];
         [baseViewC addLayer:layer];
@@ -1459,11 +1447,7 @@
         layer.requireElev = requireElev;
         layer.waitLoad = imageWaitLoad;
         layer.maxTiles = maxLayerTiles;
-        if (startupMapType == Maply2DMap)
-        {
-            layer.singleLevelLoading = true;
-            layer.multiLevelLoads = @[@(-3)];
-        }
+        layer.singleLevelLoading = (startupMapType == Maply2DMap);
         [layer setTesselationValues:tessValues];
         [baseViewC addLayer:layer];
         layer.drawPriority = BaseEarthPriority;
