/*
 *  ConfigViewController.m
 *  WhirlyGlobeComponentTester
 *
 *  Created by Steve Gifford on 7/23/12.
 *  Copyright 2011-2013 mousebird consulting
 *
 *  Licensed under the Apache License, Version 2.0 (the "License");
 *  you may not use this file except in compliance with the License.
 *  You may obtain a copy of the License at
 *  http://www.apache.org/licenses/LICENSE-2.0
 *
 *  Unless required by applicable law or agreed to in writing, software
 *  distributed under the License is distributed on an "AS IS" BASIS,
 *  WITHOUT WARRANTIES OR CONDITIONS OF ANY KIND, either express or implied.
 *  See the License for the specific language governing permissions and
 *  limitations under the License.
 *
 */

#import "ConfigViewController.h"

@implementation ConfigSection

+ (ConfigSection *)ConfigSectionWithName:(NSString *)sectionName rows:(NSDictionary *)rowDict singleSelect:(bool)select
{
    ConfigSection *cs = [[ConfigSection alloc] init];
    cs.sectionName = sectionName;
    cs.rows = [NSMutableDictionary dictionaryWithDictionary:rowDict];
    cs.singleSelect = select;
    
    return cs;
}

@end

@interface ConfigViewController ()

@end

@implementation ConfigViewController

- (id)initWithNibName:(NSString *)nibNameOrNil bundle:(NSBundle *)nibBundleOrNil
{
    self = [super initWithNibName:nibNameOrNil bundle:nibBundleOrNil];
    if (self) {
        // Custom initialization
    }
    return self;
}

- (bool)valueForSection:(NSString *)section row:(NSString *)row
{
    for (ConfigSection *cs in _values)
        if (![cs.sectionName compare:section])
        {
            return [cs.rows[row] boolValue];
        }
    
    return false;
}

- (void)viewDidLoad
{
    [super viewDidLoad];
    
    NSMutableArray *newValues = [NSMutableArray array];
    
    // We won't let the user do some things in terrain mode (overlay, basically)
    //  or 2D flatmap mode (shapes, basically)
    switch (_configOptions)
    {
        case ConfigOptionsGlobe:
            [newValues addObject:[ConfigSection ConfigSectionWithName:kMaplyTestCategoryBaseLayers
                                                                 rows:
                                  @{kMaplyTestBlank: @(NO),
                                    kMaplyTestGeographyClass: @(YES),
                                    kMaplyTestBlueMarble: @(NO),
                                    kMaplyTestStamenWatercolor: @(NO),
                                    kMaplyTestOSM: @(NO),
                                    kMaplyTestCartoDBDarkMatter: @(NO),
                                    kMaplyTestQuadTest: @(NO),
                                    kMaplyTestNightAndDay: @(NO),
                                    kMaplyTestQuadVectorTest: @(NO),
                                    kMaplyTestQuadTestAnimate: @(NO)}
                                                         singleSelect:true]];

            [newValues addObjectsFromArray:
             @[[ConfigSection ConfigSectionWithName:kMaplyTestCategoryOverlayLayers
                                               rows:
                @{kMaplyTestOWM: @(NO),
                  kMaplyTestForecastIO: @(NO),
<<<<<<< HEAD
=======
                  kMaplyAerisTest: @(NO)
>>>>>>> e10016dd
                  }
                                       singleSelect:false],
               [ConfigSection ConfigSectionWithName:kMaplyTestCategoryObjects
                                               rows:
                @{kMaplyTestLabel2D: @(NO),
                  kMaplyTestLabel3D: @(NO),
                  kMaplyTestMarker2D: @(NO),
                  kMaplyTestMarker3D: @(NO),
                  kMaplyTestSticker: @(NO),
                  kMaplyTestShapeCylinder: @(NO),
                  kMaplyTestShapeSphere: @(NO),
                  kMaplyTestShapeGreatCircle: @(NO),
                  kMaplyTestShapeArrows: @(NO),
                  kMaplyTestModels: @(NO),
                  kMaplyTestCountry: @(NO),
                  kMaplyTestLoftedPoly: @(NO),
                  kMaplyTestQuadMarkers: @(NO),
                  kMaplyTestMegaMarkers: @(NO),
                  kMaplyTestMarkerCluster: @(NO),
                  kMaplyTestLatLon: @(NO),
                  kMaplyTestArcGIS: @(NO),
                  kMaplyTestStarsAndSun: @(NO),
                  }
                                       singleSelect:false],
               [ConfigSection ConfigSectionWithName:kMaplyTestCategoryAnimation
                                               rows:
                @{kMaplyTestAnimateSphere: @(NO)}
                                       singleSelect:false]]];

            [newValues addObject:
             [ConfigSection ConfigSectionWithName:kMaplyTestCategoryGestures
                                             rows:
              @{kMaplyTestNorthUp: @(NO),
                kMaplyTestPinch: @(YES),
                kMaplyTestRotate: @(YES)}
                                     singleSelect:false]];
            break;
        case ConfigOptions3DTerrain:
            break;
        case ConfigOptionsMap:
            [newValues addObject:[ConfigSection ConfigSectionWithName:kMaplyTestCategoryBaseLayers
                                                                 rows:
                                  @{kMaplyTestBlank: @(NO),
                                    kMaplyTestGeographyClass: @(YES),
                                    kMaplyTestStamenWatercolor: @(NO),
                                    kMaplyTestOSM: @(NO),
                                    kMaplyTestCartoDBDarkMatter: @(NO),
                                    kMaplyTestQuadTest: @(NO),
                                    kMaplyTestQuadVectorTest: @(NO),
                                    kMaplyTestQuadTestAnimate: @(NO)}
                                                         singleSelect:true]];

            [newValues addObjectsFromArray:
             @[[ConfigSection ConfigSectionWithName:kMaplyTestCategoryOverlayLayers
                                               rows:
                @{kMaplyTestOWM: @(NO),
                  kMaplyTestForecastIO: @(NO),
                  kMaplyMapzenVectors: @(NO),
                  kMaplyAerisTest: @(NO)
                  }
                                       singleSelect:false],
               [ConfigSection ConfigSectionWithName:kMaplyTestCategoryObjects
                                               rows:
                @{kMaplyTestLabel2D: @(NO),
                  kMaplyTestLabel3D: @(NO),
                  kMaplyTestMarker2D: @(NO),
                  kMaplyTestMarker3D: @(NO),
                  kMaplyTestSticker: @(NO),
                  kMaplyTestCountry: @(NO),
                  kMaplyTestQuadMarkers: @(NO),
                  kMaplyTestMegaMarkers: @(NO),
                  kMaplyTestLatLon: @(NO),
                  kMaplyTestArcGIS: @(NO),
                  }
                                   singleSelect:false]]];
            
            [newValues addObject:
             [ConfigSection ConfigSectionWithName:kMaplyTestCategoryGestures
                                             rows:
              @{
                kMaplyTestPinch: @(YES),
                kMaplyTestRotate: @(YES)}
                                     singleSelect:false]];
            break;
    }

    [newValues addObject:
<<<<<<< HEAD
=======
     [ConfigSection ConfigSectionWithName:kMaplyTestCategoryGestures
                                     rows:
      @{kMaplyTestNorthUp: @(NO),
                            kMaplyTestPan: @(YES),
                          kMaplyTestPinch: @(YES),
                         kMaplyTestRotate: @(YES)}
                             singleSelect:false]];
    [newValues addObject:
>>>>>>> e10016dd
     [ConfigSection ConfigSectionWithName:kMaplyTestCategoryInternal
                    rows:
                    @{kMaplyTestCulling: @(NO),
                      kMaplyTestPerf: @(NO)
                      }
                             singleSelect:false]];
    
    _values = newValues;
}

- (void)viewDidUnload
{
    [super viewDidUnload];
    // Release any retained subviews of the main view.
    // e.g. self.myOutlet = nil;
}

- (BOOL)shouldAutorotateToInterfaceOrientation:(UIInterfaceOrientation)interfaceOrientation
{
	return YES;
}

#pragma marker - UITableView delegate and data source

- (NSInteger)numberOfSectionsInTableView:(UITableView *)tableView
{
    return [_values count];
}

- (NSString *)tableView:(UITableView *)tableView titleForHeaderInSection:(NSInteger)section
{
    if (section >= [_values count])
        return 0;

    ConfigSection *cs = _values[section];
    return cs.sectionName;
}

- (NSInteger)tableView:(UITableView *)tableView numberOfRowsInSection:(NSInteger)section
{
    if (section >= [_values count])
        return 0;
    
    ConfigSection *cs = _values[section];
    return [cs.rows count];
}

- (void)tableView:(UITableView *)tableView willDisplayCell:(UITableViewCell *)cell forRowAtIndexPath:(NSIndexPath *)indexPath
{
    if (indexPath.section >= [_values count])
        return;
    
    ConfigSection *cs = _values[indexPath.section];
    if (indexPath.row >= [cs.rows count])
        return;
    
    NSArray *arr = [[cs.rows allKeys] sortedArrayUsingSelector:@selector(compare:)];
    NSString *key = arr[indexPath.row];
    
    bool selected = [cs.rows[key] boolValue];
    cell.backgroundColor = selected ? [UIColor colorWithRed:0.75 green:0.75 blue:1.0 alpha:1.0] : [UIColor whiteColor];
}

- (UITableViewCell *)tableView:(UITableView *)tableView cellForRowAtIndexPath:(NSIndexPath *)indexPath
{
    if (indexPath.section >= [_values count])
        return nil;
    
    ConfigSection *cs = _values[indexPath.section];
    if (indexPath.row >= [cs.rows count])
        return nil;
    
    NSArray *arr = [[cs.rows allKeys]  sortedArrayUsingSelector:@selector(compare:)];
    UITableViewCell *cell = [[UITableViewCell alloc] initWithStyle:UITableViewCellStyleDefault reuseIdentifier:nil];
    NSString *key = arr[indexPath.row];
    cell.textLabel.text = key;
        
    return cell;
}

- (void)tableView:(UITableView *)tableView didSelectRowAtIndexPath:(NSIndexPath *)indexPath
{
    if (indexPath.section >= [_values count])
        return;
    ConfigSection *cs = _values[indexPath.section];
    if (indexPath.row >= [cs.rows count])
        return;
    NSArray *arr = [[cs.rows allKeys] sortedArrayUsingSelector:@selector(compare:)];
    NSString *key = arr[indexPath.row];
    
    bool selectState = [cs.rows[key] boolValue];
    if (cs.singleSelect)
    {
        // Turn everything else off and this one on
        if (!selectState)
        {
            for (NSString *theKey in [[cs.rows allKeys] sortedArrayUsingSelector:@selector(compare:)])
                cs.rows[theKey] = @(false);
            cs.rows[key] = @(true);
        }
        [tableView reloadSections:[NSIndexSet indexSetWithIndex:indexPath.section] withRowAnimation:UITableViewRowAnimationFade];
    } else {
        cs.rows[key] = [NSNumber numberWithBool:!selectState];
        [tableView reloadRowsAtIndexPaths:@[indexPath] withRowAnimation:UITableViewRowAnimationFade];
    }
    
}

@end<|MERGE_RESOLUTION|>--- conflicted
+++ resolved
@@ -90,10 +90,7 @@
                                                rows:
                 @{kMaplyTestOWM: @(NO),
                   kMaplyTestForecastIO: @(NO),
-<<<<<<< HEAD
-=======
                   kMaplyAerisTest: @(NO)
->>>>>>> e10016dd
                   }
                                        singleSelect:false],
                [ConfigSection ConfigSectionWithName:kMaplyTestCategoryObjects
@@ -122,14 +119,6 @@
                                                rows:
                 @{kMaplyTestAnimateSphere: @(NO)}
                                        singleSelect:false]]];
-
-            [newValues addObject:
-             [ConfigSection ConfigSectionWithName:kMaplyTestCategoryGestures
-                                             rows:
-              @{kMaplyTestNorthUp: @(NO),
-                kMaplyTestPinch: @(YES),
-                kMaplyTestRotate: @(YES)}
-                                     singleSelect:false]];
             break;
         case ConfigOptions3DTerrain:
             break;
@@ -169,20 +158,10 @@
                   kMaplyTestArcGIS: @(NO),
                   }
                                    singleSelect:false]]];
-            
-            [newValues addObject:
-             [ConfigSection ConfigSectionWithName:kMaplyTestCategoryGestures
-                                             rows:
-              @{
-                kMaplyTestPinch: @(YES),
-                kMaplyTestRotate: @(YES)}
-                                     singleSelect:false]];
             break;
     }
 
     [newValues addObject:
-<<<<<<< HEAD
-=======
      [ConfigSection ConfigSectionWithName:kMaplyTestCategoryGestures
                                      rows:
       @{kMaplyTestNorthUp: @(NO),
@@ -191,7 +170,6 @@
                          kMaplyTestRotate: @(YES)}
                              singleSelect:false]];
     [newValues addObject:
->>>>>>> e10016dd
      [ConfigSection ConfigSectionWithName:kMaplyTestCategoryInternal
                     rows:
                     @{kMaplyTestCulling: @(NO),
