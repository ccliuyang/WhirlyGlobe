// !$*UTF8*$!
{
	archiveVersion = 1;
	classes = {
	};
	objectVersion = 46;
	objects = {

/* Begin PBXBuildFile section */
		2B0D632217A2EEAB00C3298D /* AFHTTPClient.m in Sources */ = {isa = PBXBuildFile; fileRef = 2B0D631017A2EEAB00C3298D /* AFHTTPClient.m */; };
		2B0D632317A2EEAB00C3298D /* AFHTTPRequestOperation.m in Sources */ = {isa = PBXBuildFile; fileRef = 2B0D631217A2EEAB00C3298D /* AFHTTPRequestOperation.m */; };
		2B0D632417A2EEAB00C3298D /* AFImageRequestOperation.m in Sources */ = {isa = PBXBuildFile; fileRef = 2B0D631417A2EEAB00C3298D /* AFImageRequestOperation.m */; };
		2B0D632517A2EEAB00C3298D /* AFJSONRequestOperation.m in Sources */ = {isa = PBXBuildFile; fileRef = 2B0D631617A2EEAB00C3298D /* AFJSONRequestOperation.m */; };
		2B0D632617A2EEAB00C3298D /* AFNetworkActivityIndicatorManager.m in Sources */ = {isa = PBXBuildFile; fileRef = 2B0D631817A2EEAB00C3298D /* AFNetworkActivityIndicatorManager.m */; };
		2B0D632717A2EEAB00C3298D /* AFPropertyListRequestOperation.m in Sources */ = {isa = PBXBuildFile; fileRef = 2B0D631B17A2EEAB00C3298D /* AFPropertyListRequestOperation.m */; };
		2B0D632817A2EEAB00C3298D /* AFURLConnectionOperation.m in Sources */ = {isa = PBXBuildFile; fileRef = 2B0D631D17A2EEAB00C3298D /* AFURLConnectionOperation.m */; };
		2B0D632917A2EEAB00C3298D /* AFXMLRequestOperation.m in Sources */ = {isa = PBXBuildFile; fileRef = 2B0D631F17A2EEAB00C3298D /* AFXMLRequestOperation.m */; };
		2B0D632A17A2EEAB00C3298D /* UIImageView+AFNetworking.m in Sources */ = {isa = PBXBuildFile; fileRef = 2B0D632117A2EEAB00C3298D /* UIImageView+AFNetworking.m */; };
		2B0D633117A2EEE900C3298D /* AFKissXMLRequestOperation.h in Resources */ = {isa = PBXBuildFile; fileRef = 2B0D632B17A2EEE900C3298D /* AFKissXMLRequestOperation.h */; };
		2B0D633817A2F2BB00C3298D /* AFKissXMLRequestOperation.m in Sources */ = {isa = PBXBuildFile; fileRef = 2B0D633717A2F2BB00C3298D /* AFKissXMLRequestOperation.m */; };
		2B62DD6816E7F0BC001F52FC /* InfoPlist.strings in Resources */ = {isa = PBXBuildFile; fileRef = 2B62DD6616E7F0BC001F52FC /* InfoPlist.strings */; };
		2B62DD6A16E7F0BC001F52FC /* main.m in Sources */ = {isa = PBXBuildFile; fileRef = 2B62DD6916E7F0BC001F52FC /* main.m */; };
		2B62DD8616E7F3A2001F52FC /* AppDelegate.m in Sources */ = {isa = PBXBuildFile; fileRef = 2B62DD7B16E7F3A2001F52FC /* AppDelegate.m */; };
		2B62DD8716E7F3A2001F52FC /* ConfigViewController.m in Sources */ = {isa = PBXBuildFile; fileRef = 2B62DD7D16E7F3A2001F52FC /* ConfigViewController.m */; };
		2B62DD8816E7F3A2001F52FC /* ConfigViewController.xib in Resources */ = {isa = PBXBuildFile; fileRef = 2B62DD7E16E7F3A2001F52FC /* ConfigViewController.xib */; };
		2B62DD8A16E7F3A2001F52FC /* StartupViewController.m in Sources */ = {isa = PBXBuildFile; fileRef = 2B62DD8316E7F3A2001F52FC /* StartupViewController.m */; };
		2B62DD8B16E7F3A2001F52FC /* TestViewController.m in Sources */ = {isa = PBXBuildFile; fileRef = 2B62DD8516E7F3A2001F52FC /* TestViewController.m */; };
<<<<<<< HEAD
		2B62DD9316E7F3D6001F52FC /* libWhirlyGlobe-MaplyComponent.a in Frameworks */ = {isa = PBXBuildFile; fileRef = 2B62DD9216E7F3D3001F52FC /* libWhirlyGlobe-MaplyComponent.a */; };
		2B62DDB416E7F4FD001F52FC /* QuartzCore.framework in Frameworks */ = {isa = PBXBuildFile; fileRef = 2B62DDB316E7F4FD001F52FC /* QuartzCore.framework */; };
		2B62DDB616E7F505001F52FC /* OpenGLES.framework in Frameworks */ = {isa = PBXBuildFile; fileRef = 2B62DDB516E7F505001F52FC /* OpenGLES.framework */; };
		2B62DDB816E7F509001F52FC /* libsqlite3.dylib in Frameworks */ = {isa = PBXBuildFile; fileRef = 2B62DDB716E7F509001F52FC /* libsqlite3.dylib */; };
		2B62DDBA16E7F514001F52FC /* SystemConfiguration.framework in Frameworks */ = {isa = PBXBuildFile; fileRef = 2B62DDB916E7F514001F52FC /* SystemConfiguration.framework */; };
		2B62DDBC16E7F51B001F52FC /* libstdc++.dylib in Frameworks */ = {isa = PBXBuildFile; fileRef = 2B62DDBB16E7F51B001F52FC /* libstdc++.dylib */; };
		2B62DDBE16E7F54B001F52FC /* MobileCoreServices.framework in Frameworks */ = {isa = PBXBuildFile; fileRef = 2B62DDBD16E7F54B001F52FC /* MobileCoreServices.framework */; };
		2B8218CD176FCB7C0012322A /* CoreLocation.framework in Frameworks */ = {isa = PBXBuildFile; fileRef = 2B8218CC176FCB7C0012322A /* CoreLocation.framework */; };
		2BA13C1217F112A5000C43B7 /* libc++.dylib in Frameworks */ = {isa = PBXBuildFile; fileRef = 2BA13C1117F112A5000C43B7 /* libc++.dylib */; };
=======
		2BA13BFF17F10D9A000C43B7 /* libWhirlyGlobe-MaplyComponent.a in Frameworks */ = {isa = PBXBuildFile; fileRef = 2B62DD9216E7F3D3001F52FC /* libWhirlyGlobe-MaplyComponent.a */; };
		2BA13C0117F10E49000C43B7 /* CFNetwork.framework in Frameworks */ = {isa = PBXBuildFile; fileRef = 2BA13C0017F10E49000C43B7 /* CFNetwork.framework */; };
		2BA13C0317F10E64000C43B7 /* libxml2.dylib in Frameworks */ = {isa = PBXBuildFile; fileRef = 2B0D630D17A2EE0400C3298D /* libxml2.dylib */; };
		2BA13C0417F10E70000C43B7 /* libsqlite3.dylib in Frameworks */ = {isa = PBXBuildFile; fileRef = 2B62DDB716E7F509001F52FC /* libsqlite3.dylib */; };
		2BA13C0517F10E93000C43B7 /* SystemConfiguration.framework in Frameworks */ = {isa = PBXBuildFile; fileRef = 2B62DDB916E7F514001F52FC /* SystemConfiguration.framework */; };
		2BA13C0617F10EC1000C43B7 /* MobileCoreServices.framework in Frameworks */ = {isa = PBXBuildFile; fileRef = 2B62DDBD16E7F54B001F52FC /* MobileCoreServices.framework */; };
		2BA13C0717F10ECA000C43B7 /* CoreLocation.framework in Frameworks */ = {isa = PBXBuildFile; fileRef = 2B8218CC176FCB7C0012322A /* CoreLocation.framework */; };
		2BA13C0817F10EEA000C43B7 /* libz.dylib in Frameworks */ = {isa = PBXBuildFile; fileRef = 2BC989E117DC28350071DA9E /* libz.dylib */; };
		2BA13C0917F11068000C43B7 /* libc++.dylib in Frameworks */ = {isa = PBXBuildFile; fileRef = 2BA13BF117EE1875000C43B7 /* libc++.dylib */; };
>>>>>>> 5d9a32e6
		2BB54ECC17CEB8330065451F /* icon-iPhone.png in Resources */ = {isa = PBXBuildFile; fileRef = 2BB54ECB17CEB8330065451F /* icon-iPhone.png */; };
		2BB54ECF17CEB8380065451F /* icon-iPhone@2x.png in Resources */ = {isa = PBXBuildFile; fileRef = 2BB54ECE17CEB8370065451F /* icon-iPhone@2x.png */; };
		2BB54ED117CEB83E0065451F /* icon-iPad.png in Resources */ = {isa = PBXBuildFile; fileRef = 2BB54ED017CEB83E0065451F /* icon-iPad.png */; };
		2BB54ED317CEB8430065451F /* Icon-iPad@2x.png in Resources */ = {isa = PBXBuildFile; fileRef = 2BB54ED217CEB8430065451F /* Icon-iPad@2x.png */; };
		2BB54ED517CEB84A0065451F /* Default-Landscape~ipad.png in Resources */ = {isa = PBXBuildFile; fileRef = 2BB54ED417CEB84A0065451F /* Default-Landscape~ipad.png */; };
		2BB54ED717CEB84F0065451F /* Default-Landscape@2x~ipad.png in Resources */ = {isa = PBXBuildFile; fileRef = 2BB54ED617CEB84F0065451F /* Default-Landscape@2x~ipad.png */; };
		2BB54ED917CEB8580065451F /* Default-Portrait~ipad.png in Resources */ = {isa = PBXBuildFile; fileRef = 2BB54ED817CEB8580065451F /* Default-Portrait~ipad.png */; };
		2BB54EDB17CEB85D0065451F /* Default-Portrait@2x~ipad.png in Resources */ = {isa = PBXBuildFile; fileRef = 2BB54EDA17CEB85D0065451F /* Default-Portrait@2x~ipad.png */; };
		2BB54EDF17CEB88F0065451F /* Default-568h@2x.png in Resources */ = {isa = PBXBuildFile; fileRef = 2BB54EDE17CEB88F0065451F /* Default-568h@2x.png */; };
		2BB54EE017CEB8950065451F /* Default.png in Resources */ = {isa = PBXBuildFile; fileRef = 2BB54EDC17CEB8830065451F /* Default.png */; };
		2BB54EE217CEB8A20065451F /* Default@2x.png in Resources */ = {isa = PBXBuildFile; fileRef = 2BB54EE117CEB8A20065451F /* Default@2x.png */; };
		2BC989A817DA66BB0071DA9E /* WeatherShader.m in Sources */ = {isa = PBXBuildFile; fileRef = 2BC989A717DA66BB0071DA9E /* WeatherShader.m */; };
		2BC989E517DC289B0071DA9E /* world_web_mercator.sqlite in Resources */ = {isa = PBXBuildFile; fileRef = 2BC989E417DC289B0071DA9E /* world_web_mercator.sqlite */; };
		2BFD25DD170B92AD00127EF5 /* map_pin.png in Resources */ = {isa = PBXBuildFile; fileRef = 2BFD25DA170B92AD00127EF5 /* map_pin.png */; };
		2BFD25DE170B92AD00127EF5 /* Smiley_Face_Avatar_by_PixelTwist.png in Resources */ = {isa = PBXBuildFile; fileRef = 2BFD25DB170B92AD00127EF5 /* Smiley_Face_Avatar_by_PixelTwist.png */; };
		2BFD25DF170B92AD00127EF5 /* Star.png in Resources */ = {isa = PBXBuildFile; fileRef = 2BFD25DC170B92AD00127EF5 /* Star.png */; };
		2BFD25ED170B932000127EF5 /* geography-class.mbtiles in Resources */ = {isa = PBXBuildFile; fileRef = 2BFD25E0170B932000127EF5 /* geography-class.mbtiles */; };
		2BFD25EE170B932000127EF5 /* lowres_wtb_0x0.pvrtc in Resources */ = {isa = PBXBuildFile; fileRef = 2BFD25E2170B932000127EF5 /* lowres_wtb_0x0.pvrtc */; };
		2BFD25EF170B932000127EF5 /* lowres_wtb_0x1.pvrtc in Resources */ = {isa = PBXBuildFile; fileRef = 2BFD25E3170B932000127EF5 /* lowres_wtb_0x1.pvrtc */; };
		2BFD25F0170B932000127EF5 /* lowres_wtb_1x0.pvrtc in Resources */ = {isa = PBXBuildFile; fileRef = 2BFD25E4170B932000127EF5 /* lowres_wtb_1x0.pvrtc */; };
		2BFD25F1170B932000127EF5 /* lowres_wtb_1x1.pvrtc in Resources */ = {isa = PBXBuildFile; fileRef = 2BFD25E5170B932000127EF5 /* lowres_wtb_1x1.pvrtc */; };
		2BFD25F2170B932000127EF5 /* lowres_wtb_2x0.pvrtc in Resources */ = {isa = PBXBuildFile; fileRef = 2BFD25E6170B932000127EF5 /* lowres_wtb_2x0.pvrtc */; };
		2BFD25F3170B932000127EF5 /* lowres_wtb_2x1.pvrtc in Resources */ = {isa = PBXBuildFile; fileRef = 2BFD25E7170B932000127EF5 /* lowres_wtb_2x1.pvrtc */; };
		2BFD25F4170B932000127EF5 /* lowres_wtb_3x0.pvrtc in Resources */ = {isa = PBXBuildFile; fileRef = 2BFD25E8170B932000127EF5 /* lowres_wtb_3x0.pvrtc */; };
		2BFD25F5170B932000127EF5 /* lowres_wtb_3x1.pvrtc in Resources */ = {isa = PBXBuildFile; fileRef = 2BFD25E9170B932000127EF5 /* lowres_wtb_3x1.pvrtc */; };
		2BFD25F6170B932000127EF5 /* lowres_wtb_4x0.pvrtc in Resources */ = {isa = PBXBuildFile; fileRef = 2BFD25EA170B932000127EF5 /* lowres_wtb_4x0.pvrtc */; };
		2BFD25F7170B932000127EF5 /* lowres_wtb_4x1.pvrtc in Resources */ = {isa = PBXBuildFile; fileRef = 2BFD25EB170B932000127EF5 /* lowres_wtb_4x1.pvrtc */; };
		2BFD25F8170B932000127EF5 /* lowres_wtb_info.plist in Resources */ = {isa = PBXBuildFile; fileRef = 2BFD25EC170B932000127EF5 /* lowres_wtb_info.plist */; };
		2BFD26F3170B933C00127EF5 /* ABW.geojson in Resources */ = {isa = PBXBuildFile; fileRef = 2BFD25FA170B933B00127EF5 /* ABW.geojson */; };
		2BFD26F4170B933C00127EF5 /* AFG.geojson in Resources */ = {isa = PBXBuildFile; fileRef = 2BFD25FB170B933B00127EF5 /* AFG.geojson */; };
		2BFD26F5170B933C00127EF5 /* AGO.geojson in Resources */ = {isa = PBXBuildFile; fileRef = 2BFD25FC170B933B00127EF5 /* AGO.geojson */; };
		2BFD26F6170B933C00127EF5 /* AIA.geojson in Resources */ = {isa = PBXBuildFile; fileRef = 2BFD25FD170B933B00127EF5 /* AIA.geojson */; };
		2BFD26F7170B933C00127EF5 /* ALA.geojson in Resources */ = {isa = PBXBuildFile; fileRef = 2BFD25FE170B933B00127EF5 /* ALA.geojson */; };
		2BFD26F8170B933C00127EF5 /* ALB.geojson in Resources */ = {isa = PBXBuildFile; fileRef = 2BFD25FF170B933B00127EF5 /* ALB.geojson */; };
		2BFD26F9170B933C00127EF5 /* AND.geojson in Resources */ = {isa = PBXBuildFile; fileRef = 2BFD2600170B933B00127EF5 /* AND.geojson */; };
		2BFD26FA170B933C00127EF5 /* ARE.geojson in Resources */ = {isa = PBXBuildFile; fileRef = 2BFD2601170B933B00127EF5 /* ARE.geojson */; };
		2BFD26FB170B933C00127EF5 /* ARG.geojson in Resources */ = {isa = PBXBuildFile; fileRef = 2BFD2602170B933B00127EF5 /* ARG.geojson */; };
		2BFD26FC170B933C00127EF5 /* ARM.geojson in Resources */ = {isa = PBXBuildFile; fileRef = 2BFD2603170B933B00127EF5 /* ARM.geojson */; };
		2BFD26FD170B933C00127EF5 /* ASM.geojson in Resources */ = {isa = PBXBuildFile; fileRef = 2BFD2604170B933B00127EF5 /* ASM.geojson */; };
		2BFD26FE170B933C00127EF5 /* ATA.geojson in Resources */ = {isa = PBXBuildFile; fileRef = 2BFD2605170B933B00127EF5 /* ATA.geojson */; };
		2BFD26FF170B933C00127EF5 /* ATF.geojson in Resources */ = {isa = PBXBuildFile; fileRef = 2BFD2606170B933B00127EF5 /* ATF.geojson */; };
		2BFD2700170B933C00127EF5 /* ATG.geojson in Resources */ = {isa = PBXBuildFile; fileRef = 2BFD2607170B933B00127EF5 /* ATG.geojson */; };
		2BFD2701170B933C00127EF5 /* AUS.geojson in Resources */ = {isa = PBXBuildFile; fileRef = 2BFD2608170B933B00127EF5 /* AUS.geojson */; };
		2BFD2702170B933C00127EF5 /* AUT.geojson in Resources */ = {isa = PBXBuildFile; fileRef = 2BFD2609170B933B00127EF5 /* AUT.geojson */; };
		2BFD2703170B933C00127EF5 /* AZE.geojson in Resources */ = {isa = PBXBuildFile; fileRef = 2BFD260A170B933B00127EF5 /* AZE.geojson */; };
		2BFD2704170B933C00127EF5 /* BDI.geojson in Resources */ = {isa = PBXBuildFile; fileRef = 2BFD260B170B933B00127EF5 /* BDI.geojson */; };
		2BFD2705170B933C00127EF5 /* BEL.geojson in Resources */ = {isa = PBXBuildFile; fileRef = 2BFD260C170B933B00127EF5 /* BEL.geojson */; };
		2BFD2706170B933C00127EF5 /* BEN.geojson in Resources */ = {isa = PBXBuildFile; fileRef = 2BFD260D170B933B00127EF5 /* BEN.geojson */; };
		2BFD2707170B933C00127EF5 /* BES.geojson in Resources */ = {isa = PBXBuildFile; fileRef = 2BFD260E170B933B00127EF5 /* BES.geojson */; };
		2BFD2708170B933C00127EF5 /* BFA.geojson in Resources */ = {isa = PBXBuildFile; fileRef = 2BFD260F170B933B00127EF5 /* BFA.geojson */; };
		2BFD2709170B933C00127EF5 /* BGD.geojson in Resources */ = {isa = PBXBuildFile; fileRef = 2BFD2610170B933B00127EF5 /* BGD.geojson */; };
		2BFD270A170B933C00127EF5 /* BGR.geojson in Resources */ = {isa = PBXBuildFile; fileRef = 2BFD2611170B933B00127EF5 /* BGR.geojson */; };
		2BFD270B170B933C00127EF5 /* BHR.geojson in Resources */ = {isa = PBXBuildFile; fileRef = 2BFD2612170B933B00127EF5 /* BHR.geojson */; };
		2BFD270C170B933C00127EF5 /* BHS.geojson in Resources */ = {isa = PBXBuildFile; fileRef = 2BFD2613170B933B00127EF5 /* BHS.geojson */; };
		2BFD270D170B933C00127EF5 /* BIH.geojson in Resources */ = {isa = PBXBuildFile; fileRef = 2BFD2614170B933B00127EF5 /* BIH.geojson */; };
		2BFD270E170B933C00127EF5 /* BLM.geojson in Resources */ = {isa = PBXBuildFile; fileRef = 2BFD2615170B933B00127EF5 /* BLM.geojson */; };
		2BFD270F170B933C00127EF5 /* BLR.geojson in Resources */ = {isa = PBXBuildFile; fileRef = 2BFD2616170B933B00127EF5 /* BLR.geojson */; };
		2BFD2710170B933C00127EF5 /* BLZ.geojson in Resources */ = {isa = PBXBuildFile; fileRef = 2BFD2617170B933B00127EF5 /* BLZ.geojson */; };
		2BFD2711170B933C00127EF5 /* BMU.geojson in Resources */ = {isa = PBXBuildFile; fileRef = 2BFD2618170B933B00127EF5 /* BMU.geojson */; };
		2BFD2712170B933C00127EF5 /* BOL.geojson in Resources */ = {isa = PBXBuildFile; fileRef = 2BFD2619170B933B00127EF5 /* BOL.geojson */; };
		2BFD2713170B933C00127EF5 /* BRA.geojson in Resources */ = {isa = PBXBuildFile; fileRef = 2BFD261A170B933B00127EF5 /* BRA.geojson */; };
		2BFD2714170B933C00127EF5 /* BRB.geojson in Resources */ = {isa = PBXBuildFile; fileRef = 2BFD261B170B933B00127EF5 /* BRB.geojson */; };
		2BFD2715170B933C00127EF5 /* BRN.geojson in Resources */ = {isa = PBXBuildFile; fileRef = 2BFD261C170B933B00127EF5 /* BRN.geojson */; };
		2BFD2716170B933C00127EF5 /* BTN.geojson in Resources */ = {isa = PBXBuildFile; fileRef = 2BFD261D170B933B00127EF5 /* BTN.geojson */; };
		2BFD2717170B933C00127EF5 /* BVT.geojson in Resources */ = {isa = PBXBuildFile; fileRef = 2BFD261E170B933B00127EF5 /* BVT.geojson */; };
		2BFD2718170B933C00127EF5 /* BWA.geojson in Resources */ = {isa = PBXBuildFile; fileRef = 2BFD261F170B933B00127EF5 /* BWA.geojson */; };
		2BFD2719170B933C00127EF5 /* CAF.geojson in Resources */ = {isa = PBXBuildFile; fileRef = 2BFD2620170B933B00127EF5 /* CAF.geojson */; };
		2BFD271A170B933C00127EF5 /* CAN.geojson in Resources */ = {isa = PBXBuildFile; fileRef = 2BFD2621170B933B00127EF5 /* CAN.geojson */; };
		2BFD271B170B933C00127EF5 /* CCK.geojson in Resources */ = {isa = PBXBuildFile; fileRef = 2BFD2622170B933B00127EF5 /* CCK.geojson */; };
		2BFD271C170B933C00127EF5 /* CHE.geojson in Resources */ = {isa = PBXBuildFile; fileRef = 2BFD2623170B933B00127EF5 /* CHE.geojson */; };
		2BFD271D170B933C00127EF5 /* CHL.geojson in Resources */ = {isa = PBXBuildFile; fileRef = 2BFD2624170B933B00127EF5 /* CHL.geojson */; };
		2BFD271E170B933C00127EF5 /* CHN.geojson in Resources */ = {isa = PBXBuildFile; fileRef = 2BFD2625170B933B00127EF5 /* CHN.geojson */; };
		2BFD271F170B933C00127EF5 /* CIV.geojson in Resources */ = {isa = PBXBuildFile; fileRef = 2BFD2626170B933B00127EF5 /* CIV.geojson */; };
		2BFD2720170B933C00127EF5 /* CMR.geojson in Resources */ = {isa = PBXBuildFile; fileRef = 2BFD2627170B933B00127EF5 /* CMR.geojson */; };
		2BFD2721170B933C00127EF5 /* COD.geojson in Resources */ = {isa = PBXBuildFile; fileRef = 2BFD2628170B933B00127EF5 /* COD.geojson */; };
		2BFD2722170B933C00127EF5 /* COG.geojson in Resources */ = {isa = PBXBuildFile; fileRef = 2BFD2629170B933B00127EF5 /* COG.geojson */; };
		2BFD2723170B933C00127EF5 /* COK.geojson in Resources */ = {isa = PBXBuildFile; fileRef = 2BFD262A170B933B00127EF5 /* COK.geojson */; };
		2BFD2724170B933C00127EF5 /* COL.geojson in Resources */ = {isa = PBXBuildFile; fileRef = 2BFD262B170B933B00127EF5 /* COL.geojson */; };
		2BFD2725170B933C00127EF5 /* COM.geojson in Resources */ = {isa = PBXBuildFile; fileRef = 2BFD262C170B933B00127EF5 /* COM.geojson */; };
		2BFD2726170B933C00127EF5 /* CPV.geojson in Resources */ = {isa = PBXBuildFile; fileRef = 2BFD262D170B933B00127EF5 /* CPV.geojson */; };
		2BFD2727170B933C00127EF5 /* CRI.geojson in Resources */ = {isa = PBXBuildFile; fileRef = 2BFD262E170B933B00127EF5 /* CRI.geojson */; };
		2BFD2728170B933C00127EF5 /* CUB.geojson in Resources */ = {isa = PBXBuildFile; fileRef = 2BFD262F170B933B00127EF5 /* CUB.geojson */; };
		2BFD2729170B933C00127EF5 /* CUW.geojson in Resources */ = {isa = PBXBuildFile; fileRef = 2BFD2630170B933B00127EF5 /* CUW.geojson */; };
		2BFD272A170B933C00127EF5 /* CXR.geojson in Resources */ = {isa = PBXBuildFile; fileRef = 2BFD2631170B933B00127EF5 /* CXR.geojson */; };
		2BFD272B170B933C00127EF5 /* CYM.geojson in Resources */ = {isa = PBXBuildFile; fileRef = 2BFD2632170B933B00127EF5 /* CYM.geojson */; };
		2BFD272C170B933C00127EF5 /* CYP.geojson in Resources */ = {isa = PBXBuildFile; fileRef = 2BFD2633170B933B00127EF5 /* CYP.geojson */; };
		2BFD272D170B933C00127EF5 /* CZE.geojson in Resources */ = {isa = PBXBuildFile; fileRef = 2BFD2634170B933B00127EF5 /* CZE.geojson */; };
		2BFD272E170B933C00127EF5 /* DEU.geojson in Resources */ = {isa = PBXBuildFile; fileRef = 2BFD2635170B933B00127EF5 /* DEU.geojson */; };
		2BFD272F170B933C00127EF5 /* DJI.geojson in Resources */ = {isa = PBXBuildFile; fileRef = 2BFD2636170B933B00127EF5 /* DJI.geojson */; };
		2BFD2730170B933C00127EF5 /* DMA.geojson in Resources */ = {isa = PBXBuildFile; fileRef = 2BFD2637170B933B00127EF5 /* DMA.geojson */; };
		2BFD2731170B933C00127EF5 /* DNK.geojson in Resources */ = {isa = PBXBuildFile; fileRef = 2BFD2638170B933B00127EF5 /* DNK.geojson */; };
		2BFD2732170B933C00127EF5 /* DOM.geojson in Resources */ = {isa = PBXBuildFile; fileRef = 2BFD2639170B933B00127EF5 /* DOM.geojson */; };
		2BFD2733170B933C00127EF5 /* DZA.geojson in Resources */ = {isa = PBXBuildFile; fileRef = 2BFD263A170B933B00127EF5 /* DZA.geojson */; };
		2BFD2734170B933C00127EF5 /* ECU.geojson in Resources */ = {isa = PBXBuildFile; fileRef = 2BFD263B170B933B00127EF5 /* ECU.geojson */; };
		2BFD2735170B933C00127EF5 /* EGY.geojson in Resources */ = {isa = PBXBuildFile; fileRef = 2BFD263C170B933B00127EF5 /* EGY.geojson */; };
		2BFD2736170B933C00127EF5 /* ERI.geojson in Resources */ = {isa = PBXBuildFile; fileRef = 2BFD263D170B933B00127EF5 /* ERI.geojson */; };
		2BFD2737170B933C00127EF5 /* ESH.geojson in Resources */ = {isa = PBXBuildFile; fileRef = 2BFD263E170B933B00127EF5 /* ESH.geojson */; };
		2BFD2738170B933C00127EF5 /* ESP.geojson in Resources */ = {isa = PBXBuildFile; fileRef = 2BFD263F170B933B00127EF5 /* ESP.geojson */; };
		2BFD2739170B933C00127EF5 /* EST.geojson in Resources */ = {isa = PBXBuildFile; fileRef = 2BFD2640170B933B00127EF5 /* EST.geojson */; };
		2BFD273A170B933C00127EF5 /* ETH.geojson in Resources */ = {isa = PBXBuildFile; fileRef = 2BFD2641170B933B00127EF5 /* ETH.geojson */; };
		2BFD273B170B933C00127EF5 /* FIN.geojson in Resources */ = {isa = PBXBuildFile; fileRef = 2BFD2642170B933B00127EF5 /* FIN.geojson */; };
		2BFD273C170B933C00127EF5 /* FJI.geojson in Resources */ = {isa = PBXBuildFile; fileRef = 2BFD2643170B933B00127EF5 /* FJI.geojson */; };
		2BFD273D170B933C00127EF5 /* FLK.geojson in Resources */ = {isa = PBXBuildFile; fileRef = 2BFD2644170B933B00127EF5 /* FLK.geojson */; };
		2BFD273E170B933C00127EF5 /* FRA.geojson in Resources */ = {isa = PBXBuildFile; fileRef = 2BFD2645170B933B00127EF5 /* FRA.geojson */; };
		2BFD273F170B933C00127EF5 /* FRO.geojson in Resources */ = {isa = PBXBuildFile; fileRef = 2BFD2646170B933B00127EF5 /* FRO.geojson */; };
		2BFD2740170B933C00127EF5 /* FSM.geojson in Resources */ = {isa = PBXBuildFile; fileRef = 2BFD2647170B933B00127EF5 /* FSM.geojson */; };
		2BFD2741170B933C00127EF5 /* GAB.geojson in Resources */ = {isa = PBXBuildFile; fileRef = 2BFD2648170B933B00127EF5 /* GAB.geojson */; };
		2BFD2742170B933C00127EF5 /* GBR.geojson in Resources */ = {isa = PBXBuildFile; fileRef = 2BFD2649170B933B00127EF5 /* GBR.geojson */; };
		2BFD2743170B933C00127EF5 /* GEO.geojson in Resources */ = {isa = PBXBuildFile; fileRef = 2BFD264A170B933B00127EF5 /* GEO.geojson */; };
		2BFD2744170B933C00127EF5 /* GGY.geojson in Resources */ = {isa = PBXBuildFile; fileRef = 2BFD264B170B933B00127EF5 /* GGY.geojson */; };
		2BFD2745170B933C00127EF5 /* GHA.geojson in Resources */ = {isa = PBXBuildFile; fileRef = 2BFD264C170B933B00127EF5 /* GHA.geojson */; };
		2BFD2746170B933C00127EF5 /* GIB.geojson in Resources */ = {isa = PBXBuildFile; fileRef = 2BFD264D170B933B00127EF5 /* GIB.geojson */; };
		2BFD2747170B933C00127EF5 /* GIN.geojson in Resources */ = {isa = PBXBuildFile; fileRef = 2BFD264E170B933B00127EF5 /* GIN.geojson */; };
		2BFD2748170B933C00127EF5 /* GLP.geojson in Resources */ = {isa = PBXBuildFile; fileRef = 2BFD264F170B933B00127EF5 /* GLP.geojson */; };
		2BFD2749170B933C00127EF5 /* GMB.geojson in Resources */ = {isa = PBXBuildFile; fileRef = 2BFD2650170B933B00127EF5 /* GMB.geojson */; };
		2BFD274A170B933C00127EF5 /* GNB.geojson in Resources */ = {isa = PBXBuildFile; fileRef = 2BFD2651170B933B00127EF5 /* GNB.geojson */; };
		2BFD274B170B933C00127EF5 /* GNQ.geojson in Resources */ = {isa = PBXBuildFile; fileRef = 2BFD2652170B933B00127EF5 /* GNQ.geojson */; };
		2BFD274C170B933C00127EF5 /* GRC.geojson in Resources */ = {isa = PBXBuildFile; fileRef = 2BFD2653170B933B00127EF5 /* GRC.geojson */; };
		2BFD274D170B933C00127EF5 /* GRD.geojson in Resources */ = {isa = PBXBuildFile; fileRef = 2BFD2654170B933B00127EF5 /* GRD.geojson */; };
		2BFD274E170B933C00127EF5 /* GRL.geojson in Resources */ = {isa = PBXBuildFile; fileRef = 2BFD2655170B933B00127EF5 /* GRL.geojson */; };
		2BFD274F170B933C00127EF5 /* GTM.geojson in Resources */ = {isa = PBXBuildFile; fileRef = 2BFD2656170B933B00127EF5 /* GTM.geojson */; };
		2BFD2750170B933C00127EF5 /* GUF.geojson in Resources */ = {isa = PBXBuildFile; fileRef = 2BFD2657170B933B00127EF5 /* GUF.geojson */; };
		2BFD2751170B933C00127EF5 /* GUM.geojson in Resources */ = {isa = PBXBuildFile; fileRef = 2BFD2658170B933B00127EF5 /* GUM.geojson */; };
		2BFD2752170B933C00127EF5 /* GUY.geojson in Resources */ = {isa = PBXBuildFile; fileRef = 2BFD2659170B933B00127EF5 /* GUY.geojson */; };
		2BFD2753170B933C00127EF5 /* HKG.geojson in Resources */ = {isa = PBXBuildFile; fileRef = 2BFD265A170B933B00127EF5 /* HKG.geojson */; };
		2BFD2754170B933C00127EF5 /* HMD.geojson in Resources */ = {isa = PBXBuildFile; fileRef = 2BFD265B170B933B00127EF5 /* HMD.geojson */; };
		2BFD2755170B933C00127EF5 /* HND.geojson in Resources */ = {isa = PBXBuildFile; fileRef = 2BFD265C170B933B00127EF5 /* HND.geojson */; };
		2BFD2756170B933C00127EF5 /* HRV.geojson in Resources */ = {isa = PBXBuildFile; fileRef = 2BFD265D170B933B00127EF5 /* HRV.geojson */; };
		2BFD2757170B933C00127EF5 /* HTI.geojson in Resources */ = {isa = PBXBuildFile; fileRef = 2BFD265E170B933B00127EF5 /* HTI.geojson */; };
		2BFD2758170B933C00127EF5 /* HUN.geojson in Resources */ = {isa = PBXBuildFile; fileRef = 2BFD265F170B933B00127EF5 /* HUN.geojson */; };
		2BFD2759170B933C00127EF5 /* IDN.geojson in Resources */ = {isa = PBXBuildFile; fileRef = 2BFD2660170B933B00127EF5 /* IDN.geojson */; };
		2BFD275A170B933C00127EF5 /* IMN.geojson in Resources */ = {isa = PBXBuildFile; fileRef = 2BFD2661170B933B00127EF5 /* IMN.geojson */; };
		2BFD275B170B933C00127EF5 /* IND.geojson in Resources */ = {isa = PBXBuildFile; fileRef = 2BFD2662170B933B00127EF5 /* IND.geojson */; };
		2BFD275C170B933C00127EF5 /* IOT.geojson in Resources */ = {isa = PBXBuildFile; fileRef = 2BFD2663170B933B00127EF5 /* IOT.geojson */; };
		2BFD275D170B933C00127EF5 /* IRL.geojson in Resources */ = {isa = PBXBuildFile; fileRef = 2BFD2664170B933B00127EF5 /* IRL.geojson */; };
		2BFD275E170B933C00127EF5 /* IRN.geojson in Resources */ = {isa = PBXBuildFile; fileRef = 2BFD2665170B933B00127EF5 /* IRN.geojson */; };
		2BFD275F170B933C00127EF5 /* IRQ.geojson in Resources */ = {isa = PBXBuildFile; fileRef = 2BFD2666170B933B00127EF5 /* IRQ.geojson */; };
		2BFD2760170B933C00127EF5 /* ISL.geojson in Resources */ = {isa = PBXBuildFile; fileRef = 2BFD2667170B933B00127EF5 /* ISL.geojson */; };
		2BFD2761170B933C00127EF5 /* ISR.geojson in Resources */ = {isa = PBXBuildFile; fileRef = 2BFD2668170B933B00127EF5 /* ISR.geojson */; };
		2BFD2762170B933C00127EF5 /* ITA.geojson in Resources */ = {isa = PBXBuildFile; fileRef = 2BFD2669170B933B00127EF5 /* ITA.geojson */; };
		2BFD2763170B933C00127EF5 /* JAM.geojson in Resources */ = {isa = PBXBuildFile; fileRef = 2BFD266A170B933B00127EF5 /* JAM.geojson */; };
		2BFD2764170B933C00127EF5 /* JEY.geojson in Resources */ = {isa = PBXBuildFile; fileRef = 2BFD266B170B933B00127EF5 /* JEY.geojson */; };
		2BFD2765170B933C00127EF5 /* JOR.geojson in Resources */ = {isa = PBXBuildFile; fileRef = 2BFD266C170B933B00127EF5 /* JOR.geojson */; };
		2BFD2766170B933C00127EF5 /* JPN.geojson in Resources */ = {isa = PBXBuildFile; fileRef = 2BFD266D170B933B00127EF5 /* JPN.geojson */; };
		2BFD2767170B933C00127EF5 /* KAZ.geojson in Resources */ = {isa = PBXBuildFile; fileRef = 2BFD266E170B933B00127EF5 /* KAZ.geojson */; };
		2BFD2768170B933C00127EF5 /* KEN.geojson in Resources */ = {isa = PBXBuildFile; fileRef = 2BFD266F170B933B00127EF5 /* KEN.geojson */; };
		2BFD2769170B933C00127EF5 /* KGZ.geojson in Resources */ = {isa = PBXBuildFile; fileRef = 2BFD2670170B933B00127EF5 /* KGZ.geojson */; };
		2BFD276A170B933C00127EF5 /* KHM.geojson in Resources */ = {isa = PBXBuildFile; fileRef = 2BFD2671170B933B00127EF5 /* KHM.geojson */; };
		2BFD276B170B933C00127EF5 /* KIR.geojson in Resources */ = {isa = PBXBuildFile; fileRef = 2BFD2672170B933B00127EF5 /* KIR.geojson */; };
		2BFD276C170B933C00127EF5 /* KNA.geojson in Resources */ = {isa = PBXBuildFile; fileRef = 2BFD2673170B933B00127EF5 /* KNA.geojson */; };
		2BFD276D170B933C00127EF5 /* KOR.geojson in Resources */ = {isa = PBXBuildFile; fileRef = 2BFD2674170B933B00127EF5 /* KOR.geojson */; };
		2BFD276E170B933C00127EF5 /* KWT.geojson in Resources */ = {isa = PBXBuildFile; fileRef = 2BFD2675170B933C00127EF5 /* KWT.geojson */; };
		2BFD276F170B933C00127EF5 /* LAO.geojson in Resources */ = {isa = PBXBuildFile; fileRef = 2BFD2676170B933C00127EF5 /* LAO.geojson */; };
		2BFD2770170B933C00127EF5 /* LBN.geojson in Resources */ = {isa = PBXBuildFile; fileRef = 2BFD2677170B933C00127EF5 /* LBN.geojson */; };
		2BFD2771170B933C00127EF5 /* LBR.geojson in Resources */ = {isa = PBXBuildFile; fileRef = 2BFD2678170B933C00127EF5 /* LBR.geojson */; };
		2BFD2772170B933C00127EF5 /* LBY.geojson in Resources */ = {isa = PBXBuildFile; fileRef = 2BFD2679170B933C00127EF5 /* LBY.geojson */; };
		2BFD2773170B933C00127EF5 /* LCA.geojson in Resources */ = {isa = PBXBuildFile; fileRef = 2BFD267A170B933C00127EF5 /* LCA.geojson */; };
		2BFD2774170B933C00127EF5 /* LIE.geojson in Resources */ = {isa = PBXBuildFile; fileRef = 2BFD267B170B933C00127EF5 /* LIE.geojson */; };
		2BFD2775170B933C00127EF5 /* LKA.geojson in Resources */ = {isa = PBXBuildFile; fileRef = 2BFD267C170B933C00127EF5 /* LKA.geojson */; };
		2BFD2776170B933C00127EF5 /* LSO.geojson in Resources */ = {isa = PBXBuildFile; fileRef = 2BFD267D170B933C00127EF5 /* LSO.geojson */; };
		2BFD2777170B933C00127EF5 /* LTU.geojson in Resources */ = {isa = PBXBuildFile; fileRef = 2BFD267E170B933C00127EF5 /* LTU.geojson */; };
		2BFD2778170B933C00127EF5 /* LUX.geojson in Resources */ = {isa = PBXBuildFile; fileRef = 2BFD267F170B933C00127EF5 /* LUX.geojson */; };
		2BFD2779170B933C00127EF5 /* LVA.geojson in Resources */ = {isa = PBXBuildFile; fileRef = 2BFD2680170B933C00127EF5 /* LVA.geojson */; };
		2BFD277A170B933C00127EF5 /* MAC.geojson in Resources */ = {isa = PBXBuildFile; fileRef = 2BFD2681170B933C00127EF5 /* MAC.geojson */; };
		2BFD277B170B933C00127EF5 /* MAF.geojson in Resources */ = {isa = PBXBuildFile; fileRef = 2BFD2682170B933C00127EF5 /* MAF.geojson */; };
		2BFD277C170B933C00127EF5 /* MAR.geojson in Resources */ = {isa = PBXBuildFile; fileRef = 2BFD2683170B933C00127EF5 /* MAR.geojson */; };
		2BFD277D170B933C00127EF5 /* MCO.geojson in Resources */ = {isa = PBXBuildFile; fileRef = 2BFD2684170B933C00127EF5 /* MCO.geojson */; };
		2BFD277E170B933C00127EF5 /* MDA.geojson in Resources */ = {isa = PBXBuildFile; fileRef = 2BFD2685170B933C00127EF5 /* MDA.geojson */; };
		2BFD277F170B933C00127EF5 /* MDG.geojson in Resources */ = {isa = PBXBuildFile; fileRef = 2BFD2686170B933C00127EF5 /* MDG.geojson */; };
		2BFD2780170B933C00127EF5 /* MDV.geojson in Resources */ = {isa = PBXBuildFile; fileRef = 2BFD2687170B933C00127EF5 /* MDV.geojson */; };
		2BFD2781170B933C00127EF5 /* MEX.geojson in Resources */ = {isa = PBXBuildFile; fileRef = 2BFD2688170B933C00127EF5 /* MEX.geojson */; };
		2BFD2782170B933C00127EF5 /* MHL.geojson in Resources */ = {isa = PBXBuildFile; fileRef = 2BFD2689170B933C00127EF5 /* MHL.geojson */; };
		2BFD2783170B933C00127EF5 /* MKD.geojson in Resources */ = {isa = PBXBuildFile; fileRef = 2BFD268A170B933C00127EF5 /* MKD.geojson */; };
		2BFD2784170B933C00127EF5 /* MLI.geojson in Resources */ = {isa = PBXBuildFile; fileRef = 2BFD268B170B933C00127EF5 /* MLI.geojson */; };
		2BFD2785170B933C00127EF5 /* MLT.geojson in Resources */ = {isa = PBXBuildFile; fileRef = 2BFD268C170B933C00127EF5 /* MLT.geojson */; };
		2BFD2786170B933C00127EF5 /* MMR.geojson in Resources */ = {isa = PBXBuildFile; fileRef = 2BFD268D170B933C00127EF5 /* MMR.geojson */; };
		2BFD2787170B933C00127EF5 /* MNE.geojson in Resources */ = {isa = PBXBuildFile; fileRef = 2BFD268E170B933C00127EF5 /* MNE.geojson */; };
		2BFD2788170B933C00127EF5 /* MNG.geojson in Resources */ = {isa = PBXBuildFile; fileRef = 2BFD268F170B933C00127EF5 /* MNG.geojson */; };
		2BFD2789170B933C00127EF5 /* MNP.geojson in Resources */ = {isa = PBXBuildFile; fileRef = 2BFD2690170B933C00127EF5 /* MNP.geojson */; };
		2BFD278A170B933C00127EF5 /* MOZ.geojson in Resources */ = {isa = PBXBuildFile; fileRef = 2BFD2691170B933C00127EF5 /* MOZ.geojson */; };
		2BFD278B170B933C00127EF5 /* MRT.geojson in Resources */ = {isa = PBXBuildFile; fileRef = 2BFD2692170B933C00127EF5 /* MRT.geojson */; };
		2BFD278C170B933C00127EF5 /* MSR.geojson in Resources */ = {isa = PBXBuildFile; fileRef = 2BFD2693170B933C00127EF5 /* MSR.geojson */; };
		2BFD278D170B933C00127EF5 /* MTQ.geojson in Resources */ = {isa = PBXBuildFile; fileRef = 2BFD2694170B933C00127EF5 /* MTQ.geojson */; };
		2BFD278E170B933C00127EF5 /* MUS.geojson in Resources */ = {isa = PBXBuildFile; fileRef = 2BFD2695170B933C00127EF5 /* MUS.geojson */; };
		2BFD278F170B933C00127EF5 /* MWI.geojson in Resources */ = {isa = PBXBuildFile; fileRef = 2BFD2696170B933C00127EF5 /* MWI.geojson */; };
		2BFD2790170B933C00127EF5 /* MYS.geojson in Resources */ = {isa = PBXBuildFile; fileRef = 2BFD2697170B933C00127EF5 /* MYS.geojson */; };
		2BFD2791170B933C00127EF5 /* MYT.geojson in Resources */ = {isa = PBXBuildFile; fileRef = 2BFD2698170B933C00127EF5 /* MYT.geojson */; };
		2BFD2792170B933C00127EF5 /* NAM.geojson in Resources */ = {isa = PBXBuildFile; fileRef = 2BFD2699170B933C00127EF5 /* NAM.geojson */; };
		2BFD2793170B933C00127EF5 /* NCL.geojson in Resources */ = {isa = PBXBuildFile; fileRef = 2BFD269A170B933C00127EF5 /* NCL.geojson */; };
		2BFD2794170B933C00127EF5 /* NER.geojson in Resources */ = {isa = PBXBuildFile; fileRef = 2BFD269B170B933C00127EF5 /* NER.geojson */; };
		2BFD2795170B933C00127EF5 /* NFK.geojson in Resources */ = {isa = PBXBuildFile; fileRef = 2BFD269C170B933C00127EF5 /* NFK.geojson */; };
		2BFD2796170B933C00127EF5 /* NGA.geojson in Resources */ = {isa = PBXBuildFile; fileRef = 2BFD269D170B933C00127EF5 /* NGA.geojson */; };
		2BFD2797170B933C00127EF5 /* NIC.geojson in Resources */ = {isa = PBXBuildFile; fileRef = 2BFD269E170B933C00127EF5 /* NIC.geojson */; };
		2BFD2798170B933C00127EF5 /* NIU.geojson in Resources */ = {isa = PBXBuildFile; fileRef = 2BFD269F170B933C00127EF5 /* NIU.geojson */; };
		2BFD2799170B933C00127EF5 /* NLD.geojson in Resources */ = {isa = PBXBuildFile; fileRef = 2BFD26A0170B933C00127EF5 /* NLD.geojson */; };
		2BFD279A170B933C00127EF5 /* NOR.geojson in Resources */ = {isa = PBXBuildFile; fileRef = 2BFD26A1170B933C00127EF5 /* NOR.geojson */; };
		2BFD279B170B933C00127EF5 /* NPL.geojson in Resources */ = {isa = PBXBuildFile; fileRef = 2BFD26A2170B933C00127EF5 /* NPL.geojson */; };
		2BFD279C170B933C00127EF5 /* NRU.geojson in Resources */ = {isa = PBXBuildFile; fileRef = 2BFD26A3170B933C00127EF5 /* NRU.geojson */; };
		2BFD279D170B933C00127EF5 /* NZL.geojson in Resources */ = {isa = PBXBuildFile; fileRef = 2BFD26A4170B933C00127EF5 /* NZL.geojson */; };
		2BFD279E170B933C00127EF5 /* OMN.geojson in Resources */ = {isa = PBXBuildFile; fileRef = 2BFD26A5170B933C00127EF5 /* OMN.geojson */; };
		2BFD279F170B933C00127EF5 /* PAK.geojson in Resources */ = {isa = PBXBuildFile; fileRef = 2BFD26A6170B933C00127EF5 /* PAK.geojson */; };
		2BFD27A0170B933C00127EF5 /* PAN.geojson in Resources */ = {isa = PBXBuildFile; fileRef = 2BFD26A7170B933C00127EF5 /* PAN.geojson */; };
		2BFD27A1170B933C00127EF5 /* PCN.geojson in Resources */ = {isa = PBXBuildFile; fileRef = 2BFD26A8170B933C00127EF5 /* PCN.geojson */; };
		2BFD27A2170B933C00127EF5 /* PER.geojson in Resources */ = {isa = PBXBuildFile; fileRef = 2BFD26A9170B933C00127EF5 /* PER.geojson */; };
		2BFD27A3170B933C00127EF5 /* PHL.geojson in Resources */ = {isa = PBXBuildFile; fileRef = 2BFD26AA170B933C00127EF5 /* PHL.geojson */; };
		2BFD27A4170B933C00127EF5 /* PLW.geojson in Resources */ = {isa = PBXBuildFile; fileRef = 2BFD26AB170B933C00127EF5 /* PLW.geojson */; };
		2BFD27A5170B933C00127EF5 /* PNG.geojson in Resources */ = {isa = PBXBuildFile; fileRef = 2BFD26AC170B933C00127EF5 /* PNG.geojson */; };
		2BFD27A6170B933C00127EF5 /* POL.geojson in Resources */ = {isa = PBXBuildFile; fileRef = 2BFD26AD170B933C00127EF5 /* POL.geojson */; };
		2BFD27A7170B933C00127EF5 /* PRI.geojson in Resources */ = {isa = PBXBuildFile; fileRef = 2BFD26AE170B933C00127EF5 /* PRI.geojson */; };
		2BFD27A8170B933C00127EF5 /* PRK.geojson in Resources */ = {isa = PBXBuildFile; fileRef = 2BFD26AF170B933C00127EF5 /* PRK.geojson */; };
		2BFD27A9170B933C00127EF5 /* PRT.geojson in Resources */ = {isa = PBXBuildFile; fileRef = 2BFD26B0170B933C00127EF5 /* PRT.geojson */; };
		2BFD27AA170B933C00127EF5 /* PRY.geojson in Resources */ = {isa = PBXBuildFile; fileRef = 2BFD26B1170B933C00127EF5 /* PRY.geojson */; };
		2BFD27AB170B933C00127EF5 /* PSE.geojson in Resources */ = {isa = PBXBuildFile; fileRef = 2BFD26B2170B933C00127EF5 /* PSE.geojson */; };
		2BFD27AC170B933C00127EF5 /* PYF.geojson in Resources */ = {isa = PBXBuildFile; fileRef = 2BFD26B3170B933C00127EF5 /* PYF.geojson */; };
		2BFD27AD170B933C00127EF5 /* QAT.geojson in Resources */ = {isa = PBXBuildFile; fileRef = 2BFD26B4170B933C00127EF5 /* QAT.geojson */; };
		2BFD27AE170B933C00127EF5 /* REU.geojson in Resources */ = {isa = PBXBuildFile; fileRef = 2BFD26B5170B933C00127EF5 /* REU.geojson */; };
		2BFD27AF170B933C00127EF5 /* ROU.geojson in Resources */ = {isa = PBXBuildFile; fileRef = 2BFD26B6170B933C00127EF5 /* ROU.geojson */; };
		2BFD27B0170B933C00127EF5 /* RUS.geojson in Resources */ = {isa = PBXBuildFile; fileRef = 2BFD26B7170B933C00127EF5 /* RUS.geojson */; };
		2BFD27B1170B933C00127EF5 /* RWA.geojson in Resources */ = {isa = PBXBuildFile; fileRef = 2BFD26B8170B933C00127EF5 /* RWA.geojson */; };
		2BFD27B2170B933C00127EF5 /* SAU.geojson in Resources */ = {isa = PBXBuildFile; fileRef = 2BFD26B9170B933C00127EF5 /* SAU.geojson */; };
		2BFD27B3170B933C00127EF5 /* SDN.geojson in Resources */ = {isa = PBXBuildFile; fileRef = 2BFD26BA170B933C00127EF5 /* SDN.geojson */; };
		2BFD27B4170B933C00127EF5 /* SEN.geojson in Resources */ = {isa = PBXBuildFile; fileRef = 2BFD26BB170B933C00127EF5 /* SEN.geojson */; };
		2BFD27B5170B933C00127EF5 /* SGP.geojson in Resources */ = {isa = PBXBuildFile; fileRef = 2BFD26BC170B933C00127EF5 /* SGP.geojson */; };
		2BFD27B6170B933C00127EF5 /* SGS.geojson in Resources */ = {isa = PBXBuildFile; fileRef = 2BFD26BD170B933C00127EF5 /* SGS.geojson */; };
		2BFD27B7170B933C00127EF5 /* SHN.geojson in Resources */ = {isa = PBXBuildFile; fileRef = 2BFD26BE170B933C00127EF5 /* SHN.geojson */; };
		2BFD27B8170B933C00127EF5 /* SJM.geojson in Resources */ = {isa = PBXBuildFile; fileRef = 2BFD26BF170B933C00127EF5 /* SJM.geojson */; };
		2BFD27B9170B933C00127EF5 /* SLB.geojson in Resources */ = {isa = PBXBuildFile; fileRef = 2BFD26C0170B933C00127EF5 /* SLB.geojson */; };
		2BFD27BA170B933C00127EF5 /* SLE.geojson in Resources */ = {isa = PBXBuildFile; fileRef = 2BFD26C1170B933C00127EF5 /* SLE.geojson */; };
		2BFD27BB170B933C00127EF5 /* SLV.geojson in Resources */ = {isa = PBXBuildFile; fileRef = 2BFD26C2170B933C00127EF5 /* SLV.geojson */; };
		2BFD27BC170B933C00127EF5 /* SMR.geojson in Resources */ = {isa = PBXBuildFile; fileRef = 2BFD26C3170B933C00127EF5 /* SMR.geojson */; };
		2BFD27BD170B933C00127EF5 /* SOM.geojson in Resources */ = {isa = PBXBuildFile; fileRef = 2BFD26C4170B933C00127EF5 /* SOM.geojson */; };
		2BFD27BE170B933C00127EF5 /* SPM.geojson in Resources */ = {isa = PBXBuildFile; fileRef = 2BFD26C5170B933C00127EF5 /* SPM.geojson */; };
		2BFD27BF170B933C00127EF5 /* SRB.geojson in Resources */ = {isa = PBXBuildFile; fileRef = 2BFD26C6170B933C00127EF5 /* SRB.geojson */; };
		2BFD27C0170B933C00127EF5 /* SSD.geojson in Resources */ = {isa = PBXBuildFile; fileRef = 2BFD26C7170B933C00127EF5 /* SSD.geojson */; };
		2BFD27C1170B933C00127EF5 /* STP.geojson in Resources */ = {isa = PBXBuildFile; fileRef = 2BFD26C8170B933C00127EF5 /* STP.geojson */; };
		2BFD27C2170B933C00127EF5 /* SUR.geojson in Resources */ = {isa = PBXBuildFile; fileRef = 2BFD26C9170B933C00127EF5 /* SUR.geojson */; };
		2BFD27C3170B933C00127EF5 /* SVK.geojson in Resources */ = {isa = PBXBuildFile; fileRef = 2BFD26CA170B933C00127EF5 /* SVK.geojson */; };
		2BFD27C4170B933C00127EF5 /* SVN.geojson in Resources */ = {isa = PBXBuildFile; fileRef = 2BFD26CB170B933C00127EF5 /* SVN.geojson */; };
		2BFD27C5170B933C00127EF5 /* SWE.geojson in Resources */ = {isa = PBXBuildFile; fileRef = 2BFD26CC170B933C00127EF5 /* SWE.geojson */; };
		2BFD27C6170B933C00127EF5 /* SWZ.geojson in Resources */ = {isa = PBXBuildFile; fileRef = 2BFD26CD170B933C00127EF5 /* SWZ.geojson */; };
		2BFD27C7170B933C00127EF5 /* SXM.geojson in Resources */ = {isa = PBXBuildFile; fileRef = 2BFD26CE170B933C00127EF5 /* SXM.geojson */; };
		2BFD27C8170B933C00127EF5 /* SYC.geojson in Resources */ = {isa = PBXBuildFile; fileRef = 2BFD26CF170B933C00127EF5 /* SYC.geojson */; };
		2BFD27C9170B933C00127EF5 /* SYR.geojson in Resources */ = {isa = PBXBuildFile; fileRef = 2BFD26D0170B933C00127EF5 /* SYR.geojson */; };
		2BFD27CA170B933C00127EF5 /* TCA.geojson in Resources */ = {isa = PBXBuildFile; fileRef = 2BFD26D1170B933C00127EF5 /* TCA.geojson */; };
		2BFD27CB170B933C00127EF5 /* TCD.geojson in Resources */ = {isa = PBXBuildFile; fileRef = 2BFD26D2170B933C00127EF5 /* TCD.geojson */; };
		2BFD27CC170B933C00127EF5 /* TGO.geojson in Resources */ = {isa = PBXBuildFile; fileRef = 2BFD26D3170B933C00127EF5 /* TGO.geojson */; };
		2BFD27CD170B933C00127EF5 /* THA.geojson in Resources */ = {isa = PBXBuildFile; fileRef = 2BFD26D4170B933C00127EF5 /* THA.geojson */; };
		2BFD27CE170B933C00127EF5 /* TJK.geojson in Resources */ = {isa = PBXBuildFile; fileRef = 2BFD26D5170B933C00127EF5 /* TJK.geojson */; };
		2BFD27CF170B933C00127EF5 /* TKL.geojson in Resources */ = {isa = PBXBuildFile; fileRef = 2BFD26D6170B933C00127EF5 /* TKL.geojson */; };
		2BFD27D0170B933C00127EF5 /* TKM.geojson in Resources */ = {isa = PBXBuildFile; fileRef = 2BFD26D7170B933C00127EF5 /* TKM.geojson */; };
		2BFD27D1170B933C00127EF5 /* TLS.geojson in Resources */ = {isa = PBXBuildFile; fileRef = 2BFD26D8170B933C00127EF5 /* TLS.geojson */; };
		2BFD27D2170B933C00127EF5 /* TON.geojson in Resources */ = {isa = PBXBuildFile; fileRef = 2BFD26D9170B933C00127EF5 /* TON.geojson */; };
		2BFD27D3170B933C00127EF5 /* TTO.geojson in Resources */ = {isa = PBXBuildFile; fileRef = 2BFD26DA170B933C00127EF5 /* TTO.geojson */; };
		2BFD27D4170B933C00127EF5 /* TUN.geojson in Resources */ = {isa = PBXBuildFile; fileRef = 2BFD26DB170B933C00127EF5 /* TUN.geojson */; };
		2BFD27D5170B933C00127EF5 /* TUR.geojson in Resources */ = {isa = PBXBuildFile; fileRef = 2BFD26DC170B933C00127EF5 /* TUR.geojson */; };
		2BFD27D6170B933C00127EF5 /* TUV.geojson in Resources */ = {isa = PBXBuildFile; fileRef = 2BFD26DD170B933C00127EF5 /* TUV.geojson */; };
		2BFD27D7170B933C00127EF5 /* TWN.geojson in Resources */ = {isa = PBXBuildFile; fileRef = 2BFD26DE170B933C00127EF5 /* TWN.geojson */; };
		2BFD27D8170B933C00127EF5 /* TZA.geojson in Resources */ = {isa = PBXBuildFile; fileRef = 2BFD26DF170B933C00127EF5 /* TZA.geojson */; };
		2BFD27D9170B933C00127EF5 /* UGA.geojson in Resources */ = {isa = PBXBuildFile; fileRef = 2BFD26E0170B933C00127EF5 /* UGA.geojson */; };
		2BFD27DA170B933C00127EF5 /* UKR.geojson in Resources */ = {isa = PBXBuildFile; fileRef = 2BFD26E1170B933C00127EF5 /* UKR.geojson */; };
		2BFD27DB170B933C00127EF5 /* UMI.geojson in Resources */ = {isa = PBXBuildFile; fileRef = 2BFD26E2170B933C00127EF5 /* UMI.geojson */; };
		2BFD27DC170B933C00127EF5 /* URY.geojson in Resources */ = {isa = PBXBuildFile; fileRef = 2BFD26E3170B933C00127EF5 /* URY.geojson */; };
		2BFD27DD170B933C00127EF5 /* USA.geojson in Resources */ = {isa = PBXBuildFile; fileRef = 2BFD26E4170B933C00127EF5 /* USA.geojson */; };
		2BFD27DE170B933C00127EF5 /* UZB.geojson in Resources */ = {isa = PBXBuildFile; fileRef = 2BFD26E5170B933C00127EF5 /* UZB.geojson */; };
		2BFD27DF170B933C00127EF5 /* VAT.geojson in Resources */ = {isa = PBXBuildFile; fileRef = 2BFD26E6170B933C00127EF5 /* VAT.geojson */; };
		2BFD27E0170B933C00127EF5 /* VCT.geojson in Resources */ = {isa = PBXBuildFile; fileRef = 2BFD26E7170B933C00127EF5 /* VCT.geojson */; };
		2BFD27E1170B933C00127EF5 /* VEN.geojson in Resources */ = {isa = PBXBuildFile; fileRef = 2BFD26E8170B933C00127EF5 /* VEN.geojson */; };
		2BFD27E2170B933C00127EF5 /* VGB.geojson in Resources */ = {isa = PBXBuildFile; fileRef = 2BFD26E9170B933C00127EF5 /* VGB.geojson */; };
		2BFD27E3170B933C00127EF5 /* VIR.geojson in Resources */ = {isa = PBXBuildFile; fileRef = 2BFD26EA170B933C00127EF5 /* VIR.geojson */; };
		2BFD27E4170B933C00127EF5 /* VNM.geojson in Resources */ = {isa = PBXBuildFile; fileRef = 2BFD26EB170B933C00127EF5 /* VNM.geojson */; };
		2BFD27E5170B933C00127EF5 /* VUT.geojson in Resources */ = {isa = PBXBuildFile; fileRef = 2BFD26EC170B933C00127EF5 /* VUT.geojson */; };
		2BFD27E6170B933C00127EF5 /* WLF.geojson in Resources */ = {isa = PBXBuildFile; fileRef = 2BFD26ED170B933C00127EF5 /* WLF.geojson */; };
		2BFD27E7170B933C00127EF5 /* WSM.geojson in Resources */ = {isa = PBXBuildFile; fileRef = 2BFD26EE170B933C00127EF5 /* WSM.geojson */; };
		2BFD27E8170B933C00127EF5 /* YEM.geojson in Resources */ = {isa = PBXBuildFile; fileRef = 2BFD26EF170B933C00127EF5 /* YEM.geojson */; };
		2BFD27E9170B933C00127EF5 /* ZAF.geojson in Resources */ = {isa = PBXBuildFile; fileRef = 2BFD26F0170B933C00127EF5 /* ZAF.geojson */; };
		2BFD27EA170B933C00127EF5 /* ZMB.geojson in Resources */ = {isa = PBXBuildFile; fileRef = 2BFD26F1170B933C00127EF5 /* ZMB.geojson */; };
		2BFD27EB170B933C00127EF5 /* ZWE.geojson in Resources */ = {isa = PBXBuildFile; fileRef = 2BFD26F2170B933C00127EF5 /* ZWE.geojson */; };
		2BFF026217A9BA2D00007842 /* AnimationTest.m in Sources */ = {isa = PBXBuildFile; fileRef = 2BFF026117A9BA2D00007842 /* AnimationTest.m */; };
/* End PBXBuildFile section */

/* Begin PBXContainerItemProxy section */
		2B62DD9116E7F3D3001F52FC /* PBXContainerItemProxy */ = {
			isa = PBXContainerItemProxy;
			containerPortal = 2B62DD8C16E7F3D2001F52FC /* WhirlyGlobe-MaplyComponent.xcodeproj */;
			proxyType = 2;
			remoteGlobalIDString = 2B11E0DB15B4C030007AAE3F;
			remoteInfo = "WhirlyGlobe-MaplyComponent";
		};
/* End PBXContainerItemProxy section */

/* Begin PBXFileReference section */
		2B0D630D17A2EE0400C3298D /* libxml2.dylib */ = {isa = PBXFileReference; lastKnownFileType = "compiled.mach-o.dylib"; name = libxml2.dylib; path = usr/lib/libxml2.dylib; sourceTree = SDKROOT; };
		2B0D630F17A2EEAB00C3298D /* AFHTTPClient.h */ = {isa = PBXFileReference; fileEncoding = 4; lastKnownFileType = sourcecode.c.h; name = AFHTTPClient.h; path = "../../third-party/AFNetworking/AFNetworking/AFHTTPClient.h"; sourceTree = "<group>"; };
		2B0D631017A2EEAB00C3298D /* AFHTTPClient.m */ = {isa = PBXFileReference; fileEncoding = 4; lastKnownFileType = sourcecode.c.objc; name = AFHTTPClient.m; path = "../../third-party/AFNetworking/AFNetworking/AFHTTPClient.m"; sourceTree = "<group>"; };
		2B0D631117A2EEAB00C3298D /* AFHTTPRequestOperation.h */ = {isa = PBXFileReference; fileEncoding = 4; lastKnownFileType = sourcecode.c.h; name = AFHTTPRequestOperation.h; path = "../../third-party/AFNetworking/AFNetworking/AFHTTPRequestOperation.h"; sourceTree = "<group>"; };
		2B0D631217A2EEAB00C3298D /* AFHTTPRequestOperation.m */ = {isa = PBXFileReference; fileEncoding = 4; lastKnownFileType = sourcecode.c.objc; name = AFHTTPRequestOperation.m; path = "../../third-party/AFNetworking/AFNetworking/AFHTTPRequestOperation.m"; sourceTree = "<group>"; };
		2B0D631317A2EEAB00C3298D /* AFImageRequestOperation.h */ = {isa = PBXFileReference; fileEncoding = 4; lastKnownFileType = sourcecode.c.h; name = AFImageRequestOperation.h; path = "../../third-party/AFNetworking/AFNetworking/AFImageRequestOperation.h"; sourceTree = "<group>"; };
		2B0D631417A2EEAB00C3298D /* AFImageRequestOperation.m */ = {isa = PBXFileReference; fileEncoding = 4; lastKnownFileType = sourcecode.c.objc; name = AFImageRequestOperation.m; path = "../../third-party/AFNetworking/AFNetworking/AFImageRequestOperation.m"; sourceTree = "<group>"; };
		2B0D631517A2EEAB00C3298D /* AFJSONRequestOperation.h */ = {isa = PBXFileReference; fileEncoding = 4; lastKnownFileType = sourcecode.c.h; name = AFJSONRequestOperation.h; path = "../../third-party/AFNetworking/AFNetworking/AFJSONRequestOperation.h"; sourceTree = "<group>"; };
		2B0D631617A2EEAB00C3298D /* AFJSONRequestOperation.m */ = {isa = PBXFileReference; fileEncoding = 4; lastKnownFileType = sourcecode.c.objc; name = AFJSONRequestOperation.m; path = "../../third-party/AFNetworking/AFNetworking/AFJSONRequestOperation.m"; sourceTree = "<group>"; };
		2B0D631717A2EEAB00C3298D /* AFNetworkActivityIndicatorManager.h */ = {isa = PBXFileReference; fileEncoding = 4; lastKnownFileType = sourcecode.c.h; name = AFNetworkActivityIndicatorManager.h; path = "../../third-party/AFNetworking/AFNetworking/AFNetworkActivityIndicatorManager.h"; sourceTree = "<group>"; };
		2B0D631817A2EEAB00C3298D /* AFNetworkActivityIndicatorManager.m */ = {isa = PBXFileReference; fileEncoding = 4; lastKnownFileType = sourcecode.c.objc; name = AFNetworkActivityIndicatorManager.m; path = "../../third-party/AFNetworking/AFNetworking/AFNetworkActivityIndicatorManager.m"; sourceTree = "<group>"; };
		2B0D631917A2EEAB00C3298D /* AFNetworking.h */ = {isa = PBXFileReference; fileEncoding = 4; lastKnownFileType = sourcecode.c.h; name = AFNetworking.h; path = "../../third-party/AFNetworking/AFNetworking/AFNetworking.h"; sourceTree = "<group>"; };
		2B0D631A17A2EEAB00C3298D /* AFPropertyListRequestOperation.h */ = {isa = PBXFileReference; fileEncoding = 4; lastKnownFileType = sourcecode.c.h; name = AFPropertyListRequestOperation.h; path = "../../third-party/AFNetworking/AFNetworking/AFPropertyListRequestOperation.h"; sourceTree = "<group>"; };
		2B0D631B17A2EEAB00C3298D /* AFPropertyListRequestOperation.m */ = {isa = PBXFileReference; fileEncoding = 4; lastKnownFileType = sourcecode.c.objc; name = AFPropertyListRequestOperation.m; path = "../../third-party/AFNetworking/AFNetworking/AFPropertyListRequestOperation.m"; sourceTree = "<group>"; };
		2B0D631C17A2EEAB00C3298D /* AFURLConnectionOperation.h */ = {isa = PBXFileReference; fileEncoding = 4; lastKnownFileType = sourcecode.c.h; name = AFURLConnectionOperation.h; path = "../../third-party/AFNetworking/AFNetworking/AFURLConnectionOperation.h"; sourceTree = "<group>"; };
		2B0D631D17A2EEAB00C3298D /* AFURLConnectionOperation.m */ = {isa = PBXFileReference; fileEncoding = 4; lastKnownFileType = sourcecode.c.objc; name = AFURLConnectionOperation.m; path = "../../third-party/AFNetworking/AFNetworking/AFURLConnectionOperation.m"; sourceTree = "<group>"; };
		2B0D631E17A2EEAB00C3298D /* AFXMLRequestOperation.h */ = {isa = PBXFileReference; fileEncoding = 4; lastKnownFileType = sourcecode.c.h; name = AFXMLRequestOperation.h; path = "../../third-party/AFNetworking/AFNetworking/AFXMLRequestOperation.h"; sourceTree = "<group>"; };
		2B0D631F17A2EEAB00C3298D /* AFXMLRequestOperation.m */ = {isa = PBXFileReference; fileEncoding = 4; lastKnownFileType = sourcecode.c.objc; name = AFXMLRequestOperation.m; path = "../../third-party/AFNetworking/AFNetworking/AFXMLRequestOperation.m"; sourceTree = "<group>"; };
		2B0D632017A2EEAB00C3298D /* UIImageView+AFNetworking.h */ = {isa = PBXFileReference; fileEncoding = 4; lastKnownFileType = sourcecode.c.h; name = "UIImageView+AFNetworking.h"; path = "../../third-party/AFNetworking/AFNetworking/UIImageView+AFNetworking.h"; sourceTree = "<group>"; };
		2B0D632117A2EEAB00C3298D /* UIImageView+AFNetworking.m */ = {isa = PBXFileReference; fileEncoding = 4; lastKnownFileType = sourcecode.c.objc; name = "UIImageView+AFNetworking.m"; path = "../../third-party/AFNetworking/AFNetworking/UIImageView+AFNetworking.m"; sourceTree = "<group>"; };
		2B0D632B17A2EEE900C3298D /* AFKissXMLRequestOperation.h */ = {isa = PBXFileReference; lastKnownFileType = sourcecode.c.h; path = AFKissXMLRequestOperation.h; sourceTree = "<group>"; };
		2B0D633717A2F2BB00C3298D /* AFKissXMLRequestOperation.m */ = {isa = PBXFileReference; fileEncoding = 4; lastKnownFileType = sourcecode.c.objc; path = AFKissXMLRequestOperation.m; sourceTree = "<group>"; };
		2B62DD5A16E7F0BC001F52FC /* WhirlyGlobeComponentTester.app */ = {isa = PBXFileReference; explicitFileType = wrapper.application; includeInIndex = 0; path = WhirlyGlobeComponentTester.app; sourceTree = BUILT_PRODUCTS_DIR; };
		2B62DD5D16E7F0BC001F52FC /* UIKit.framework */ = {isa = PBXFileReference; lastKnownFileType = wrapper.framework; name = UIKit.framework; path = System/Library/Frameworks/UIKit.framework; sourceTree = SDKROOT; };
		2B62DD5F16E7F0BC001F52FC /* Foundation.framework */ = {isa = PBXFileReference; lastKnownFileType = wrapper.framework; name = Foundation.framework; path = System/Library/Frameworks/Foundation.framework; sourceTree = SDKROOT; };
		2B62DD6116E7F0BC001F52FC /* CoreGraphics.framework */ = {isa = PBXFileReference; lastKnownFileType = wrapper.framework; name = CoreGraphics.framework; path = System/Library/Frameworks/CoreGraphics.framework; sourceTree = SDKROOT; };
		2B62DD6516E7F0BC001F52FC /* WhirlyGlobeComponentTester-Info.plist */ = {isa = PBXFileReference; lastKnownFileType = text.plist.xml; path = "WhirlyGlobeComponentTester-Info.plist"; sourceTree = "<group>"; };
		2B62DD6716E7F0BC001F52FC /* en */ = {isa = PBXFileReference; lastKnownFileType = text.plist.strings; name = en; path = en.lproj/InfoPlist.strings; sourceTree = "<group>"; };
		2B62DD6916E7F0BC001F52FC /* main.m */ = {isa = PBXFileReference; lastKnownFileType = sourcecode.c.objc; path = main.m; sourceTree = "<group>"; };
		2B62DD6B16E7F0BD001F52FC /* WhirlyGlobeComponentTester-Prefix.pch */ = {isa = PBXFileReference; lastKnownFileType = sourcecode.c.h; path = "WhirlyGlobeComponentTester-Prefix.pch"; sourceTree = "<group>"; };
		2B62DD7A16E7F3A2001F52FC /* AppDelegate.h */ = {isa = PBXFileReference; fileEncoding = 4; lastKnownFileType = sourcecode.c.h; path = AppDelegate.h; sourceTree = "<group>"; };
		2B62DD7B16E7F3A2001F52FC /* AppDelegate.m */ = {isa = PBXFileReference; fileEncoding = 4; lastKnownFileType = sourcecode.c.objc; path = AppDelegate.m; sourceTree = "<group>"; };
		2B62DD7C16E7F3A2001F52FC /* ConfigViewController.h */ = {isa = PBXFileReference; fileEncoding = 4; lastKnownFileType = sourcecode.c.h; path = ConfigViewController.h; sourceTree = "<group>"; };
		2B62DD7D16E7F3A2001F52FC /* ConfigViewController.m */ = {isa = PBXFileReference; fileEncoding = 4; lastKnownFileType = sourcecode.c.objc; path = ConfigViewController.m; sourceTree = "<group>"; };
		2B62DD7E16E7F3A2001F52FC /* ConfigViewController.xib */ = {isa = PBXFileReference; fileEncoding = 4; lastKnownFileType = file.xib; path = ConfigViewController.xib; sourceTree = "<group>"; };
		2B62DD8216E7F3A2001F52FC /* StartupViewController.h */ = {isa = PBXFileReference; fileEncoding = 4; lastKnownFileType = sourcecode.c.h; path = StartupViewController.h; sourceTree = "<group>"; };
		2B62DD8316E7F3A2001F52FC /* StartupViewController.m */ = {isa = PBXFileReference; fileEncoding = 4; lastKnownFileType = sourcecode.c.objc; path = StartupViewController.m; sourceTree = "<group>"; };
		2B62DD8416E7F3A2001F52FC /* TestViewController.h */ = {isa = PBXFileReference; fileEncoding = 4; lastKnownFileType = sourcecode.c.h; path = TestViewController.h; sourceTree = "<group>"; };
		2B62DD8516E7F3A2001F52FC /* TestViewController.m */ = {isa = PBXFileReference; fileEncoding = 4; lastKnownFileType = sourcecode.c.objc; path = TestViewController.m; sourceTree = "<group>"; };
		2B62DD8C16E7F3D2001F52FC /* WhirlyGlobe-MaplyComponent.xcodeproj */ = {isa = PBXFileReference; lastKnownFileType = "wrapper.pb-project"; name = "WhirlyGlobe-MaplyComponent.xcodeproj"; path = "../WhirlyGlobe-MaplyComponent/WhirlyGlobe-MaplyComponent.xcodeproj"; sourceTree = "<group>"; };
		2B62DDB316E7F4FD001F52FC /* QuartzCore.framework */ = {isa = PBXFileReference; lastKnownFileType = wrapper.framework; name = QuartzCore.framework; path = System/Library/Frameworks/QuartzCore.framework; sourceTree = SDKROOT; };
		2B62DDB516E7F505001F52FC /* OpenGLES.framework */ = {isa = PBXFileReference; lastKnownFileType = wrapper.framework; name = OpenGLES.framework; path = System/Library/Frameworks/OpenGLES.framework; sourceTree = SDKROOT; };
		2B62DDB716E7F509001F52FC /* libsqlite3.dylib */ = {isa = PBXFileReference; lastKnownFileType = "compiled.mach-o.dylib"; name = libsqlite3.dylib; path = usr/lib/libsqlite3.dylib; sourceTree = SDKROOT; };
		2B62DDB916E7F514001F52FC /* SystemConfiguration.framework */ = {isa = PBXFileReference; lastKnownFileType = wrapper.framework; name = SystemConfiguration.framework; path = System/Library/Frameworks/SystemConfiguration.framework; sourceTree = SDKROOT; };
		2B62DDBB16E7F51B001F52FC /* libstdc++.dylib */ = {isa = PBXFileReference; lastKnownFileType = "compiled.mach-o.dylib"; name = "libstdc++.dylib"; path = "usr/lib/libstdc++.dylib"; sourceTree = SDKROOT; };
		2B62DDBD16E7F54B001F52FC /* MobileCoreServices.framework */ = {isa = PBXFileReference; lastKnownFileType = wrapper.framework; name = MobileCoreServices.framework; path = System/Library/Frameworks/MobileCoreServices.framework; sourceTree = SDKROOT; };
		2B8218CC176FCB7C0012322A /* CoreLocation.framework */ = {isa = PBXFileReference; lastKnownFileType = wrapper.framework; name = CoreLocation.framework; path = System/Library/Frameworks/CoreLocation.framework; sourceTree = SDKROOT; };
<<<<<<< HEAD
		2BA13C1117F112A5000C43B7 /* libc++.dylib */ = {isa = PBXFileReference; lastKnownFileType = "compiled.mach-o.dylib"; name = "libc++.dylib"; path = "usr/lib/libc++.dylib"; sourceTree = SDKROOT; };
=======
		2BA13BF117EE1875000C43B7 /* libc++.dylib */ = {isa = PBXFileReference; lastKnownFileType = "compiled.mach-o.dylib"; name = "libc++.dylib"; path = "usr/lib/libc++.dylib"; sourceTree = SDKROOT; };
		2BA13BF317EE1884000C43B7 /* libc++abi.dylib */ = {isa = PBXFileReference; lastKnownFileType = "compiled.mach-o.dylib"; name = "libc++abi.dylib"; path = "usr/lib/libc++abi.dylib"; sourceTree = SDKROOT; };
		2BA13C0017F10E49000C43B7 /* CFNetwork.framework */ = {isa = PBXFileReference; lastKnownFileType = wrapper.framework; name = CFNetwork.framework; path = System/Library/Frameworks/CFNetwork.framework; sourceTree = SDKROOT; };
>>>>>>> 5d9a32e6
		2BB54ECB17CEB8330065451F /* icon-iPhone.png */ = {isa = PBXFileReference; lastKnownFileType = image.png; path = "icon-iPhone.png"; sourceTree = "<group>"; };
		2BB54ECE17CEB8370065451F /* icon-iPhone@2x.png */ = {isa = PBXFileReference; lastKnownFileType = image.png; path = "icon-iPhone@2x.png"; sourceTree = "<group>"; };
		2BB54ED017CEB83E0065451F /* icon-iPad.png */ = {isa = PBXFileReference; lastKnownFileType = image.png; path = "icon-iPad.png"; sourceTree = "<group>"; };
		2BB54ED217CEB8430065451F /* Icon-iPad@2x.png */ = {isa = PBXFileReference; lastKnownFileType = image.png; path = "Icon-iPad@2x.png"; sourceTree = "<group>"; };
		2BB54ED417CEB84A0065451F /* Default-Landscape~ipad.png */ = {isa = PBXFileReference; lastKnownFileType = image.png; path = "Default-Landscape~ipad.png"; sourceTree = "<group>"; };
		2BB54ED617CEB84F0065451F /* Default-Landscape@2x~ipad.png */ = {isa = PBXFileReference; lastKnownFileType = image.png; path = "Default-Landscape@2x~ipad.png"; sourceTree = "<group>"; };
		2BB54ED817CEB8580065451F /* Default-Portrait~ipad.png */ = {isa = PBXFileReference; lastKnownFileType = image.png; path = "Default-Portrait~ipad.png"; sourceTree = "<group>"; };
		2BB54EDA17CEB85D0065451F /* Default-Portrait@2x~ipad.png */ = {isa = PBXFileReference; lastKnownFileType = image.png; path = "Default-Portrait@2x~ipad.png"; sourceTree = "<group>"; };
		2BB54EDC17CEB8830065451F /* Default.png */ = {isa = PBXFileReference; lastKnownFileType = image.png; path = Default.png; sourceTree = "<group>"; };
		2BB54EDE17CEB88F0065451F /* Default-568h@2x.png */ = {isa = PBXFileReference; lastKnownFileType = image.png; path = "Default-568h@2x.png"; sourceTree = "<group>"; };
		2BB54EE117CEB8A20065451F /* Default@2x.png */ = {isa = PBXFileReference; lastKnownFileType = image.png; path = "Default@2x.png"; sourceTree = "<group>"; };
		2BC989A617DA66BB0071DA9E /* WeatherShader.h */ = {isa = PBXFileReference; fileEncoding = 4; lastKnownFileType = sourcecode.c.h; path = WeatherShader.h; sourceTree = "<group>"; };
		2BC989A717DA66BB0071DA9E /* WeatherShader.m */ = {isa = PBXFileReference; fileEncoding = 4; lastKnownFileType = sourcecode.c.objc; path = WeatherShader.m; sourceTree = "<group>"; };
		2BC989E117DC28350071DA9E /* libz.dylib */ = {isa = PBXFileReference; lastKnownFileType = "compiled.mach-o.dylib"; name = libz.dylib; path = usr/lib/libz.dylib; sourceTree = SDKROOT; };
		2BC989E417DC289B0071DA9E /* world_web_mercator.sqlite */ = {isa = PBXFileReference; lastKnownFileType = file; name = world_web_mercator.sqlite; path = ../../../resources/elevation/world_web_mercator.sqlite; sourceTree = "<group>"; };
		2BEA1E6A171E0F300039F1A4 /* CoreText.framework */ = {isa = PBXFileReference; lastKnownFileType = wrapper.framework; name = CoreText.framework; path = System/Library/Frameworks/CoreText.framework; sourceTree = SDKROOT; };
		2BFD25DA170B92AD00127EF5 /* map_pin.png */ = {isa = PBXFileReference; lastKnownFileType = image.png; name = map_pin.png; path = resources/map_pin.png; sourceTree = SOURCE_ROOT; };
		2BFD25DB170B92AD00127EF5 /* Smiley_Face_Avatar_by_PixelTwist.png */ = {isa = PBXFileReference; lastKnownFileType = image.png; name = Smiley_Face_Avatar_by_PixelTwist.png; path = resources/Smiley_Face_Avatar_by_PixelTwist.png; sourceTree = SOURCE_ROOT; };
		2BFD25DC170B92AD00127EF5 /* Star.png */ = {isa = PBXFileReference; lastKnownFileType = image.png; name = Star.png; path = resources/Star.png; sourceTree = SOURCE_ROOT; };
		2BFD25E0170B932000127EF5 /* geography-class.mbtiles */ = {isa = PBXFileReference; lastKnownFileType = file; name = "geography-class.mbtiles"; path = "../../../resources/base_maps/geography-class.mbtiles"; sourceTree = "<group>"; };
		2BFD25E2170B932000127EF5 /* lowres_wtb_0x0.pvrtc */ = {isa = PBXFileReference; lastKnownFileType = file; path = lowres_wtb_0x0.pvrtc; sourceTree = "<group>"; };
		2BFD25E3170B932000127EF5 /* lowres_wtb_0x1.pvrtc */ = {isa = PBXFileReference; lastKnownFileType = file; path = lowres_wtb_0x1.pvrtc; sourceTree = "<group>"; };
		2BFD25E4170B932000127EF5 /* lowres_wtb_1x0.pvrtc */ = {isa = PBXFileReference; lastKnownFileType = file; path = lowres_wtb_1x0.pvrtc; sourceTree = "<group>"; };
		2BFD25E5170B932000127EF5 /* lowres_wtb_1x1.pvrtc */ = {isa = PBXFileReference; lastKnownFileType = file; path = lowres_wtb_1x1.pvrtc; sourceTree = "<group>"; };
		2BFD25E6170B932000127EF5 /* lowres_wtb_2x0.pvrtc */ = {isa = PBXFileReference; lastKnownFileType = file; path = lowres_wtb_2x0.pvrtc; sourceTree = "<group>"; };
		2BFD25E7170B932000127EF5 /* lowres_wtb_2x1.pvrtc */ = {isa = PBXFileReference; lastKnownFileType = file; path = lowres_wtb_2x1.pvrtc; sourceTree = "<group>"; };
		2BFD25E8170B932000127EF5 /* lowres_wtb_3x0.pvrtc */ = {isa = PBXFileReference; lastKnownFileType = file; path = lowres_wtb_3x0.pvrtc; sourceTree = "<group>"; };
		2BFD25E9170B932000127EF5 /* lowres_wtb_3x1.pvrtc */ = {isa = PBXFileReference; lastKnownFileType = file; path = lowres_wtb_3x1.pvrtc; sourceTree = "<group>"; };
		2BFD25EA170B932000127EF5 /* lowres_wtb_4x0.pvrtc */ = {isa = PBXFileReference; lastKnownFileType = file; path = lowres_wtb_4x0.pvrtc; sourceTree = "<group>"; };
		2BFD25EB170B932000127EF5 /* lowres_wtb_4x1.pvrtc */ = {isa = PBXFileReference; lastKnownFileType = file; path = lowres_wtb_4x1.pvrtc; sourceTree = "<group>"; };
		2BFD25EC170B932000127EF5 /* lowres_wtb_info.plist */ = {isa = PBXFileReference; fileEncoding = 4; lastKnownFileType = text.plist.xml; path = lowres_wtb_info.plist; sourceTree = "<group>"; };
		2BFD25FA170B933B00127EF5 /* ABW.geojson */ = {isa = PBXFileReference; fileEncoding = 4; lastKnownFileType = text; path = ABW.geojson; sourceTree = "<group>"; };
		2BFD25FB170B933B00127EF5 /* AFG.geojson */ = {isa = PBXFileReference; fileEncoding = 4; lastKnownFileType = text; path = AFG.geojson; sourceTree = "<group>"; };
		2BFD25FC170B933B00127EF5 /* AGO.geojson */ = {isa = PBXFileReference; fileEncoding = 4; lastKnownFileType = text; path = AGO.geojson; sourceTree = "<group>"; };
		2BFD25FD170B933B00127EF5 /* AIA.geojson */ = {isa = PBXFileReference; fileEncoding = 4; lastKnownFileType = text; path = AIA.geojson; sourceTree = "<group>"; };
		2BFD25FE170B933B00127EF5 /* ALA.geojson */ = {isa = PBXFileReference; fileEncoding = 4; lastKnownFileType = text; path = ALA.geojson; sourceTree = "<group>"; };
		2BFD25FF170B933B00127EF5 /* ALB.geojson */ = {isa = PBXFileReference; fileEncoding = 4; lastKnownFileType = text; path = ALB.geojson; sourceTree = "<group>"; };
		2BFD2600170B933B00127EF5 /* AND.geojson */ = {isa = PBXFileReference; fileEncoding = 4; lastKnownFileType = text; path = AND.geojson; sourceTree = "<group>"; };
		2BFD2601170B933B00127EF5 /* ARE.geojson */ = {isa = PBXFileReference; fileEncoding = 4; lastKnownFileType = text; path = ARE.geojson; sourceTree = "<group>"; };
		2BFD2602170B933B00127EF5 /* ARG.geojson */ = {isa = PBXFileReference; fileEncoding = 4; lastKnownFileType = text; path = ARG.geojson; sourceTree = "<group>"; };
		2BFD2603170B933B00127EF5 /* ARM.geojson */ = {isa = PBXFileReference; fileEncoding = 4; lastKnownFileType = text; path = ARM.geojson; sourceTree = "<group>"; };
		2BFD2604170B933B00127EF5 /* ASM.geojson */ = {isa = PBXFileReference; fileEncoding = 4; lastKnownFileType = text; path = ASM.geojson; sourceTree = "<group>"; };
		2BFD2605170B933B00127EF5 /* ATA.geojson */ = {isa = PBXFileReference; fileEncoding = 4; lastKnownFileType = text; path = ATA.geojson; sourceTree = "<group>"; };
		2BFD2606170B933B00127EF5 /* ATF.geojson */ = {isa = PBXFileReference; fileEncoding = 4; lastKnownFileType = text; path = ATF.geojson; sourceTree = "<group>"; };
		2BFD2607170B933B00127EF5 /* ATG.geojson */ = {isa = PBXFileReference; fileEncoding = 4; lastKnownFileType = text; path = ATG.geojson; sourceTree = "<group>"; };
		2BFD2608170B933B00127EF5 /* AUS.geojson */ = {isa = PBXFileReference; fileEncoding = 4; lastKnownFileType = text; path = AUS.geojson; sourceTree = "<group>"; };
		2BFD2609170B933B00127EF5 /* AUT.geojson */ = {isa = PBXFileReference; fileEncoding = 4; lastKnownFileType = text; path = AUT.geojson; sourceTree = "<group>"; };
		2BFD260A170B933B00127EF5 /* AZE.geojson */ = {isa = PBXFileReference; fileEncoding = 4; lastKnownFileType = text; path = AZE.geojson; sourceTree = "<group>"; };
		2BFD260B170B933B00127EF5 /* BDI.geojson */ = {isa = PBXFileReference; fileEncoding = 4; lastKnownFileType = text; path = BDI.geojson; sourceTree = "<group>"; };
		2BFD260C170B933B00127EF5 /* BEL.geojson */ = {isa = PBXFileReference; fileEncoding = 4; lastKnownFileType = text; path = BEL.geojson; sourceTree = "<group>"; };
		2BFD260D170B933B00127EF5 /* BEN.geojson */ = {isa = PBXFileReference; fileEncoding = 4; lastKnownFileType = text; path = BEN.geojson; sourceTree = "<group>"; };
		2BFD260E170B933B00127EF5 /* BES.geojson */ = {isa = PBXFileReference; fileEncoding = 4; lastKnownFileType = text; path = BES.geojson; sourceTree = "<group>"; };
		2BFD260F170B933B00127EF5 /* BFA.geojson */ = {isa = PBXFileReference; fileEncoding = 4; lastKnownFileType = text; path = BFA.geojson; sourceTree = "<group>"; };
		2BFD2610170B933B00127EF5 /* BGD.geojson */ = {isa = PBXFileReference; fileEncoding = 4; lastKnownFileType = text; path = BGD.geojson; sourceTree = "<group>"; };
		2BFD2611170B933B00127EF5 /* BGR.geojson */ = {isa = PBXFileReference; fileEncoding = 4; lastKnownFileType = text; path = BGR.geojson; sourceTree = "<group>"; };
		2BFD2612170B933B00127EF5 /* BHR.geojson */ = {isa = PBXFileReference; fileEncoding = 4; lastKnownFileType = text; path = BHR.geojson; sourceTree = "<group>"; };
		2BFD2613170B933B00127EF5 /* BHS.geojson */ = {isa = PBXFileReference; fileEncoding = 4; lastKnownFileType = text; path = BHS.geojson; sourceTree = "<group>"; };
		2BFD2614170B933B00127EF5 /* BIH.geojson */ = {isa = PBXFileReference; fileEncoding = 4; lastKnownFileType = text; path = BIH.geojson; sourceTree = "<group>"; };
		2BFD2615170B933B00127EF5 /* BLM.geojson */ = {isa = PBXFileReference; fileEncoding = 4; lastKnownFileType = text; path = BLM.geojson; sourceTree = "<group>"; };
		2BFD2616170B933B00127EF5 /* BLR.geojson */ = {isa = PBXFileReference; fileEncoding = 4; lastKnownFileType = text; path = BLR.geojson; sourceTree = "<group>"; };
		2BFD2617170B933B00127EF5 /* BLZ.geojson */ = {isa = PBXFileReference; fileEncoding = 4; lastKnownFileType = text; path = BLZ.geojson; sourceTree = "<group>"; };
		2BFD2618170B933B00127EF5 /* BMU.geojson */ = {isa = PBXFileReference; fileEncoding = 4; lastKnownFileType = text; path = BMU.geojson; sourceTree = "<group>"; };
		2BFD2619170B933B00127EF5 /* BOL.geojson */ = {isa = PBXFileReference; fileEncoding = 4; lastKnownFileType = text; path = BOL.geojson; sourceTree = "<group>"; };
		2BFD261A170B933B00127EF5 /* BRA.geojson */ = {isa = PBXFileReference; fileEncoding = 4; lastKnownFileType = text; path = BRA.geojson; sourceTree = "<group>"; };
		2BFD261B170B933B00127EF5 /* BRB.geojson */ = {isa = PBXFileReference; fileEncoding = 4; lastKnownFileType = text; path = BRB.geojson; sourceTree = "<group>"; };
		2BFD261C170B933B00127EF5 /* BRN.geojson */ = {isa = PBXFileReference; fileEncoding = 4; lastKnownFileType = text; path = BRN.geojson; sourceTree = "<group>"; };
		2BFD261D170B933B00127EF5 /* BTN.geojson */ = {isa = PBXFileReference; fileEncoding = 4; lastKnownFileType = text; path = BTN.geojson; sourceTree = "<group>"; };
		2BFD261E170B933B00127EF5 /* BVT.geojson */ = {isa = PBXFileReference; fileEncoding = 4; lastKnownFileType = text; path = BVT.geojson; sourceTree = "<group>"; };
		2BFD261F170B933B00127EF5 /* BWA.geojson */ = {isa = PBXFileReference; fileEncoding = 4; lastKnownFileType = text; path = BWA.geojson; sourceTree = "<group>"; };
		2BFD2620170B933B00127EF5 /* CAF.geojson */ = {isa = PBXFileReference; fileEncoding = 4; lastKnownFileType = text; path = CAF.geojson; sourceTree = "<group>"; };
		2BFD2621170B933B00127EF5 /* CAN.geojson */ = {isa = PBXFileReference; fileEncoding = 4; lastKnownFileType = text; path = CAN.geojson; sourceTree = "<group>"; };
		2BFD2622170B933B00127EF5 /* CCK.geojson */ = {isa = PBXFileReference; fileEncoding = 4; lastKnownFileType = text; path = CCK.geojson; sourceTree = "<group>"; };
		2BFD2623170B933B00127EF5 /* CHE.geojson */ = {isa = PBXFileReference; fileEncoding = 4; lastKnownFileType = text; path = CHE.geojson; sourceTree = "<group>"; };
		2BFD2624170B933B00127EF5 /* CHL.geojson */ = {isa = PBXFileReference; fileEncoding = 4; lastKnownFileType = text; path = CHL.geojson; sourceTree = "<group>"; };
		2BFD2625170B933B00127EF5 /* CHN.geojson */ = {isa = PBXFileReference; fileEncoding = 4; lastKnownFileType = text; path = CHN.geojson; sourceTree = "<group>"; };
		2BFD2626170B933B00127EF5 /* CIV.geojson */ = {isa = PBXFileReference; fileEncoding = 4; lastKnownFileType = text; path = CIV.geojson; sourceTree = "<group>"; };
		2BFD2627170B933B00127EF5 /* CMR.geojson */ = {isa = PBXFileReference; fileEncoding = 4; lastKnownFileType = text; path = CMR.geojson; sourceTree = "<group>"; };
		2BFD2628170B933B00127EF5 /* COD.geojson */ = {isa = PBXFileReference; fileEncoding = 4; lastKnownFileType = text; path = COD.geojson; sourceTree = "<group>"; };
		2BFD2629170B933B00127EF5 /* COG.geojson */ = {isa = PBXFileReference; fileEncoding = 4; lastKnownFileType = text; path = COG.geojson; sourceTree = "<group>"; };
		2BFD262A170B933B00127EF5 /* COK.geojson */ = {isa = PBXFileReference; fileEncoding = 4; lastKnownFileType = text; path = COK.geojson; sourceTree = "<group>"; };
		2BFD262B170B933B00127EF5 /* COL.geojson */ = {isa = PBXFileReference; fileEncoding = 4; lastKnownFileType = text; path = COL.geojson; sourceTree = "<group>"; };
		2BFD262C170B933B00127EF5 /* COM.geojson */ = {isa = PBXFileReference; fileEncoding = 4; lastKnownFileType = text; path = COM.geojson; sourceTree = "<group>"; };
		2BFD262D170B933B00127EF5 /* CPV.geojson */ = {isa = PBXFileReference; fileEncoding = 4; lastKnownFileType = text; path = CPV.geojson; sourceTree = "<group>"; };
		2BFD262E170B933B00127EF5 /* CRI.geojson */ = {isa = PBXFileReference; fileEncoding = 4; lastKnownFileType = text; path = CRI.geojson; sourceTree = "<group>"; };
		2BFD262F170B933B00127EF5 /* CUB.geojson */ = {isa = PBXFileReference; fileEncoding = 4; lastKnownFileType = text; path = CUB.geojson; sourceTree = "<group>"; };
		2BFD2630170B933B00127EF5 /* CUW.geojson */ = {isa = PBXFileReference; fileEncoding = 4; lastKnownFileType = text; path = CUW.geojson; sourceTree = "<group>"; };
		2BFD2631170B933B00127EF5 /* CXR.geojson */ = {isa = PBXFileReference; fileEncoding = 4; lastKnownFileType = text; path = CXR.geojson; sourceTree = "<group>"; };
		2BFD2632170B933B00127EF5 /* CYM.geojson */ = {isa = PBXFileReference; fileEncoding = 4; lastKnownFileType = text; path = CYM.geojson; sourceTree = "<group>"; };
		2BFD2633170B933B00127EF5 /* CYP.geojson */ = {isa = PBXFileReference; fileEncoding = 4; lastKnownFileType = text; path = CYP.geojson; sourceTree = "<group>"; };
		2BFD2634170B933B00127EF5 /* CZE.geojson */ = {isa = PBXFileReference; fileEncoding = 4; lastKnownFileType = text; path = CZE.geojson; sourceTree = "<group>"; };
		2BFD2635170B933B00127EF5 /* DEU.geojson */ = {isa = PBXFileReference; fileEncoding = 4; lastKnownFileType = text; path = DEU.geojson; sourceTree = "<group>"; };
		2BFD2636170B933B00127EF5 /* DJI.geojson */ = {isa = PBXFileReference; fileEncoding = 4; lastKnownFileType = text; path = DJI.geojson; sourceTree = "<group>"; };
		2BFD2637170B933B00127EF5 /* DMA.geojson */ = {isa = PBXFileReference; fileEncoding = 4; lastKnownFileType = text; path = DMA.geojson; sourceTree = "<group>"; };
		2BFD2638170B933B00127EF5 /* DNK.geojson */ = {isa = PBXFileReference; fileEncoding = 4; lastKnownFileType = text; path = DNK.geojson; sourceTree = "<group>"; };
		2BFD2639170B933B00127EF5 /* DOM.geojson */ = {isa = PBXFileReference; fileEncoding = 4; lastKnownFileType = text; path = DOM.geojson; sourceTree = "<group>"; };
		2BFD263A170B933B00127EF5 /* DZA.geojson */ = {isa = PBXFileReference; fileEncoding = 4; lastKnownFileType = text; path = DZA.geojson; sourceTree = "<group>"; };
		2BFD263B170B933B00127EF5 /* ECU.geojson */ = {isa = PBXFileReference; fileEncoding = 4; lastKnownFileType = text; path = ECU.geojson; sourceTree = "<group>"; };
		2BFD263C170B933B00127EF5 /* EGY.geojson */ = {isa = PBXFileReference; fileEncoding = 4; lastKnownFileType = text; path = EGY.geojson; sourceTree = "<group>"; };
		2BFD263D170B933B00127EF5 /* ERI.geojson */ = {isa = PBXFileReference; fileEncoding = 4; lastKnownFileType = text; path = ERI.geojson; sourceTree = "<group>"; };
		2BFD263E170B933B00127EF5 /* ESH.geojson */ = {isa = PBXFileReference; fileEncoding = 4; lastKnownFileType = text; path = ESH.geojson; sourceTree = "<group>"; };
		2BFD263F170B933B00127EF5 /* ESP.geojson */ = {isa = PBXFileReference; fileEncoding = 4; lastKnownFileType = text; path = ESP.geojson; sourceTree = "<group>"; };
		2BFD2640170B933B00127EF5 /* EST.geojson */ = {isa = PBXFileReference; fileEncoding = 4; lastKnownFileType = text; path = EST.geojson; sourceTree = "<group>"; };
		2BFD2641170B933B00127EF5 /* ETH.geojson */ = {isa = PBXFileReference; fileEncoding = 4; lastKnownFileType = text; path = ETH.geojson; sourceTree = "<group>"; };
		2BFD2642170B933B00127EF5 /* FIN.geojson */ = {isa = PBXFileReference; fileEncoding = 4; lastKnownFileType = text; path = FIN.geojson; sourceTree = "<group>"; };
		2BFD2643170B933B00127EF5 /* FJI.geojson */ = {isa = PBXFileReference; fileEncoding = 4; lastKnownFileType = text; path = FJI.geojson; sourceTree = "<group>"; };
		2BFD2644170B933B00127EF5 /* FLK.geojson */ = {isa = PBXFileReference; fileEncoding = 4; lastKnownFileType = text; path = FLK.geojson; sourceTree = "<group>"; };
		2BFD2645170B933B00127EF5 /* FRA.geojson */ = {isa = PBXFileReference; fileEncoding = 4; lastKnownFileType = text; path = FRA.geojson; sourceTree = "<group>"; };
		2BFD2646170B933B00127EF5 /* FRO.geojson */ = {isa = PBXFileReference; fileEncoding = 4; lastKnownFileType = text; path = FRO.geojson; sourceTree = "<group>"; };
		2BFD2647170B933B00127EF5 /* FSM.geojson */ = {isa = PBXFileReference; fileEncoding = 4; lastKnownFileType = text; path = FSM.geojson; sourceTree = "<group>"; };
		2BFD2648170B933B00127EF5 /* GAB.geojson */ = {isa = PBXFileReference; fileEncoding = 4; lastKnownFileType = text; path = GAB.geojson; sourceTree = "<group>"; };
		2BFD2649170B933B00127EF5 /* GBR.geojson */ = {isa = PBXFileReference; fileEncoding = 4; lastKnownFileType = text; path = GBR.geojson; sourceTree = "<group>"; };
		2BFD264A170B933B00127EF5 /* GEO.geojson */ = {isa = PBXFileReference; fileEncoding = 4; lastKnownFileType = text; path = GEO.geojson; sourceTree = "<group>"; };
		2BFD264B170B933B00127EF5 /* GGY.geojson */ = {isa = PBXFileReference; fileEncoding = 4; lastKnownFileType = text; path = GGY.geojson; sourceTree = "<group>"; };
		2BFD264C170B933B00127EF5 /* GHA.geojson */ = {isa = PBXFileReference; fileEncoding = 4; lastKnownFileType = text; path = GHA.geojson; sourceTree = "<group>"; };
		2BFD264D170B933B00127EF5 /* GIB.geojson */ = {isa = PBXFileReference; fileEncoding = 4; lastKnownFileType = text; path = GIB.geojson; sourceTree = "<group>"; };
		2BFD264E170B933B00127EF5 /* GIN.geojson */ = {isa = PBXFileReference; fileEncoding = 4; lastKnownFileType = text; path = GIN.geojson; sourceTree = "<group>"; };
		2BFD264F170B933B00127EF5 /* GLP.geojson */ = {isa = PBXFileReference; fileEncoding = 4; lastKnownFileType = text; path = GLP.geojson; sourceTree = "<group>"; };
		2BFD2650170B933B00127EF5 /* GMB.geojson */ = {isa = PBXFileReference; fileEncoding = 4; lastKnownFileType = text; path = GMB.geojson; sourceTree = "<group>"; };
		2BFD2651170B933B00127EF5 /* GNB.geojson */ = {isa = PBXFileReference; fileEncoding = 4; lastKnownFileType = text; path = GNB.geojson; sourceTree = "<group>"; };
		2BFD2652170B933B00127EF5 /* GNQ.geojson */ = {isa = PBXFileReference; fileEncoding = 4; lastKnownFileType = text; path = GNQ.geojson; sourceTree = "<group>"; };
		2BFD2653170B933B00127EF5 /* GRC.geojson */ = {isa = PBXFileReference; fileEncoding = 4; lastKnownFileType = text; path = GRC.geojson; sourceTree = "<group>"; };
		2BFD2654170B933B00127EF5 /* GRD.geojson */ = {isa = PBXFileReference; fileEncoding = 4; lastKnownFileType = text; path = GRD.geojson; sourceTree = "<group>"; };
		2BFD2655170B933B00127EF5 /* GRL.geojson */ = {isa = PBXFileReference; fileEncoding = 4; lastKnownFileType = text; path = GRL.geojson; sourceTree = "<group>"; };
		2BFD2656170B933B00127EF5 /* GTM.geojson */ = {isa = PBXFileReference; fileEncoding = 4; lastKnownFileType = text; path = GTM.geojson; sourceTree = "<group>"; };
		2BFD2657170B933B00127EF5 /* GUF.geojson */ = {isa = PBXFileReference; fileEncoding = 4; lastKnownFileType = text; path = GUF.geojson; sourceTree = "<group>"; };
		2BFD2658170B933B00127EF5 /* GUM.geojson */ = {isa = PBXFileReference; fileEncoding = 4; lastKnownFileType = text; path = GUM.geojson; sourceTree = "<group>"; };
		2BFD2659170B933B00127EF5 /* GUY.geojson */ = {isa = PBXFileReference; fileEncoding = 4; lastKnownFileType = text; path = GUY.geojson; sourceTree = "<group>"; };
		2BFD265A170B933B00127EF5 /* HKG.geojson */ = {isa = PBXFileReference; fileEncoding = 4; lastKnownFileType = text; path = HKG.geojson; sourceTree = "<group>"; };
		2BFD265B170B933B00127EF5 /* HMD.geojson */ = {isa = PBXFileReference; fileEncoding = 4; lastKnownFileType = text; path = HMD.geojson; sourceTree = "<group>"; };
		2BFD265C170B933B00127EF5 /* HND.geojson */ = {isa = PBXFileReference; fileEncoding = 4; lastKnownFileType = text; path = HND.geojson; sourceTree = "<group>"; };
		2BFD265D170B933B00127EF5 /* HRV.geojson */ = {isa = PBXFileReference; fileEncoding = 4; lastKnownFileType = text; path = HRV.geojson; sourceTree = "<group>"; };
		2BFD265E170B933B00127EF5 /* HTI.geojson */ = {isa = PBXFileReference; fileEncoding = 4; lastKnownFileType = text; path = HTI.geojson; sourceTree = "<group>"; };
		2BFD265F170B933B00127EF5 /* HUN.geojson */ = {isa = PBXFileReference; fileEncoding = 4; lastKnownFileType = text; path = HUN.geojson; sourceTree = "<group>"; };
		2BFD2660170B933B00127EF5 /* IDN.geojson */ = {isa = PBXFileReference; fileEncoding = 4; lastKnownFileType = text; path = IDN.geojson; sourceTree = "<group>"; };
		2BFD2661170B933B00127EF5 /* IMN.geojson */ = {isa = PBXFileReference; fileEncoding = 4; lastKnownFileType = text; path = IMN.geojson; sourceTree = "<group>"; };
		2BFD2662170B933B00127EF5 /* IND.geojson */ = {isa = PBXFileReference; fileEncoding = 4; lastKnownFileType = text; path = IND.geojson; sourceTree = "<group>"; };
		2BFD2663170B933B00127EF5 /* IOT.geojson */ = {isa = PBXFileReference; fileEncoding = 4; lastKnownFileType = text; path = IOT.geojson; sourceTree = "<group>"; };
		2BFD2664170B933B00127EF5 /* IRL.geojson */ = {isa = PBXFileReference; fileEncoding = 4; lastKnownFileType = text; path = IRL.geojson; sourceTree = "<group>"; };
		2BFD2665170B933B00127EF5 /* IRN.geojson */ = {isa = PBXFileReference; fileEncoding = 4; lastKnownFileType = text; path = IRN.geojson; sourceTree = "<group>"; };
		2BFD2666170B933B00127EF5 /* IRQ.geojson */ = {isa = PBXFileReference; fileEncoding = 4; lastKnownFileType = text; path = IRQ.geojson; sourceTree = "<group>"; };
		2BFD2667170B933B00127EF5 /* ISL.geojson */ = {isa = PBXFileReference; fileEncoding = 4; lastKnownFileType = text; path = ISL.geojson; sourceTree = "<group>"; };
		2BFD2668170B933B00127EF5 /* ISR.geojson */ = {isa = PBXFileReference; fileEncoding = 4; lastKnownFileType = text; path = ISR.geojson; sourceTree = "<group>"; };
		2BFD2669170B933B00127EF5 /* ITA.geojson */ = {isa = PBXFileReference; fileEncoding = 4; lastKnownFileType = text; path = ITA.geojson; sourceTree = "<group>"; };
		2BFD266A170B933B00127EF5 /* JAM.geojson */ = {isa = PBXFileReference; fileEncoding = 4; lastKnownFileType = text; path = JAM.geojson; sourceTree = "<group>"; };
		2BFD266B170B933B00127EF5 /* JEY.geojson */ = {isa = PBXFileReference; fileEncoding = 4; lastKnownFileType = text; path = JEY.geojson; sourceTree = "<group>"; };
		2BFD266C170B933B00127EF5 /* JOR.geojson */ = {isa = PBXFileReference; fileEncoding = 4; lastKnownFileType = text; path = JOR.geojson; sourceTree = "<group>"; };
		2BFD266D170B933B00127EF5 /* JPN.geojson */ = {isa = PBXFileReference; fileEncoding = 4; lastKnownFileType = text; path = JPN.geojson; sourceTree = "<group>"; };
		2BFD266E170B933B00127EF5 /* KAZ.geojson */ = {isa = PBXFileReference; fileEncoding = 4; lastKnownFileType = text; path = KAZ.geojson; sourceTree = "<group>"; };
		2BFD266F170B933B00127EF5 /* KEN.geojson */ = {isa = PBXFileReference; fileEncoding = 4; lastKnownFileType = text; path = KEN.geojson; sourceTree = "<group>"; };
		2BFD2670170B933B00127EF5 /* KGZ.geojson */ = {isa = PBXFileReference; fileEncoding = 4; lastKnownFileType = text; path = KGZ.geojson; sourceTree = "<group>"; };
		2BFD2671170B933B00127EF5 /* KHM.geojson */ = {isa = PBXFileReference; fileEncoding = 4; lastKnownFileType = text; path = KHM.geojson; sourceTree = "<group>"; };
		2BFD2672170B933B00127EF5 /* KIR.geojson */ = {isa = PBXFileReference; fileEncoding = 4; lastKnownFileType = text; path = KIR.geojson; sourceTree = "<group>"; };
		2BFD2673170B933B00127EF5 /* KNA.geojson */ = {isa = PBXFileReference; fileEncoding = 4; lastKnownFileType = text; path = KNA.geojson; sourceTree = "<group>"; };
		2BFD2674170B933B00127EF5 /* KOR.geojson */ = {isa = PBXFileReference; fileEncoding = 4; lastKnownFileType = text; path = KOR.geojson; sourceTree = "<group>"; };
		2BFD2675170B933C00127EF5 /* KWT.geojson */ = {isa = PBXFileReference; fileEncoding = 4; lastKnownFileType = text; path = KWT.geojson; sourceTree = "<group>"; };
		2BFD2676170B933C00127EF5 /* LAO.geojson */ = {isa = PBXFileReference; fileEncoding = 4; lastKnownFileType = text; path = LAO.geojson; sourceTree = "<group>"; };
		2BFD2677170B933C00127EF5 /* LBN.geojson */ = {isa = PBXFileReference; fileEncoding = 4; lastKnownFileType = text; path = LBN.geojson; sourceTree = "<group>"; };
		2BFD2678170B933C00127EF5 /* LBR.geojson */ = {isa = PBXFileReference; fileEncoding = 4; lastKnownFileType = text; path = LBR.geojson; sourceTree = "<group>"; };
		2BFD2679170B933C00127EF5 /* LBY.geojson */ = {isa = PBXFileReference; fileEncoding = 4; lastKnownFileType = text; path = LBY.geojson; sourceTree = "<group>"; };
		2BFD267A170B933C00127EF5 /* LCA.geojson */ = {isa = PBXFileReference; fileEncoding = 4; lastKnownFileType = text; path = LCA.geojson; sourceTree = "<group>"; };
		2BFD267B170B933C00127EF5 /* LIE.geojson */ = {isa = PBXFileReference; fileEncoding = 4; lastKnownFileType = text; path = LIE.geojson; sourceTree = "<group>"; };
		2BFD267C170B933C00127EF5 /* LKA.geojson */ = {isa = PBXFileReference; fileEncoding = 4; lastKnownFileType = text; path = LKA.geojson; sourceTree = "<group>"; };
		2BFD267D170B933C00127EF5 /* LSO.geojson */ = {isa = PBXFileReference; fileEncoding = 4; lastKnownFileType = text; path = LSO.geojson; sourceTree = "<group>"; };
		2BFD267E170B933C00127EF5 /* LTU.geojson */ = {isa = PBXFileReference; fileEncoding = 4; lastKnownFileType = text; path = LTU.geojson; sourceTree = "<group>"; };
		2BFD267F170B933C00127EF5 /* LUX.geojson */ = {isa = PBXFileReference; fileEncoding = 4; lastKnownFileType = text; path = LUX.geojson; sourceTree = "<group>"; };
		2BFD2680170B933C00127EF5 /* LVA.geojson */ = {isa = PBXFileReference; fileEncoding = 4; lastKnownFileType = text; path = LVA.geojson; sourceTree = "<group>"; };
		2BFD2681170B933C00127EF5 /* MAC.geojson */ = {isa = PBXFileReference; fileEncoding = 4; lastKnownFileType = text; path = MAC.geojson; sourceTree = "<group>"; };
		2BFD2682170B933C00127EF5 /* MAF.geojson */ = {isa = PBXFileReference; fileEncoding = 4; lastKnownFileType = text; path = MAF.geojson; sourceTree = "<group>"; };
		2BFD2683170B933C00127EF5 /* MAR.geojson */ = {isa = PBXFileReference; fileEncoding = 4; lastKnownFileType = text; path = MAR.geojson; sourceTree = "<group>"; };
		2BFD2684170B933C00127EF5 /* MCO.geojson */ = {isa = PBXFileReference; fileEncoding = 4; lastKnownFileType = text; path = MCO.geojson; sourceTree = "<group>"; };
		2BFD2685170B933C00127EF5 /* MDA.geojson */ = {isa = PBXFileReference; fileEncoding = 4; lastKnownFileType = text; path = MDA.geojson; sourceTree = "<group>"; };
		2BFD2686170B933C00127EF5 /* MDG.geojson */ = {isa = PBXFileReference; fileEncoding = 4; lastKnownFileType = text; path = MDG.geojson; sourceTree = "<group>"; };
		2BFD2687170B933C00127EF5 /* MDV.geojson */ = {isa = PBXFileReference; fileEncoding = 4; lastKnownFileType = text; path = MDV.geojson; sourceTree = "<group>"; };
		2BFD2688170B933C00127EF5 /* MEX.geojson */ = {isa = PBXFileReference; fileEncoding = 4; lastKnownFileType = text; path = MEX.geojson; sourceTree = "<group>"; };
		2BFD2689170B933C00127EF5 /* MHL.geojson */ = {isa = PBXFileReference; fileEncoding = 4; lastKnownFileType = text; path = MHL.geojson; sourceTree = "<group>"; };
		2BFD268A170B933C00127EF5 /* MKD.geojson */ = {isa = PBXFileReference; fileEncoding = 4; lastKnownFileType = text; path = MKD.geojson; sourceTree = "<group>"; };
		2BFD268B170B933C00127EF5 /* MLI.geojson */ = {isa = PBXFileReference; fileEncoding = 4; lastKnownFileType = text; path = MLI.geojson; sourceTree = "<group>"; };
		2BFD268C170B933C00127EF5 /* MLT.geojson */ = {isa = PBXFileReference; fileEncoding = 4; lastKnownFileType = text; path = MLT.geojson; sourceTree = "<group>"; };
		2BFD268D170B933C00127EF5 /* MMR.geojson */ = {isa = PBXFileReference; fileEncoding = 4; lastKnownFileType = text; path = MMR.geojson; sourceTree = "<group>"; };
		2BFD268E170B933C00127EF5 /* MNE.geojson */ = {isa = PBXFileReference; fileEncoding = 4; lastKnownFileType = text; path = MNE.geojson; sourceTree = "<group>"; };
		2BFD268F170B933C00127EF5 /* MNG.geojson */ = {isa = PBXFileReference; fileEncoding = 4; lastKnownFileType = text; path = MNG.geojson; sourceTree = "<group>"; };
		2BFD2690170B933C00127EF5 /* MNP.geojson */ = {isa = PBXFileReference; fileEncoding = 4; lastKnownFileType = text; path = MNP.geojson; sourceTree = "<group>"; };
		2BFD2691170B933C00127EF5 /* MOZ.geojson */ = {isa = PBXFileReference; fileEncoding = 4; lastKnownFileType = text; path = MOZ.geojson; sourceTree = "<group>"; };
		2BFD2692170B933C00127EF5 /* MRT.geojson */ = {isa = PBXFileReference; fileEncoding = 4; lastKnownFileType = text; path = MRT.geojson; sourceTree = "<group>"; };
		2BFD2693170B933C00127EF5 /* MSR.geojson */ = {isa = PBXFileReference; fileEncoding = 4; lastKnownFileType = text; path = MSR.geojson; sourceTree = "<group>"; };
		2BFD2694170B933C00127EF5 /* MTQ.geojson */ = {isa = PBXFileReference; fileEncoding = 4; lastKnownFileType = text; path = MTQ.geojson; sourceTree = "<group>"; };
		2BFD2695170B933C00127EF5 /* MUS.geojson */ = {isa = PBXFileReference; fileEncoding = 4; lastKnownFileType = text; path = MUS.geojson; sourceTree = "<group>"; };
		2BFD2696170B933C00127EF5 /* MWI.geojson */ = {isa = PBXFileReference; fileEncoding = 4; lastKnownFileType = text; path = MWI.geojson; sourceTree = "<group>"; };
		2BFD2697170B933C00127EF5 /* MYS.geojson */ = {isa = PBXFileReference; fileEncoding = 4; lastKnownFileType = text; path = MYS.geojson; sourceTree = "<group>"; };
		2BFD2698170B933C00127EF5 /* MYT.geojson */ = {isa = PBXFileReference; fileEncoding = 4; lastKnownFileType = text; path = MYT.geojson; sourceTree = "<group>"; };
		2BFD2699170B933C00127EF5 /* NAM.geojson */ = {isa = PBXFileReference; fileEncoding = 4; lastKnownFileType = text; path = NAM.geojson; sourceTree = "<group>"; };
		2BFD269A170B933C00127EF5 /* NCL.geojson */ = {isa = PBXFileReference; fileEncoding = 4; lastKnownFileType = text; path = NCL.geojson; sourceTree = "<group>"; };
		2BFD269B170B933C00127EF5 /* NER.geojson */ = {isa = PBXFileReference; fileEncoding = 4; lastKnownFileType = text; path = NER.geojson; sourceTree = "<group>"; };
		2BFD269C170B933C00127EF5 /* NFK.geojson */ = {isa = PBXFileReference; fileEncoding = 4; lastKnownFileType = text; path = NFK.geojson; sourceTree = "<group>"; };
		2BFD269D170B933C00127EF5 /* NGA.geojson */ = {isa = PBXFileReference; fileEncoding = 4; lastKnownFileType = text; path = NGA.geojson; sourceTree = "<group>"; };
		2BFD269E170B933C00127EF5 /* NIC.geojson */ = {isa = PBXFileReference; fileEncoding = 4; lastKnownFileType = text; path = NIC.geojson; sourceTree = "<group>"; };
		2BFD269F170B933C00127EF5 /* NIU.geojson */ = {isa = PBXFileReference; fileEncoding = 4; lastKnownFileType = text; path = NIU.geojson; sourceTree = "<group>"; };
		2BFD26A0170B933C00127EF5 /* NLD.geojson */ = {isa = PBXFileReference; fileEncoding = 4; lastKnownFileType = text; path = NLD.geojson; sourceTree = "<group>"; };
		2BFD26A1170B933C00127EF5 /* NOR.geojson */ = {isa = PBXFileReference; fileEncoding = 4; lastKnownFileType = text; path = NOR.geojson; sourceTree = "<group>"; };
		2BFD26A2170B933C00127EF5 /* NPL.geojson */ = {isa = PBXFileReference; fileEncoding = 4; lastKnownFileType = text; path = NPL.geojson; sourceTree = "<group>"; };
		2BFD26A3170B933C00127EF5 /* NRU.geojson */ = {isa = PBXFileReference; fileEncoding = 4; lastKnownFileType = text; path = NRU.geojson; sourceTree = "<group>"; };
		2BFD26A4170B933C00127EF5 /* NZL.geojson */ = {isa = PBXFileReference; fileEncoding = 4; lastKnownFileType = text; path = NZL.geojson; sourceTree = "<group>"; };
		2BFD26A5170B933C00127EF5 /* OMN.geojson */ = {isa = PBXFileReference; fileEncoding = 4; lastKnownFileType = text; path = OMN.geojson; sourceTree = "<group>"; };
		2BFD26A6170B933C00127EF5 /* PAK.geojson */ = {isa = PBXFileReference; fileEncoding = 4; lastKnownFileType = text; path = PAK.geojson; sourceTree = "<group>"; };
		2BFD26A7170B933C00127EF5 /* PAN.geojson */ = {isa = PBXFileReference; fileEncoding = 4; lastKnownFileType = text; path = PAN.geojson; sourceTree = "<group>"; };
		2BFD26A8170B933C00127EF5 /* PCN.geojson */ = {isa = PBXFileReference; fileEncoding = 4; lastKnownFileType = text; path = PCN.geojson; sourceTree = "<group>"; };
		2BFD26A9170B933C00127EF5 /* PER.geojson */ = {isa = PBXFileReference; fileEncoding = 4; lastKnownFileType = text; path = PER.geojson; sourceTree = "<group>"; };
		2BFD26AA170B933C00127EF5 /* PHL.geojson */ = {isa = PBXFileReference; fileEncoding = 4; lastKnownFileType = text; path = PHL.geojson; sourceTree = "<group>"; };
		2BFD26AB170B933C00127EF5 /* PLW.geojson */ = {isa = PBXFileReference; fileEncoding = 4; lastKnownFileType = text; path = PLW.geojson; sourceTree = "<group>"; };
		2BFD26AC170B933C00127EF5 /* PNG.geojson */ = {isa = PBXFileReference; fileEncoding = 4; lastKnownFileType = text; path = PNG.geojson; sourceTree = "<group>"; };
		2BFD26AD170B933C00127EF5 /* POL.geojson */ = {isa = PBXFileReference; fileEncoding = 4; lastKnownFileType = text; path = POL.geojson; sourceTree = "<group>"; };
		2BFD26AE170B933C00127EF5 /* PRI.geojson */ = {isa = PBXFileReference; fileEncoding = 4; lastKnownFileType = text; path = PRI.geojson; sourceTree = "<group>"; };
		2BFD26AF170B933C00127EF5 /* PRK.geojson */ = {isa = PBXFileReference; fileEncoding = 4; lastKnownFileType = text; path = PRK.geojson; sourceTree = "<group>"; };
		2BFD26B0170B933C00127EF5 /* PRT.geojson */ = {isa = PBXFileReference; fileEncoding = 4; lastKnownFileType = text; path = PRT.geojson; sourceTree = "<group>"; };
		2BFD26B1170B933C00127EF5 /* PRY.geojson */ = {isa = PBXFileReference; fileEncoding = 4; lastKnownFileType = text; path = PRY.geojson; sourceTree = "<group>"; };
		2BFD26B2170B933C00127EF5 /* PSE.geojson */ = {isa = PBXFileReference; fileEncoding = 4; lastKnownFileType = text; path = PSE.geojson; sourceTree = "<group>"; };
		2BFD26B3170B933C00127EF5 /* PYF.geojson */ = {isa = PBXFileReference; fileEncoding = 4; lastKnownFileType = text; path = PYF.geojson; sourceTree = "<group>"; };
		2BFD26B4170B933C00127EF5 /* QAT.geojson */ = {isa = PBXFileReference; fileEncoding = 4; lastKnownFileType = text; path = QAT.geojson; sourceTree = "<group>"; };
		2BFD26B5170B933C00127EF5 /* REU.geojson */ = {isa = PBXFileReference; fileEncoding = 4; lastKnownFileType = text; path = REU.geojson; sourceTree = "<group>"; };
		2BFD26B6170B933C00127EF5 /* ROU.geojson */ = {isa = PBXFileReference; fileEncoding = 4; lastKnownFileType = text; path = ROU.geojson; sourceTree = "<group>"; };
		2BFD26B7170B933C00127EF5 /* RUS.geojson */ = {isa = PBXFileReference; fileEncoding = 4; lastKnownFileType = text; path = RUS.geojson; sourceTree = "<group>"; };
		2BFD26B8170B933C00127EF5 /* RWA.geojson */ = {isa = PBXFileReference; fileEncoding = 4; lastKnownFileType = text; path = RWA.geojson; sourceTree = "<group>"; };
		2BFD26B9170B933C00127EF5 /* SAU.geojson */ = {isa = PBXFileReference; fileEncoding = 4; lastKnownFileType = text; path = SAU.geojson; sourceTree = "<group>"; };
		2BFD26BA170B933C00127EF5 /* SDN.geojson */ = {isa = PBXFileReference; fileEncoding = 4; lastKnownFileType = text; path = SDN.geojson; sourceTree = "<group>"; };
		2BFD26BB170B933C00127EF5 /* SEN.geojson */ = {isa = PBXFileReference; fileEncoding = 4; lastKnownFileType = text; path = SEN.geojson; sourceTree = "<group>"; };
		2BFD26BC170B933C00127EF5 /* SGP.geojson */ = {isa = PBXFileReference; fileEncoding = 4; lastKnownFileType = text; path = SGP.geojson; sourceTree = "<group>"; };
		2BFD26BD170B933C00127EF5 /* SGS.geojson */ = {isa = PBXFileReference; fileEncoding = 4; lastKnownFileType = text; path = SGS.geojson; sourceTree = "<group>"; };
		2BFD26BE170B933C00127EF5 /* SHN.geojson */ = {isa = PBXFileReference; fileEncoding = 4; lastKnownFileType = text; path = SHN.geojson; sourceTree = "<group>"; };
		2BFD26BF170B933C00127EF5 /* SJM.geojson */ = {isa = PBXFileReference; fileEncoding = 4; lastKnownFileType = text; path = SJM.geojson; sourceTree = "<group>"; };
		2BFD26C0170B933C00127EF5 /* SLB.geojson */ = {isa = PBXFileReference; fileEncoding = 4; lastKnownFileType = text; path = SLB.geojson; sourceTree = "<group>"; };
		2BFD26C1170B933C00127EF5 /* SLE.geojson */ = {isa = PBXFileReference; fileEncoding = 4; lastKnownFileType = text; path = SLE.geojson; sourceTree = "<group>"; };
		2BFD26C2170B933C00127EF5 /* SLV.geojson */ = {isa = PBXFileReference; fileEncoding = 4; lastKnownFileType = text; path = SLV.geojson; sourceTree = "<group>"; };
		2BFD26C3170B933C00127EF5 /* SMR.geojson */ = {isa = PBXFileReference; fileEncoding = 4; lastKnownFileType = text; path = SMR.geojson; sourceTree = "<group>"; };
		2BFD26C4170B933C00127EF5 /* SOM.geojson */ = {isa = PBXFileReference; fileEncoding = 4; lastKnownFileType = text; path = SOM.geojson; sourceTree = "<group>"; };
		2BFD26C5170B933C00127EF5 /* SPM.geojson */ = {isa = PBXFileReference; fileEncoding = 4; lastKnownFileType = text; path = SPM.geojson; sourceTree = "<group>"; };
		2BFD26C6170B933C00127EF5 /* SRB.geojson */ = {isa = PBXFileReference; fileEncoding = 4; lastKnownFileType = text; path = SRB.geojson; sourceTree = "<group>"; };
		2BFD26C7170B933C00127EF5 /* SSD.geojson */ = {isa = PBXFileReference; fileEncoding = 4; lastKnownFileType = text; path = SSD.geojson; sourceTree = "<group>"; };
		2BFD26C8170B933C00127EF5 /* STP.geojson */ = {isa = PBXFileReference; fileEncoding = 4; lastKnownFileType = text; path = STP.geojson; sourceTree = "<group>"; };
		2BFD26C9170B933C00127EF5 /* SUR.geojson */ = {isa = PBXFileReference; fileEncoding = 4; lastKnownFileType = text; path = SUR.geojson; sourceTree = "<group>"; };
		2BFD26CA170B933C00127EF5 /* SVK.geojson */ = {isa = PBXFileReference; fileEncoding = 4; lastKnownFileType = text; path = SVK.geojson; sourceTree = "<group>"; };
		2BFD26CB170B933C00127EF5 /* SVN.geojson */ = {isa = PBXFileReference; fileEncoding = 4; lastKnownFileType = text; path = SVN.geojson; sourceTree = "<group>"; };
		2BFD26CC170B933C00127EF5 /* SWE.geojson */ = {isa = PBXFileReference; fileEncoding = 4; lastKnownFileType = text; path = SWE.geojson; sourceTree = "<group>"; };
		2BFD26CD170B933C00127EF5 /* SWZ.geojson */ = {isa = PBXFileReference; fileEncoding = 4; lastKnownFileType = text; path = SWZ.geojson; sourceTree = "<group>"; };
		2BFD26CE170B933C00127EF5 /* SXM.geojson */ = {isa = PBXFileReference; fileEncoding = 4; lastKnownFileType = text; path = SXM.geojson; sourceTree = "<group>"; };
		2BFD26CF170B933C00127EF5 /* SYC.geojson */ = {isa = PBXFileReference; fileEncoding = 4; lastKnownFileType = text; path = SYC.geojson; sourceTree = "<group>"; };
		2BFD26D0170B933C00127EF5 /* SYR.geojson */ = {isa = PBXFileReference; fileEncoding = 4; lastKnownFileType = text; path = SYR.geojson; sourceTree = "<group>"; };
		2BFD26D1170B933C00127EF5 /* TCA.geojson */ = {isa = PBXFileReference; fileEncoding = 4; lastKnownFileType = text; path = TCA.geojson; sourceTree = "<group>"; };
		2BFD26D2170B933C00127EF5 /* TCD.geojson */ = {isa = PBXFileReference; fileEncoding = 4; lastKnownFileType = text; path = TCD.geojson; sourceTree = "<group>"; };
		2BFD26D3170B933C00127EF5 /* TGO.geojson */ = {isa = PBXFileReference; fileEncoding = 4; lastKnownFileType = text; path = TGO.geojson; sourceTree = "<group>"; };
		2BFD26D4170B933C00127EF5 /* THA.geojson */ = {isa = PBXFileReference; fileEncoding = 4; lastKnownFileType = text; path = THA.geojson; sourceTree = "<group>"; };
		2BFD26D5170B933C00127EF5 /* TJK.geojson */ = {isa = PBXFileReference; fileEncoding = 4; lastKnownFileType = text; path = TJK.geojson; sourceTree = "<group>"; };
		2BFD26D6170B933C00127EF5 /* TKL.geojson */ = {isa = PBXFileReference; fileEncoding = 4; lastKnownFileType = text; path = TKL.geojson; sourceTree = "<group>"; };
		2BFD26D7170B933C00127EF5 /* TKM.geojson */ = {isa = PBXFileReference; fileEncoding = 4; lastKnownFileType = text; path = TKM.geojson; sourceTree = "<group>"; };
		2BFD26D8170B933C00127EF5 /* TLS.geojson */ = {isa = PBXFileReference; fileEncoding = 4; lastKnownFileType = text; path = TLS.geojson; sourceTree = "<group>"; };
		2BFD26D9170B933C00127EF5 /* TON.geojson */ = {isa = PBXFileReference; fileEncoding = 4; lastKnownFileType = text; path = TON.geojson; sourceTree = "<group>"; };
		2BFD26DA170B933C00127EF5 /* TTO.geojson */ = {isa = PBXFileReference; fileEncoding = 4; lastKnownFileType = text; path = TTO.geojson; sourceTree = "<group>"; };
		2BFD26DB170B933C00127EF5 /* TUN.geojson */ = {isa = PBXFileReference; fileEncoding = 4; lastKnownFileType = text; path = TUN.geojson; sourceTree = "<group>"; };
		2BFD26DC170B933C00127EF5 /* TUR.geojson */ = {isa = PBXFileReference; fileEncoding = 4; lastKnownFileType = text; path = TUR.geojson; sourceTree = "<group>"; };
		2BFD26DD170B933C00127EF5 /* TUV.geojson */ = {isa = PBXFileReference; fileEncoding = 4; lastKnownFileType = text; path = TUV.geojson; sourceTree = "<group>"; };
		2BFD26DE170B933C00127EF5 /* TWN.geojson */ = {isa = PBXFileReference; fileEncoding = 4; lastKnownFileType = text; path = TWN.geojson; sourceTree = "<group>"; };
		2BFD26DF170B933C00127EF5 /* TZA.geojson */ = {isa = PBXFileReference; fileEncoding = 4; lastKnownFileType = text; path = TZA.geojson; sourceTree = "<group>"; };
		2BFD26E0170B933C00127EF5 /* UGA.geojson */ = {isa = PBXFileReference; fileEncoding = 4; lastKnownFileType = text; path = UGA.geojson; sourceTree = "<group>"; };
		2BFD26E1170B933C00127EF5 /* UKR.geojson */ = {isa = PBXFileReference; fileEncoding = 4; lastKnownFileType = text; path = UKR.geojson; sourceTree = "<group>"; };
		2BFD26E2170B933C00127EF5 /* UMI.geojson */ = {isa = PBXFileReference; fileEncoding = 4; lastKnownFileType = text; path = UMI.geojson; sourceTree = "<group>"; };
		2BFD26E3170B933C00127EF5 /* URY.geojson */ = {isa = PBXFileReference; fileEncoding = 4; lastKnownFileType = text; path = URY.geojson; sourceTree = "<group>"; };
		2BFD26E4170B933C00127EF5 /* USA.geojson */ = {isa = PBXFileReference; fileEncoding = 4; lastKnownFileType = text; path = USA.geojson; sourceTree = "<group>"; };
		2BFD26E5170B933C00127EF5 /* UZB.geojson */ = {isa = PBXFileReference; fileEncoding = 4; lastKnownFileType = text; path = UZB.geojson; sourceTree = "<group>"; };
		2BFD26E6170B933C00127EF5 /* VAT.geojson */ = {isa = PBXFileReference; fileEncoding = 4; lastKnownFileType = text; path = VAT.geojson; sourceTree = "<group>"; };
		2BFD26E7170B933C00127EF5 /* VCT.geojson */ = {isa = PBXFileReference; fileEncoding = 4; lastKnownFileType = text; path = VCT.geojson; sourceTree = "<group>"; };
		2BFD26E8170B933C00127EF5 /* VEN.geojson */ = {isa = PBXFileReference; fileEncoding = 4; lastKnownFileType = text; path = VEN.geojson; sourceTree = "<group>"; };
		2BFD26E9170B933C00127EF5 /* VGB.geojson */ = {isa = PBXFileReference; fileEncoding = 4; lastKnownFileType = text; path = VGB.geojson; sourceTree = "<group>"; };
		2BFD26EA170B933C00127EF5 /* VIR.geojson */ = {isa = PBXFileReference; fileEncoding = 4; lastKnownFileType = text; path = VIR.geojson; sourceTree = "<group>"; };
		2BFD26EB170B933C00127EF5 /* VNM.geojson */ = {isa = PBXFileReference; fileEncoding = 4; lastKnownFileType = text; path = VNM.geojson; sourceTree = "<group>"; };
		2BFD26EC170B933C00127EF5 /* VUT.geojson */ = {isa = PBXFileReference; fileEncoding = 4; lastKnownFileType = text; path = VUT.geojson; sourceTree = "<group>"; };
		2BFD26ED170B933C00127EF5 /* WLF.geojson */ = {isa = PBXFileReference; fileEncoding = 4; lastKnownFileType = text; path = WLF.geojson; sourceTree = "<group>"; };
		2BFD26EE170B933C00127EF5 /* WSM.geojson */ = {isa = PBXFileReference; fileEncoding = 4; lastKnownFileType = text; path = WSM.geojson; sourceTree = "<group>"; };
		2BFD26EF170B933C00127EF5 /* YEM.geojson */ = {isa = PBXFileReference; fileEncoding = 4; lastKnownFileType = text; path = YEM.geojson; sourceTree = "<group>"; };
		2BFD26F0170B933C00127EF5 /* ZAF.geojson */ = {isa = PBXFileReference; fileEncoding = 4; lastKnownFileType = text; path = ZAF.geojson; sourceTree = "<group>"; };
		2BFD26F1170B933C00127EF5 /* ZMB.geojson */ = {isa = PBXFileReference; fileEncoding = 4; lastKnownFileType = text; path = ZMB.geojson; sourceTree = "<group>"; };
		2BFD26F2170B933C00127EF5 /* ZWE.geojson */ = {isa = PBXFileReference; fileEncoding = 4; lastKnownFileType = text; path = ZWE.geojson; sourceTree = "<group>"; };
		2BFF026017A9BA2C00007842 /* AnimationTest.h */ = {isa = PBXFileReference; fileEncoding = 4; lastKnownFileType = sourcecode.c.h; path = AnimationTest.h; sourceTree = "<group>"; };
		2BFF026117A9BA2D00007842 /* AnimationTest.m */ = {isa = PBXFileReference; fileEncoding = 4; lastKnownFileType = sourcecode.c.objc; path = AnimationTest.m; sourceTree = "<group>"; };
/* End PBXFileReference section */

/* Begin PBXFrameworksBuildPhase section */
		2B62DD5716E7F0BC001F52FC /* Frameworks */ = {
			isa = PBXFrameworksBuildPhase;
			buildActionMask = 2147483647;
			files = (
<<<<<<< HEAD
				2BA13C1217F112A5000C43B7 /* libc++.dylib in Frameworks */,
				2BC989E217DC28350071DA9E /* libz.dylib in Frameworks */,
				2B0D630E17A2EE0400C3298D /* libxml2.dylib in Frameworks */,
				2B8218CD176FCB7C0012322A /* CoreLocation.framework in Frameworks */,
				2BEA1E6B171E0F310039F1A4 /* CoreText.framework in Frameworks */,
				2B62DDBE16E7F54B001F52FC /* MobileCoreServices.framework in Frameworks */,
				2B62DD6216E7F0BC001F52FC /* CoreGraphics.framework in Frameworks */,
				2B62DDBC16E7F51B001F52FC /* libstdc++.dylib in Frameworks */,
				2B62DDBA16E7F514001F52FC /* SystemConfiguration.framework in Frameworks */,
				2B62DDB816E7F509001F52FC /* libsqlite3.dylib in Frameworks */,
				2B62DDB616E7F505001F52FC /* OpenGLES.framework in Frameworks */,
				2B62DDB416E7F4FD001F52FC /* QuartzCore.framework in Frameworks */,
				2B62DD9316E7F3D6001F52FC /* libWhirlyGlobe-MaplyComponent.a in Frameworks */,
				2B62DD5E16E7F0BC001F52FC /* UIKit.framework in Frameworks */,
				2B62DD6016E7F0BC001F52FC /* Foundation.framework in Frameworks */,
=======
				2BA13C0917F11068000C43B7 /* libc++.dylib in Frameworks */,
				2BA13C0817F10EEA000C43B7 /* libz.dylib in Frameworks */,
				2BA13C0717F10ECA000C43B7 /* CoreLocation.framework in Frameworks */,
				2BA13C0617F10EC1000C43B7 /* MobileCoreServices.framework in Frameworks */,
				2BA13C0517F10E93000C43B7 /* SystemConfiguration.framework in Frameworks */,
				2BA13C0417F10E70000C43B7 /* libsqlite3.dylib in Frameworks */,
				2BA13C0317F10E64000C43B7 /* libxml2.dylib in Frameworks */,
				2BA13C0117F10E49000C43B7 /* CFNetwork.framework in Frameworks */,
				2BA13BFF17F10D9A000C43B7 /* libWhirlyGlobe-MaplyComponent.a in Frameworks */,
>>>>>>> 5d9a32e6
			);
			runOnlyForDeploymentPostprocessing = 0;
		};
/* End PBXFrameworksBuildPhase section */

/* Begin PBXGroup section */
		2B0D633017A2EEE900C3298D /* AFKissXMLRequestOperation */ = {
			isa = PBXGroup;
			children = (
				2B0D632B17A2EEE900C3298D /* AFKissXMLRequestOperation.h */,
				2B0D633717A2F2BB00C3298D /* AFKissXMLRequestOperation.m */,
			);
			name = AFKissXMLRequestOperation;
			path = "WhirlyGlobeComponentTester.xcodeproj/../../../third-party/AFKissXMLRequestOperation";
			sourceTree = "<group>";
		};
		2B62DD5116E7F0BC001F52FC = {
			isa = PBXGroup;
			children = (
				2BC989E117DC28350071DA9E /* libz.dylib */,
				2BB54EE117CEB8A20065451F /* Default@2x.png */,
				2BB54EDE17CEB88F0065451F /* Default-568h@2x.png */,
				2BB54EDC17CEB8830065451F /* Default.png */,
				2BB54EDA17CEB85D0065451F /* Default-Portrait@2x~ipad.png */,
				2BB54ED817CEB8580065451F /* Default-Portrait~ipad.png */,
				2BB54ED617CEB84F0065451F /* Default-Landscape@2x~ipad.png */,
				2BB54ED417CEB84A0065451F /* Default-Landscape~ipad.png */,
				2BB54ED217CEB8430065451F /* Icon-iPad@2x.png */,
				2BB54ED017CEB83E0065451F /* icon-iPad.png */,
				2BB54ECE17CEB8370065451F /* icon-iPhone@2x.png */,
				2BB54ECB17CEB8330065451F /* icon-iPhone.png */,
				2B0D630D17A2EE0400C3298D /* libxml2.dylib */,
				2B8218CC176FCB7C0012322A /* CoreLocation.framework */,
				2BEA1E6A171E0F300039F1A4 /* CoreText.framework */,
				2B62DDBD16E7F54B001F52FC /* MobileCoreServices.framework */,
				2B62DDBB16E7F51B001F52FC /* libstdc++.dylib */,
				2B62DDB916E7F514001F52FC /* SystemConfiguration.framework */,
				2B62DDB716E7F509001F52FC /* libsqlite3.dylib */,
				2B62DDB516E7F505001F52FC /* OpenGLES.framework */,
				2B62DDB316E7F4FD001F52FC /* QuartzCore.framework */,
				2B62DD8C16E7F3D2001F52FC /* WhirlyGlobe-MaplyComponent.xcodeproj */,
				2B62DD9616E7F4D8001F52FC /* AFNetworking */,
				2B0D633017A2EEE900C3298D /* AFKissXMLRequestOperation */,
				2B62DD6316E7F0BC001F52FC /* WhirlyGlobeComponentTester */,
				2B62DD5C16E7F0BC001F52FC /* Frameworks */,
				2B62DD5B16E7F0BC001F52FC /* Products */,
			);
			sourceTree = "<group>";
		};
		2B62DD5B16E7F0BC001F52FC /* Products */ = {
			isa = PBXGroup;
			children = (
				2B62DD5A16E7F0BC001F52FC /* WhirlyGlobeComponentTester.app */,
			);
			name = Products;
			sourceTree = "<group>";
		};
		2B62DD5C16E7F0BC001F52FC /* Frameworks */ = {
			isa = PBXGroup;
			children = (
<<<<<<< HEAD
				2BA13C1117F112A5000C43B7 /* libc++.dylib */,
=======
				2BA13C0017F10E49000C43B7 /* CFNetwork.framework */,
				2BA13BF317EE1884000C43B7 /* libc++abi.dylib */,
				2BA13BF117EE1875000C43B7 /* libc++.dylib */,
>>>>>>> 5d9a32e6
				2B62DD5D16E7F0BC001F52FC /* UIKit.framework */,
				2B62DD5F16E7F0BC001F52FC /* Foundation.framework */,
				2B62DD6116E7F0BC001F52FC /* CoreGraphics.framework */,
			);
			name = Frameworks;
			sourceTree = "<group>";
		};
		2B62DD6316E7F0BC001F52FC /* WhirlyGlobeComponentTester */ = {
			isa = PBXGroup;
			children = (
				2B62DD7A16E7F3A2001F52FC /* AppDelegate.h */,
				2B62DD7B16E7F3A2001F52FC /* AppDelegate.m */,
				2B62DD7C16E7F3A2001F52FC /* ConfigViewController.h */,
				2B62DD7D16E7F3A2001F52FC /* ConfigViewController.m */,
				2B62DD7E16E7F3A2001F52FC /* ConfigViewController.xib */,
				2B62DD8216E7F3A2001F52FC /* StartupViewController.h */,
				2B62DD8316E7F3A2001F52FC /* StartupViewController.m */,
				2BFF026017A9BA2C00007842 /* AnimationTest.h */,
				2BFF026117A9BA2D00007842 /* AnimationTest.m */,
				2BC989A617DA66BB0071DA9E /* WeatherShader.h */,
				2BC989A717DA66BB0071DA9E /* WeatherShader.m */,
				2B62DD8416E7F3A2001F52FC /* TestViewController.h */,
				2B62DD8516E7F3A2001F52FC /* TestViewController.m */,
				2B62DD6416E7F0BC001F52FC /* Supporting Files */,
				2BFD25D8170B929E00127EF5 /* resources */,
			);
			path = WhirlyGlobeComponentTester;
			sourceTree = "<group>";
		};
		2B62DD6416E7F0BC001F52FC /* Supporting Files */ = {
			isa = PBXGroup;
			children = (
				2B62DD6516E7F0BC001F52FC /* WhirlyGlobeComponentTester-Info.plist */,
				2B62DD6616E7F0BC001F52FC /* InfoPlist.strings */,
				2B62DD6916E7F0BC001F52FC /* main.m */,
				2B62DD6B16E7F0BD001F52FC /* WhirlyGlobeComponentTester-Prefix.pch */,
			);
			name = "Supporting Files";
			sourceTree = "<group>";
		};
		2B62DD8D16E7F3D2001F52FC /* Products */ = {
			isa = PBXGroup;
			children = (
				2B62DD9216E7F3D3001F52FC /* libWhirlyGlobe-MaplyComponent.a */,
			);
			name = Products;
			sourceTree = "<group>";
		};
		2B62DD9616E7F4D8001F52FC /* AFNetworking */ = {
			isa = PBXGroup;
			children = (
				2B0D630F17A2EEAB00C3298D /* AFHTTPClient.h */,
				2B0D631017A2EEAB00C3298D /* AFHTTPClient.m */,
				2B0D631117A2EEAB00C3298D /* AFHTTPRequestOperation.h */,
				2B0D631217A2EEAB00C3298D /* AFHTTPRequestOperation.m */,
				2B0D631317A2EEAB00C3298D /* AFImageRequestOperation.h */,
				2B0D631417A2EEAB00C3298D /* AFImageRequestOperation.m */,
				2B0D631517A2EEAB00C3298D /* AFJSONRequestOperation.h */,
				2B0D631617A2EEAB00C3298D /* AFJSONRequestOperation.m */,
				2B0D631717A2EEAB00C3298D /* AFNetworkActivityIndicatorManager.h */,
				2B0D631817A2EEAB00C3298D /* AFNetworkActivityIndicatorManager.m */,
				2B0D631917A2EEAB00C3298D /* AFNetworking.h */,
				2B0D631A17A2EEAB00C3298D /* AFPropertyListRequestOperation.h */,
				2B0D631B17A2EEAB00C3298D /* AFPropertyListRequestOperation.m */,
				2B0D631C17A2EEAB00C3298D /* AFURLConnectionOperation.h */,
				2B0D631D17A2EEAB00C3298D /* AFURLConnectionOperation.m */,
				2B0D631E17A2EEAB00C3298D /* AFXMLRequestOperation.h */,
				2B0D631F17A2EEAB00C3298D /* AFXMLRequestOperation.m */,
				2B0D632017A2EEAB00C3298D /* UIImageView+AFNetworking.h */,
				2B0D632117A2EEAB00C3298D /* UIImageView+AFNetworking.m */,
			);
			name = AFNetworking;
			sourceTree = "<group>";
		};
		2BFD25D8170B929E00127EF5 /* resources */ = {
			isa = PBXGroup;
			children = (
				2BC989E417DC289B0071DA9E /* world_web_mercator.sqlite */,
				2BFD25F9170B933B00127EF5 /* country_json_50m */,
				2BFD25E0170B932000127EF5 /* geography-class.mbtiles */,
				2BFD25E1170B932000127EF5 /* lowres_wtb */,
				2BFD25DA170B92AD00127EF5 /* map_pin.png */,
				2BFD25DB170B92AD00127EF5 /* Smiley_Face_Avatar_by_PixelTwist.png */,
				2BFD25DC170B92AD00127EF5 /* Star.png */,
			);
			name = resources;
			path = ../WhirlyGlobeComponentTester.xcodeproj;
			sourceTree = "<group>";
		};
		2BFD25E1170B932000127EF5 /* lowres_wtb */ = {
			isa = PBXGroup;
			children = (
				2BFD25E2170B932000127EF5 /* lowres_wtb_0x0.pvrtc */,
				2BFD25E3170B932000127EF5 /* lowres_wtb_0x1.pvrtc */,
				2BFD25E4170B932000127EF5 /* lowres_wtb_1x0.pvrtc */,
				2BFD25E5170B932000127EF5 /* lowres_wtb_1x1.pvrtc */,
				2BFD25E6170B932000127EF5 /* lowres_wtb_2x0.pvrtc */,
				2BFD25E7170B932000127EF5 /* lowres_wtb_2x1.pvrtc */,
				2BFD25E8170B932000127EF5 /* lowres_wtb_3x0.pvrtc */,
				2BFD25E9170B932000127EF5 /* lowres_wtb_3x1.pvrtc */,
				2BFD25EA170B932000127EF5 /* lowres_wtb_4x0.pvrtc */,
				2BFD25EB170B932000127EF5 /* lowres_wtb_4x1.pvrtc */,
				2BFD25EC170B932000127EF5 /* lowres_wtb_info.plist */,
			);
			name = lowres_wtb;
			path = ../../../resources/base_maps/lowres_wtb;
			sourceTree = "<group>";
		};
		2BFD25F9170B933B00127EF5 /* country_json_50m */ = {
			isa = PBXGroup;
			children = (
				2BFD25FA170B933B00127EF5 /* ABW.geojson */,
				2BFD25FB170B933B00127EF5 /* AFG.geojson */,
				2BFD25FC170B933B00127EF5 /* AGO.geojson */,
				2BFD25FD170B933B00127EF5 /* AIA.geojson */,
				2BFD25FE170B933B00127EF5 /* ALA.geojson */,
				2BFD25FF170B933B00127EF5 /* ALB.geojson */,
				2BFD2600170B933B00127EF5 /* AND.geojson */,
				2BFD2601170B933B00127EF5 /* ARE.geojson */,
				2BFD2602170B933B00127EF5 /* ARG.geojson */,
				2BFD2603170B933B00127EF5 /* ARM.geojson */,
				2BFD2604170B933B00127EF5 /* ASM.geojson */,
				2BFD2605170B933B00127EF5 /* ATA.geojson */,
				2BFD2606170B933B00127EF5 /* ATF.geojson */,
				2BFD2607170B933B00127EF5 /* ATG.geojson */,
				2BFD2608170B933B00127EF5 /* AUS.geojson */,
				2BFD2609170B933B00127EF5 /* AUT.geojson */,
				2BFD260A170B933B00127EF5 /* AZE.geojson */,
				2BFD260B170B933B00127EF5 /* BDI.geojson */,
				2BFD260C170B933B00127EF5 /* BEL.geojson */,
				2BFD260D170B933B00127EF5 /* BEN.geojson */,
				2BFD260E170B933B00127EF5 /* BES.geojson */,
				2BFD260F170B933B00127EF5 /* BFA.geojson */,
				2BFD2610170B933B00127EF5 /* BGD.geojson */,
				2BFD2611170B933B00127EF5 /* BGR.geojson */,
				2BFD2612170B933B00127EF5 /* BHR.geojson */,
				2BFD2613170B933B00127EF5 /* BHS.geojson */,
				2BFD2614170B933B00127EF5 /* BIH.geojson */,
				2BFD2615170B933B00127EF5 /* BLM.geojson */,
				2BFD2616170B933B00127EF5 /* BLR.geojson */,
				2BFD2617170B933B00127EF5 /* BLZ.geojson */,
				2BFD2618170B933B00127EF5 /* BMU.geojson */,
				2BFD2619170B933B00127EF5 /* BOL.geojson */,
				2BFD261A170B933B00127EF5 /* BRA.geojson */,
				2BFD261B170B933B00127EF5 /* BRB.geojson */,
				2BFD261C170B933B00127EF5 /* BRN.geojson */,
				2BFD261D170B933B00127EF5 /* BTN.geojson */,
				2BFD261E170B933B00127EF5 /* BVT.geojson */,
				2BFD261F170B933B00127EF5 /* BWA.geojson */,
				2BFD2620170B933B00127EF5 /* CAF.geojson */,
				2BFD2621170B933B00127EF5 /* CAN.geojson */,
				2BFD2622170B933B00127EF5 /* CCK.geojson */,
				2BFD2623170B933B00127EF5 /* CHE.geojson */,
				2BFD2624170B933B00127EF5 /* CHL.geojson */,
				2BFD2625170B933B00127EF5 /* CHN.geojson */,
				2BFD2626170B933B00127EF5 /* CIV.geojson */,
				2BFD2627170B933B00127EF5 /* CMR.geojson */,
				2BFD2628170B933B00127EF5 /* COD.geojson */,
				2BFD2629170B933B00127EF5 /* COG.geojson */,
				2BFD262A170B933B00127EF5 /* COK.geojson */,
				2BFD262B170B933B00127EF5 /* COL.geojson */,
				2BFD262C170B933B00127EF5 /* COM.geojson */,
				2BFD262D170B933B00127EF5 /* CPV.geojson */,
				2BFD262E170B933B00127EF5 /* CRI.geojson */,
				2BFD262F170B933B00127EF5 /* CUB.geojson */,
				2BFD2630170B933B00127EF5 /* CUW.geojson */,
				2BFD2631170B933B00127EF5 /* CXR.geojson */,
				2BFD2632170B933B00127EF5 /* CYM.geojson */,
				2BFD2633170B933B00127EF5 /* CYP.geojson */,
				2BFD2634170B933B00127EF5 /* CZE.geojson */,
				2BFD2635170B933B00127EF5 /* DEU.geojson */,
				2BFD2636170B933B00127EF5 /* DJI.geojson */,
				2BFD2637170B933B00127EF5 /* DMA.geojson */,
				2BFD2638170B933B00127EF5 /* DNK.geojson */,
				2BFD2639170B933B00127EF5 /* DOM.geojson */,
				2BFD263A170B933B00127EF5 /* DZA.geojson */,
				2BFD263B170B933B00127EF5 /* ECU.geojson */,
				2BFD263C170B933B00127EF5 /* EGY.geojson */,
				2BFD263D170B933B00127EF5 /* ERI.geojson */,
				2BFD263E170B933B00127EF5 /* ESH.geojson */,
				2BFD263F170B933B00127EF5 /* ESP.geojson */,
				2BFD2640170B933B00127EF5 /* EST.geojson */,
				2BFD2641170B933B00127EF5 /* ETH.geojson */,
				2BFD2642170B933B00127EF5 /* FIN.geojson */,
				2BFD2643170B933B00127EF5 /* FJI.geojson */,
				2BFD2644170B933B00127EF5 /* FLK.geojson */,
				2BFD2645170B933B00127EF5 /* FRA.geojson */,
				2BFD2646170B933B00127EF5 /* FRO.geojson */,
				2BFD2647170B933B00127EF5 /* FSM.geojson */,
				2BFD2648170B933B00127EF5 /* GAB.geojson */,
				2BFD2649170B933B00127EF5 /* GBR.geojson */,
				2BFD264A170B933B00127EF5 /* GEO.geojson */,
				2BFD264B170B933B00127EF5 /* GGY.geojson */,
				2BFD264C170B933B00127EF5 /* GHA.geojson */,
				2BFD264D170B933B00127EF5 /* GIB.geojson */,
				2BFD264E170B933B00127EF5 /* GIN.geojson */,
				2BFD264F170B933B00127EF5 /* GLP.geojson */,
				2BFD2650170B933B00127EF5 /* GMB.geojson */,
				2BFD2651170B933B00127EF5 /* GNB.geojson */,
				2BFD2652170B933B00127EF5 /* GNQ.geojson */,
				2BFD2653170B933B00127EF5 /* GRC.geojson */,
				2BFD2654170B933B00127EF5 /* GRD.geojson */,
				2BFD2655170B933B00127EF5 /* GRL.geojson */,
				2BFD2656170B933B00127EF5 /* GTM.geojson */,
				2BFD2657170B933B00127EF5 /* GUF.geojson */,
				2BFD2658170B933B00127EF5 /* GUM.geojson */,
				2BFD2659170B933B00127EF5 /* GUY.geojson */,
				2BFD265A170B933B00127EF5 /* HKG.geojson */,
				2BFD265B170B933B00127EF5 /* HMD.geojson */,
				2BFD265C170B933B00127EF5 /* HND.geojson */,
				2BFD265D170B933B00127EF5 /* HRV.geojson */,
				2BFD265E170B933B00127EF5 /* HTI.geojson */,
				2BFD265F170B933B00127EF5 /* HUN.geojson */,
				2BFD2660170B933B00127EF5 /* IDN.geojson */,
				2BFD2661170B933B00127EF5 /* IMN.geojson */,
				2BFD2662170B933B00127EF5 /* IND.geojson */,
				2BFD2663170B933B00127EF5 /* IOT.geojson */,
				2BFD2664170B933B00127EF5 /* IRL.geojson */,
				2BFD2665170B933B00127EF5 /* IRN.geojson */,
				2BFD2666170B933B00127EF5 /* IRQ.geojson */,
				2BFD2667170B933B00127EF5 /* ISL.geojson */,
				2BFD2668170B933B00127EF5 /* ISR.geojson */,
				2BFD2669170B933B00127EF5 /* ITA.geojson */,
				2BFD266A170B933B00127EF5 /* JAM.geojson */,
				2BFD266B170B933B00127EF5 /* JEY.geojson */,
				2BFD266C170B933B00127EF5 /* JOR.geojson */,
				2BFD266D170B933B00127EF5 /* JPN.geojson */,
				2BFD266E170B933B00127EF5 /* KAZ.geojson */,
				2BFD266F170B933B00127EF5 /* KEN.geojson */,
				2BFD2670170B933B00127EF5 /* KGZ.geojson */,
				2BFD2671170B933B00127EF5 /* KHM.geojson */,
				2BFD2672170B933B00127EF5 /* KIR.geojson */,
				2BFD2673170B933B00127EF5 /* KNA.geojson */,
				2BFD2674170B933B00127EF5 /* KOR.geojson */,
				2BFD2675170B933C00127EF5 /* KWT.geojson */,
				2BFD2676170B933C00127EF5 /* LAO.geojson */,
				2BFD2677170B933C00127EF5 /* LBN.geojson */,
				2BFD2678170B933C00127EF5 /* LBR.geojson */,
				2BFD2679170B933C00127EF5 /* LBY.geojson */,
				2BFD267A170B933C00127EF5 /* LCA.geojson */,
				2BFD267B170B933C00127EF5 /* LIE.geojson */,
				2BFD267C170B933C00127EF5 /* LKA.geojson */,
				2BFD267D170B933C00127EF5 /* LSO.geojson */,
				2BFD267E170B933C00127EF5 /* LTU.geojson */,
				2BFD267F170B933C00127EF5 /* LUX.geojson */,
				2BFD2680170B933C00127EF5 /* LVA.geojson */,
				2BFD2681170B933C00127EF5 /* MAC.geojson */,
				2BFD2682170B933C00127EF5 /* MAF.geojson */,
				2BFD2683170B933C00127EF5 /* MAR.geojson */,
				2BFD2684170B933C00127EF5 /* MCO.geojson */,
				2BFD2685170B933C00127EF5 /* MDA.geojson */,
				2BFD2686170B933C00127EF5 /* MDG.geojson */,
				2BFD2687170B933C00127EF5 /* MDV.geojson */,
				2BFD2688170B933C00127EF5 /* MEX.geojson */,
				2BFD2689170B933C00127EF5 /* MHL.geojson */,
				2BFD268A170B933C00127EF5 /* MKD.geojson */,
				2BFD268B170B933C00127EF5 /* MLI.geojson */,
				2BFD268C170B933C00127EF5 /* MLT.geojson */,
				2BFD268D170B933C00127EF5 /* MMR.geojson */,
				2BFD268E170B933C00127EF5 /* MNE.geojson */,
				2BFD268F170B933C00127EF5 /* MNG.geojson */,
				2BFD2690170B933C00127EF5 /* MNP.geojson */,
				2BFD2691170B933C00127EF5 /* MOZ.geojson */,
				2BFD2692170B933C00127EF5 /* MRT.geojson */,
				2BFD2693170B933C00127EF5 /* MSR.geojson */,
				2BFD2694170B933C00127EF5 /* MTQ.geojson */,
				2BFD2695170B933C00127EF5 /* MUS.geojson */,
				2BFD2696170B933C00127EF5 /* MWI.geojson */,
				2BFD2697170B933C00127EF5 /* MYS.geojson */,
				2BFD2698170B933C00127EF5 /* MYT.geojson */,
				2BFD2699170B933C00127EF5 /* NAM.geojson */,
				2BFD269A170B933C00127EF5 /* NCL.geojson */,
				2BFD269B170B933C00127EF5 /* NER.geojson */,
				2BFD269C170B933C00127EF5 /* NFK.geojson */,
				2BFD269D170B933C00127EF5 /* NGA.geojson */,
				2BFD269E170B933C00127EF5 /* NIC.geojson */,
				2BFD269F170B933C00127EF5 /* NIU.geojson */,
				2BFD26A0170B933C00127EF5 /* NLD.geojson */,
				2BFD26A1170B933C00127EF5 /* NOR.geojson */,
				2BFD26A2170B933C00127EF5 /* NPL.geojson */,
				2BFD26A3170B933C00127EF5 /* NRU.geojson */,
				2BFD26A4170B933C00127EF5 /* NZL.geojson */,
				2BFD26A5170B933C00127EF5 /* OMN.geojson */,
				2BFD26A6170B933C00127EF5 /* PAK.geojson */,
				2BFD26A7170B933C00127EF5 /* PAN.geojson */,
				2BFD26A8170B933C00127EF5 /* PCN.geojson */,
				2BFD26A9170B933C00127EF5 /* PER.geojson */,
				2BFD26AA170B933C00127EF5 /* PHL.geojson */,
				2BFD26AB170B933C00127EF5 /* PLW.geojson */,
				2BFD26AC170B933C00127EF5 /* PNG.geojson */,
				2BFD26AD170B933C00127EF5 /* POL.geojson */,
				2BFD26AE170B933C00127EF5 /* PRI.geojson */,
				2BFD26AF170B933C00127EF5 /* PRK.geojson */,
				2BFD26B0170B933C00127EF5 /* PRT.geojson */,
				2BFD26B1170B933C00127EF5 /* PRY.geojson */,
				2BFD26B2170B933C00127EF5 /* PSE.geojson */,
				2BFD26B3170B933C00127EF5 /* PYF.geojson */,
				2BFD26B4170B933C00127EF5 /* QAT.geojson */,
				2BFD26B5170B933C00127EF5 /* REU.geojson */,
				2BFD26B6170B933C00127EF5 /* ROU.geojson */,
				2BFD26B7170B933C00127EF5 /* RUS.geojson */,
				2BFD26B8170B933C00127EF5 /* RWA.geojson */,
				2BFD26B9170B933C00127EF5 /* SAU.geojson */,
				2BFD26BA170B933C00127EF5 /* SDN.geojson */,
				2BFD26BB170B933C00127EF5 /* SEN.geojson */,
				2BFD26BC170B933C00127EF5 /* SGP.geojson */,
				2BFD26BD170B933C00127EF5 /* SGS.geojson */,
				2BFD26BE170B933C00127EF5 /* SHN.geojson */,
				2BFD26BF170B933C00127EF5 /* SJM.geojson */,
				2BFD26C0170B933C00127EF5 /* SLB.geojson */,
				2BFD26C1170B933C00127EF5 /* SLE.geojson */,
				2BFD26C2170B933C00127EF5 /* SLV.geojson */,
				2BFD26C3170B933C00127EF5 /* SMR.geojson */,
				2BFD26C4170B933C00127EF5 /* SOM.geojson */,
				2BFD26C5170B933C00127EF5 /* SPM.geojson */,
				2BFD26C6170B933C00127EF5 /* SRB.geojson */,
				2BFD26C7170B933C00127EF5 /* SSD.geojson */,
				2BFD26C8170B933C00127EF5 /* STP.geojson */,
				2BFD26C9170B933C00127EF5 /* SUR.geojson */,
				2BFD26CA170B933C00127EF5 /* SVK.geojson */,
				2BFD26CB170B933C00127EF5 /* SVN.geojson */,
				2BFD26CC170B933C00127EF5 /* SWE.geojson */,
				2BFD26CD170B933C00127EF5 /* SWZ.geojson */,
				2BFD26CE170B933C00127EF5 /* SXM.geojson */,
				2BFD26CF170B933C00127EF5 /* SYC.geojson */,
				2BFD26D0170B933C00127EF5 /* SYR.geojson */,
				2BFD26D1170B933C00127EF5 /* TCA.geojson */,
				2BFD26D2170B933C00127EF5 /* TCD.geojson */,
				2BFD26D3170B933C00127EF5 /* TGO.geojson */,
				2BFD26D4170B933C00127EF5 /* THA.geojson */,
				2BFD26D5170B933C00127EF5 /* TJK.geojson */,
				2BFD26D6170B933C00127EF5 /* TKL.geojson */,
				2BFD26D7170B933C00127EF5 /* TKM.geojson */,
				2BFD26D8170B933C00127EF5 /* TLS.geojson */,
				2BFD26D9170B933C00127EF5 /* TON.geojson */,
				2BFD26DA170B933C00127EF5 /* TTO.geojson */,
				2BFD26DB170B933C00127EF5 /* TUN.geojson */,
				2BFD26DC170B933C00127EF5 /* TUR.geojson */,
				2BFD26DD170B933C00127EF5 /* TUV.geojson */,
				2BFD26DE170B933C00127EF5 /* TWN.geojson */,
				2BFD26DF170B933C00127EF5 /* TZA.geojson */,
				2BFD26E0170B933C00127EF5 /* UGA.geojson */,
				2BFD26E1170B933C00127EF5 /* UKR.geojson */,
				2BFD26E2170B933C00127EF5 /* UMI.geojson */,
				2BFD26E3170B933C00127EF5 /* URY.geojson */,
				2BFD26E4170B933C00127EF5 /* USA.geojson */,
				2BFD26E5170B933C00127EF5 /* UZB.geojson */,
				2BFD26E6170B933C00127EF5 /* VAT.geojson */,
				2BFD26E7170B933C00127EF5 /* VCT.geojson */,
				2BFD26E8170B933C00127EF5 /* VEN.geojson */,
				2BFD26E9170B933C00127EF5 /* VGB.geojson */,
				2BFD26EA170B933C00127EF5 /* VIR.geojson */,
				2BFD26EB170B933C00127EF5 /* VNM.geojson */,
				2BFD26EC170B933C00127EF5 /* VUT.geojson */,
				2BFD26ED170B933C00127EF5 /* WLF.geojson */,
				2BFD26EE170B933C00127EF5 /* WSM.geojson */,
				2BFD26EF170B933C00127EF5 /* YEM.geojson */,
				2BFD26F0170B933C00127EF5 /* ZAF.geojson */,
				2BFD26F1170B933C00127EF5 /* ZMB.geojson */,
				2BFD26F2170B933C00127EF5 /* ZWE.geojson */,
			);
			name = country_json_50m;
			path = ../../../resources/vectors/country_json_50m;
			sourceTree = "<group>";
		};
/* End PBXGroup section */

/* Begin PBXNativeTarget section */
		2B62DD5916E7F0BC001F52FC /* WhirlyGlobeComponentTester */ = {
			isa = PBXNativeTarget;
			buildConfigurationList = 2B62DD7716E7F0BD001F52FC /* Build configuration list for PBXNativeTarget "WhirlyGlobeComponentTester" */;
			buildPhases = (
				2B62DD5616E7F0BC001F52FC /* Sources */,
				2B62DD5716E7F0BC001F52FC /* Frameworks */,
				2B62DD5816E7F0BC001F52FC /* Resources */,
			);
			buildRules = (
			);
			dependencies = (
			);
			name = WhirlyGlobeComponentTester;
			productName = WhirlyGlobeComponentTester;
			productReference = 2B62DD5A16E7F0BC001F52FC /* WhirlyGlobeComponentTester.app */;
			productType = "com.apple.product-type.application";
		};
/* End PBXNativeTarget section */

/* Begin PBXProject section */
		2B62DD5216E7F0BC001F52FC /* Project object */ = {
			isa = PBXProject;
			attributes = {
				LastUpgradeCheck = 0460;
				ORGANIZATIONNAME = "mousebird consulting";
			};
			buildConfigurationList = 2B62DD5516E7F0BC001F52FC /* Build configuration list for PBXProject "WhirlyGlobeComponentTester" */;
			compatibilityVersion = "Xcode 3.2";
			developmentRegion = English;
			hasScannedForEncodings = 0;
			knownRegions = (
				en,
			);
			mainGroup = 2B62DD5116E7F0BC001F52FC;
			productRefGroup = 2B62DD5B16E7F0BC001F52FC /* Products */;
			projectDirPath = "";
			projectReferences = (
				{
					ProductGroup = 2B62DD8D16E7F3D2001F52FC /* Products */;
					ProjectRef = 2B62DD8C16E7F3D2001F52FC /* WhirlyGlobe-MaplyComponent.xcodeproj */;
				},
			);
			projectRoot = "";
			targets = (
				2B62DD5916E7F0BC001F52FC /* WhirlyGlobeComponentTester */,
			);
		};
/* End PBXProject section */

/* Begin PBXReferenceProxy section */
		2B62DD9216E7F3D3001F52FC /* libWhirlyGlobe-MaplyComponent.a */ = {
			isa = PBXReferenceProxy;
			fileType = archive.ar;
			path = "libWhirlyGlobe-MaplyComponent.a";
			remoteRef = 2B62DD9116E7F3D3001F52FC /* PBXContainerItemProxy */;
			sourceTree = BUILT_PRODUCTS_DIR;
		};
/* End PBXReferenceProxy section */

/* Begin PBXResourcesBuildPhase section */
		2B62DD5816E7F0BC001F52FC /* Resources */ = {
			isa = PBXResourcesBuildPhase;
			buildActionMask = 2147483647;
			files = (
				2B62DD6816E7F0BC001F52FC /* InfoPlist.strings in Resources */,
				2B62DD8816E7F3A2001F52FC /* ConfigViewController.xib in Resources */,
				2BFD25DD170B92AD00127EF5 /* map_pin.png in Resources */,
				2BFD25DE170B92AD00127EF5 /* Smiley_Face_Avatar_by_PixelTwist.png in Resources */,
				2BFD25DF170B92AD00127EF5 /* Star.png in Resources */,
				2BFD25ED170B932000127EF5 /* geography-class.mbtiles in Resources */,
				2BFD25EE170B932000127EF5 /* lowres_wtb_0x0.pvrtc in Resources */,
				2BFD25EF170B932000127EF5 /* lowres_wtb_0x1.pvrtc in Resources */,
				2BFD25F0170B932000127EF5 /* lowres_wtb_1x0.pvrtc in Resources */,
				2BFD25F1170B932000127EF5 /* lowres_wtb_1x1.pvrtc in Resources */,
				2BFD25F2170B932000127EF5 /* lowres_wtb_2x0.pvrtc in Resources */,
				2BFD25F3170B932000127EF5 /* lowres_wtb_2x1.pvrtc in Resources */,
				2BFD25F4170B932000127EF5 /* lowres_wtb_3x0.pvrtc in Resources */,
				2BFD25F5170B932000127EF5 /* lowres_wtb_3x1.pvrtc in Resources */,
				2BFD25F6170B932000127EF5 /* lowres_wtb_4x0.pvrtc in Resources */,
				2BFD25F7170B932000127EF5 /* lowres_wtb_4x1.pvrtc in Resources */,
				2BFD25F8170B932000127EF5 /* lowres_wtb_info.plist in Resources */,
				2BFD26F3170B933C00127EF5 /* ABW.geojson in Resources */,
				2BFD26F4170B933C00127EF5 /* AFG.geojson in Resources */,
				2BFD26F5170B933C00127EF5 /* AGO.geojson in Resources */,
				2BFD26F6170B933C00127EF5 /* AIA.geojson in Resources */,
				2BFD26F7170B933C00127EF5 /* ALA.geojson in Resources */,
				2BFD26F8170B933C00127EF5 /* ALB.geojson in Resources */,
				2BFD26F9170B933C00127EF5 /* AND.geojson in Resources */,
				2BFD26FA170B933C00127EF5 /* ARE.geojson in Resources */,
				2BFD26FB170B933C00127EF5 /* ARG.geojson in Resources */,
				2BFD26FC170B933C00127EF5 /* ARM.geojson in Resources */,
				2BFD26FD170B933C00127EF5 /* ASM.geojson in Resources */,
				2BFD26FE170B933C00127EF5 /* ATA.geojson in Resources */,
				2BFD26FF170B933C00127EF5 /* ATF.geojson in Resources */,
				2BFD2700170B933C00127EF5 /* ATG.geojson in Resources */,
				2BFD2701170B933C00127EF5 /* AUS.geojson in Resources */,
				2BFD2702170B933C00127EF5 /* AUT.geojson in Resources */,
				2BFD2703170B933C00127EF5 /* AZE.geojson in Resources */,
				2BFD2704170B933C00127EF5 /* BDI.geojson in Resources */,
				2BFD2705170B933C00127EF5 /* BEL.geojson in Resources */,
				2BFD2706170B933C00127EF5 /* BEN.geojson in Resources */,
				2BFD2707170B933C00127EF5 /* BES.geojson in Resources */,
				2BFD2708170B933C00127EF5 /* BFA.geojson in Resources */,
				2BFD2709170B933C00127EF5 /* BGD.geojson in Resources */,
				2BFD270A170B933C00127EF5 /* BGR.geojson in Resources */,
				2BFD270B170B933C00127EF5 /* BHR.geojson in Resources */,
				2BFD270C170B933C00127EF5 /* BHS.geojson in Resources */,
				2BFD270D170B933C00127EF5 /* BIH.geojson in Resources */,
				2BFD270E170B933C00127EF5 /* BLM.geojson in Resources */,
				2BFD270F170B933C00127EF5 /* BLR.geojson in Resources */,
				2BFD2710170B933C00127EF5 /* BLZ.geojson in Resources */,
				2BFD2711170B933C00127EF5 /* BMU.geojson in Resources */,
				2BFD2712170B933C00127EF5 /* BOL.geojson in Resources */,
				2BFD2713170B933C00127EF5 /* BRA.geojson in Resources */,
				2BFD2714170B933C00127EF5 /* BRB.geojson in Resources */,
				2BFD2715170B933C00127EF5 /* BRN.geojson in Resources */,
				2BFD2716170B933C00127EF5 /* BTN.geojson in Resources */,
				2BFD2717170B933C00127EF5 /* BVT.geojson in Resources */,
				2BFD2718170B933C00127EF5 /* BWA.geojson in Resources */,
				2BFD2719170B933C00127EF5 /* CAF.geojson in Resources */,
				2BFD271A170B933C00127EF5 /* CAN.geojson in Resources */,
				2BFD271B170B933C00127EF5 /* CCK.geojson in Resources */,
				2BFD271C170B933C00127EF5 /* CHE.geojson in Resources */,
				2BFD271D170B933C00127EF5 /* CHL.geojson in Resources */,
				2BFD271E170B933C00127EF5 /* CHN.geojson in Resources */,
				2BFD271F170B933C00127EF5 /* CIV.geojson in Resources */,
				2BFD2720170B933C00127EF5 /* CMR.geojson in Resources */,
				2BFD2721170B933C00127EF5 /* COD.geojson in Resources */,
				2BFD2722170B933C00127EF5 /* COG.geojson in Resources */,
				2BFD2723170B933C00127EF5 /* COK.geojson in Resources */,
				2BFD2724170B933C00127EF5 /* COL.geojson in Resources */,
				2BFD2725170B933C00127EF5 /* COM.geojson in Resources */,
				2BFD2726170B933C00127EF5 /* CPV.geojson in Resources */,
				2BFD2727170B933C00127EF5 /* CRI.geojson in Resources */,
				2BFD2728170B933C00127EF5 /* CUB.geojson in Resources */,
				2BFD2729170B933C00127EF5 /* CUW.geojson in Resources */,
				2BFD272A170B933C00127EF5 /* CXR.geojson in Resources */,
				2BFD272B170B933C00127EF5 /* CYM.geojson in Resources */,
				2BFD272C170B933C00127EF5 /* CYP.geojson in Resources */,
				2BFD272D170B933C00127EF5 /* CZE.geojson in Resources */,
				2BFD272E170B933C00127EF5 /* DEU.geojson in Resources */,
				2BFD272F170B933C00127EF5 /* DJI.geojson in Resources */,
				2BFD2730170B933C00127EF5 /* DMA.geojson in Resources */,
				2BFD2731170B933C00127EF5 /* DNK.geojson in Resources */,
				2BFD2732170B933C00127EF5 /* DOM.geojson in Resources */,
				2BFD2733170B933C00127EF5 /* DZA.geojson in Resources */,
				2BFD2734170B933C00127EF5 /* ECU.geojson in Resources */,
				2BFD2735170B933C00127EF5 /* EGY.geojson in Resources */,
				2BFD2736170B933C00127EF5 /* ERI.geojson in Resources */,
				2BFD2737170B933C00127EF5 /* ESH.geojson in Resources */,
				2BFD2738170B933C00127EF5 /* ESP.geojson in Resources */,
				2BFD2739170B933C00127EF5 /* EST.geojson in Resources */,
				2BFD273A170B933C00127EF5 /* ETH.geojson in Resources */,
				2BFD273B170B933C00127EF5 /* FIN.geojson in Resources */,
				2BFD273C170B933C00127EF5 /* FJI.geojson in Resources */,
				2BFD273D170B933C00127EF5 /* FLK.geojson in Resources */,
				2BFD273E170B933C00127EF5 /* FRA.geojson in Resources */,
				2BFD273F170B933C00127EF5 /* FRO.geojson in Resources */,
				2BFD2740170B933C00127EF5 /* FSM.geojson in Resources */,
				2BFD2741170B933C00127EF5 /* GAB.geojson in Resources */,
				2BFD2742170B933C00127EF5 /* GBR.geojson in Resources */,
				2BFD2743170B933C00127EF5 /* GEO.geojson in Resources */,
				2BFD2744170B933C00127EF5 /* GGY.geojson in Resources */,
				2BFD2745170B933C00127EF5 /* GHA.geojson in Resources */,
				2BFD2746170B933C00127EF5 /* GIB.geojson in Resources */,
				2BFD2747170B933C00127EF5 /* GIN.geojson in Resources */,
				2BFD2748170B933C00127EF5 /* GLP.geojson in Resources */,
				2BFD2749170B933C00127EF5 /* GMB.geojson in Resources */,
				2BFD274A170B933C00127EF5 /* GNB.geojson in Resources */,
				2BFD274B170B933C00127EF5 /* GNQ.geojson in Resources */,
				2BFD274C170B933C00127EF5 /* GRC.geojson in Resources */,
				2BFD274D170B933C00127EF5 /* GRD.geojson in Resources */,
				2BFD274E170B933C00127EF5 /* GRL.geojson in Resources */,
				2BFD274F170B933C00127EF5 /* GTM.geojson in Resources */,
				2BFD2750170B933C00127EF5 /* GUF.geojson in Resources */,
				2BFD2751170B933C00127EF5 /* GUM.geojson in Resources */,
				2BFD2752170B933C00127EF5 /* GUY.geojson in Resources */,
				2BFD2753170B933C00127EF5 /* HKG.geojson in Resources */,
				2BFD2754170B933C00127EF5 /* HMD.geojson in Resources */,
				2BFD2755170B933C00127EF5 /* HND.geojson in Resources */,
				2BFD2756170B933C00127EF5 /* HRV.geojson in Resources */,
				2BFD2757170B933C00127EF5 /* HTI.geojson in Resources */,
				2BFD2758170B933C00127EF5 /* HUN.geojson in Resources */,
				2BFD2759170B933C00127EF5 /* IDN.geojson in Resources */,
				2BFD275A170B933C00127EF5 /* IMN.geojson in Resources */,
				2BFD275B170B933C00127EF5 /* IND.geojson in Resources */,
				2BFD275C170B933C00127EF5 /* IOT.geojson in Resources */,
				2BFD275D170B933C00127EF5 /* IRL.geojson in Resources */,
				2BFD275E170B933C00127EF5 /* IRN.geojson in Resources */,
				2BFD275F170B933C00127EF5 /* IRQ.geojson in Resources */,
				2BFD2760170B933C00127EF5 /* ISL.geojson in Resources */,
				2BFD2761170B933C00127EF5 /* ISR.geojson in Resources */,
				2BFD2762170B933C00127EF5 /* ITA.geojson in Resources */,
				2BFD2763170B933C00127EF5 /* JAM.geojson in Resources */,
				2BFD2764170B933C00127EF5 /* JEY.geojson in Resources */,
				2BFD2765170B933C00127EF5 /* JOR.geojson in Resources */,
				2BFD2766170B933C00127EF5 /* JPN.geojson in Resources */,
				2BFD2767170B933C00127EF5 /* KAZ.geojson in Resources */,
				2BFD2768170B933C00127EF5 /* KEN.geojson in Resources */,
				2BFD2769170B933C00127EF5 /* KGZ.geojson in Resources */,
				2BFD276A170B933C00127EF5 /* KHM.geojson in Resources */,
				2BFD276B170B933C00127EF5 /* KIR.geojson in Resources */,
				2BFD276C170B933C00127EF5 /* KNA.geojson in Resources */,
				2BFD276D170B933C00127EF5 /* KOR.geojson in Resources */,
				2BFD276E170B933C00127EF5 /* KWT.geojson in Resources */,
				2BFD276F170B933C00127EF5 /* LAO.geojson in Resources */,
				2BFD2770170B933C00127EF5 /* LBN.geojson in Resources */,
				2BFD2771170B933C00127EF5 /* LBR.geojson in Resources */,
				2BFD2772170B933C00127EF5 /* LBY.geojson in Resources */,
				2BFD2773170B933C00127EF5 /* LCA.geojson in Resources */,
				2BFD2774170B933C00127EF5 /* LIE.geojson in Resources */,
				2BFD2775170B933C00127EF5 /* LKA.geojson in Resources */,
				2BFD2776170B933C00127EF5 /* LSO.geojson in Resources */,
				2BFD2777170B933C00127EF5 /* LTU.geojson in Resources */,
				2BFD2778170B933C00127EF5 /* LUX.geojson in Resources */,
				2BFD2779170B933C00127EF5 /* LVA.geojson in Resources */,
				2BFD277A170B933C00127EF5 /* MAC.geojson in Resources */,
				2BFD277B170B933C00127EF5 /* MAF.geojson in Resources */,
				2BFD277C170B933C00127EF5 /* MAR.geojson in Resources */,
				2BFD277D170B933C00127EF5 /* MCO.geojson in Resources */,
				2BFD277E170B933C00127EF5 /* MDA.geojson in Resources */,
				2BFD277F170B933C00127EF5 /* MDG.geojson in Resources */,
				2BFD2780170B933C00127EF5 /* MDV.geojson in Resources */,
				2BFD2781170B933C00127EF5 /* MEX.geojson in Resources */,
				2BFD2782170B933C00127EF5 /* MHL.geojson in Resources */,
				2BFD2783170B933C00127EF5 /* MKD.geojson in Resources */,
				2BFD2784170B933C00127EF5 /* MLI.geojson in Resources */,
				2BFD2785170B933C00127EF5 /* MLT.geojson in Resources */,
				2BFD2786170B933C00127EF5 /* MMR.geojson in Resources */,
				2BFD2787170B933C00127EF5 /* MNE.geojson in Resources */,
				2BFD2788170B933C00127EF5 /* MNG.geojson in Resources */,
				2BFD2789170B933C00127EF5 /* MNP.geojson in Resources */,
				2BFD278A170B933C00127EF5 /* MOZ.geojson in Resources */,
				2BFD278B170B933C00127EF5 /* MRT.geojson in Resources */,
				2BFD278C170B933C00127EF5 /* MSR.geojson in Resources */,
				2BFD278D170B933C00127EF5 /* MTQ.geojson in Resources */,
				2BFD278E170B933C00127EF5 /* MUS.geojson in Resources */,
				2BFD278F170B933C00127EF5 /* MWI.geojson in Resources */,
				2BFD2790170B933C00127EF5 /* MYS.geojson in Resources */,
				2BFD2791170B933C00127EF5 /* MYT.geojson in Resources */,
				2BFD2792170B933C00127EF5 /* NAM.geojson in Resources */,
				2BFD2793170B933C00127EF5 /* NCL.geojson in Resources */,
				2BFD2794170B933C00127EF5 /* NER.geojson in Resources */,
				2BFD2795170B933C00127EF5 /* NFK.geojson in Resources */,
				2BFD2796170B933C00127EF5 /* NGA.geojson in Resources */,
				2BFD2797170B933C00127EF5 /* NIC.geojson in Resources */,
				2BFD2798170B933C00127EF5 /* NIU.geojson in Resources */,
				2BFD2799170B933C00127EF5 /* NLD.geojson in Resources */,
				2BFD279A170B933C00127EF5 /* NOR.geojson in Resources */,
				2BFD279B170B933C00127EF5 /* NPL.geojson in Resources */,
				2BFD279C170B933C00127EF5 /* NRU.geojson in Resources */,
				2BFD279D170B933C00127EF5 /* NZL.geojson in Resources */,
				2BFD279E170B933C00127EF5 /* OMN.geojson in Resources */,
				2BFD279F170B933C00127EF5 /* PAK.geojson in Resources */,
				2BFD27A0170B933C00127EF5 /* PAN.geojson in Resources */,
				2BFD27A1170B933C00127EF5 /* PCN.geojson in Resources */,
				2BFD27A2170B933C00127EF5 /* PER.geojson in Resources */,
				2BFD27A3170B933C00127EF5 /* PHL.geojson in Resources */,
				2BFD27A4170B933C00127EF5 /* PLW.geojson in Resources */,
				2BFD27A5170B933C00127EF5 /* PNG.geojson in Resources */,
				2BFD27A6170B933C00127EF5 /* POL.geojson in Resources */,
				2BFD27A7170B933C00127EF5 /* PRI.geojson in Resources */,
				2BFD27A8170B933C00127EF5 /* PRK.geojson in Resources */,
				2BFD27A9170B933C00127EF5 /* PRT.geojson in Resources */,
				2BFD27AA170B933C00127EF5 /* PRY.geojson in Resources */,
				2BFD27AB170B933C00127EF5 /* PSE.geojson in Resources */,
				2BFD27AC170B933C00127EF5 /* PYF.geojson in Resources */,
				2BFD27AD170B933C00127EF5 /* QAT.geojson in Resources */,
				2BFD27AE170B933C00127EF5 /* REU.geojson in Resources */,
				2BFD27AF170B933C00127EF5 /* ROU.geojson in Resources */,
				2BFD27B0170B933C00127EF5 /* RUS.geojson in Resources */,
				2BFD27B1170B933C00127EF5 /* RWA.geojson in Resources */,
				2BFD27B2170B933C00127EF5 /* SAU.geojson in Resources */,
				2BFD27B3170B933C00127EF5 /* SDN.geojson in Resources */,
				2BFD27B4170B933C00127EF5 /* SEN.geojson in Resources */,
				2BFD27B5170B933C00127EF5 /* SGP.geojson in Resources */,
				2BFD27B6170B933C00127EF5 /* SGS.geojson in Resources */,
				2BFD27B7170B933C00127EF5 /* SHN.geojson in Resources */,
				2BFD27B8170B933C00127EF5 /* SJM.geojson in Resources */,
				2BFD27B9170B933C00127EF5 /* SLB.geojson in Resources */,
				2BFD27BA170B933C00127EF5 /* SLE.geojson in Resources */,
				2BFD27BB170B933C00127EF5 /* SLV.geojson in Resources */,
				2BFD27BC170B933C00127EF5 /* SMR.geojson in Resources */,
				2BFD27BD170B933C00127EF5 /* SOM.geojson in Resources */,
				2BFD27BE170B933C00127EF5 /* SPM.geojson in Resources */,
				2BFD27BF170B933C00127EF5 /* SRB.geojson in Resources */,
				2BFD27C0170B933C00127EF5 /* SSD.geojson in Resources */,
				2BFD27C1170B933C00127EF5 /* STP.geojson in Resources */,
				2BFD27C2170B933C00127EF5 /* SUR.geojson in Resources */,
				2BFD27C3170B933C00127EF5 /* SVK.geojson in Resources */,
				2BFD27C4170B933C00127EF5 /* SVN.geojson in Resources */,
				2BFD27C5170B933C00127EF5 /* SWE.geojson in Resources */,
				2BFD27C6170B933C00127EF5 /* SWZ.geojson in Resources */,
				2BFD27C7170B933C00127EF5 /* SXM.geojson in Resources */,
				2BFD27C8170B933C00127EF5 /* SYC.geojson in Resources */,
				2BFD27C9170B933C00127EF5 /* SYR.geojson in Resources */,
				2BFD27CA170B933C00127EF5 /* TCA.geojson in Resources */,
				2BFD27CB170B933C00127EF5 /* TCD.geojson in Resources */,
				2BFD27CC170B933C00127EF5 /* TGO.geojson in Resources */,
				2BFD27CD170B933C00127EF5 /* THA.geojson in Resources */,
				2BFD27CE170B933C00127EF5 /* TJK.geojson in Resources */,
				2BFD27CF170B933C00127EF5 /* TKL.geojson in Resources */,
				2BFD27D0170B933C00127EF5 /* TKM.geojson in Resources */,
				2BFD27D1170B933C00127EF5 /* TLS.geojson in Resources */,
				2BFD27D2170B933C00127EF5 /* TON.geojson in Resources */,
				2BFD27D3170B933C00127EF5 /* TTO.geojson in Resources */,
				2BFD27D4170B933C00127EF5 /* TUN.geojson in Resources */,
				2BFD27D5170B933C00127EF5 /* TUR.geojson in Resources */,
				2BFD27D6170B933C00127EF5 /* TUV.geojson in Resources */,
				2BFD27D7170B933C00127EF5 /* TWN.geojson in Resources */,
				2BFD27D8170B933C00127EF5 /* TZA.geojson in Resources */,
				2BFD27D9170B933C00127EF5 /* UGA.geojson in Resources */,
				2BFD27DA170B933C00127EF5 /* UKR.geojson in Resources */,
				2BFD27DB170B933C00127EF5 /* UMI.geojson in Resources */,
				2BFD27DC170B933C00127EF5 /* URY.geojson in Resources */,
				2BFD27DD170B933C00127EF5 /* USA.geojson in Resources */,
				2BFD27DE170B933C00127EF5 /* UZB.geojson in Resources */,
				2BFD27DF170B933C00127EF5 /* VAT.geojson in Resources */,
				2BFD27E0170B933C00127EF5 /* VCT.geojson in Resources */,
				2BFD27E1170B933C00127EF5 /* VEN.geojson in Resources */,
				2BFD27E2170B933C00127EF5 /* VGB.geojson in Resources */,
				2BFD27E3170B933C00127EF5 /* VIR.geojson in Resources */,
				2BFD27E4170B933C00127EF5 /* VNM.geojson in Resources */,
				2BFD27E5170B933C00127EF5 /* VUT.geojson in Resources */,
				2BFD27E6170B933C00127EF5 /* WLF.geojson in Resources */,
				2BFD27E7170B933C00127EF5 /* WSM.geojson in Resources */,
				2BFD27E8170B933C00127EF5 /* YEM.geojson in Resources */,
				2BFD27E9170B933C00127EF5 /* ZAF.geojson in Resources */,
				2BFD27EA170B933C00127EF5 /* ZMB.geojson in Resources */,
				2BFD27EB170B933C00127EF5 /* ZWE.geojson in Resources */,
				2B0D633117A2EEE900C3298D /* AFKissXMLRequestOperation.h in Resources */,
				2BB54ECC17CEB8330065451F /* icon-iPhone.png in Resources */,
				2BB54ECF17CEB8380065451F /* icon-iPhone@2x.png in Resources */,
				2BB54ED117CEB83E0065451F /* icon-iPad.png in Resources */,
				2BB54ED317CEB8430065451F /* Icon-iPad@2x.png in Resources */,
				2BB54ED517CEB84A0065451F /* Default-Landscape~ipad.png in Resources */,
				2BB54ED717CEB84F0065451F /* Default-Landscape@2x~ipad.png in Resources */,
				2BB54ED917CEB8580065451F /* Default-Portrait~ipad.png in Resources */,
				2BB54EDB17CEB85D0065451F /* Default-Portrait@2x~ipad.png in Resources */,
				2BB54EDF17CEB88F0065451F /* Default-568h@2x.png in Resources */,
				2BB54EE017CEB8950065451F /* Default.png in Resources */,
				2BB54EE217CEB8A20065451F /* Default@2x.png in Resources */,
				2BC989E517DC289B0071DA9E /* world_web_mercator.sqlite in Resources */,
			);
			runOnlyForDeploymentPostprocessing = 0;
		};
/* End PBXResourcesBuildPhase section */

/* Begin PBXSourcesBuildPhase section */
		2B62DD5616E7F0BC001F52FC /* Sources */ = {
			isa = PBXSourcesBuildPhase;
			buildActionMask = 2147483647;
			files = (
				2B62DD6A16E7F0BC001F52FC /* main.m in Sources */,
				2B62DD8616E7F3A2001F52FC /* AppDelegate.m in Sources */,
				2B62DD8716E7F3A2001F52FC /* ConfigViewController.m in Sources */,
				2B62DD8A16E7F3A2001F52FC /* StartupViewController.m in Sources */,
				2B62DD8B16E7F3A2001F52FC /* TestViewController.m in Sources */,
				2B0D632217A2EEAB00C3298D /* AFHTTPClient.m in Sources */,
				2B0D632317A2EEAB00C3298D /* AFHTTPRequestOperation.m in Sources */,
				2B0D632417A2EEAB00C3298D /* AFImageRequestOperation.m in Sources */,
				2B0D632517A2EEAB00C3298D /* AFJSONRequestOperation.m in Sources */,
				2B0D632617A2EEAB00C3298D /* AFNetworkActivityIndicatorManager.m in Sources */,
				2B0D632717A2EEAB00C3298D /* AFPropertyListRequestOperation.m in Sources */,
				2B0D632817A2EEAB00C3298D /* AFURLConnectionOperation.m in Sources */,
				2B0D632917A2EEAB00C3298D /* AFXMLRequestOperation.m in Sources */,
				2B0D632A17A2EEAB00C3298D /* UIImageView+AFNetworking.m in Sources */,
				2B0D633817A2F2BB00C3298D /* AFKissXMLRequestOperation.m in Sources */,
				2BFF026217A9BA2D00007842 /* AnimationTest.m in Sources */,
				2BC989A817DA66BB0071DA9E /* WeatherShader.m in Sources */,
			);
			runOnlyForDeploymentPostprocessing = 0;
		};
/* End PBXSourcesBuildPhase section */

/* Begin PBXVariantGroup section */
		2B62DD6616E7F0BC001F52FC /* InfoPlist.strings */ = {
			isa = PBXVariantGroup;
			children = (
				2B62DD6716E7F0BC001F52FC /* en */,
			);
			name = InfoPlist.strings;
			sourceTree = "<group>";
		};
/* End PBXVariantGroup section */

/* Begin XCBuildConfiguration section */
		2B62DD7516E7F0BD001F52FC /* Debug */ = {
			isa = XCBuildConfiguration;
			buildSettings = {
				ALWAYS_SEARCH_USER_PATHS = NO;
				CLANG_CXX_LANGUAGE_STANDARD = "compiler-default";
				CLANG_CXX_LIBRARY = "compiler-default";
				CLANG_ENABLE_OBJC_ARC = YES;
				CLANG_WARN_CONSTANT_CONVERSION = YES;
				CLANG_WARN_EMPTY_BODY = YES;
				CLANG_WARN_ENUM_CONVERSION = YES;
				CLANG_WARN_INT_CONVERSION = YES;
				CLANG_WARN__DUPLICATE_METHOD_MATCH = YES;
				"CODE_SIGN_IDENTITY[sdk=iphoneos*]" = "iPhone Developer";
				COPY_PHASE_STRIP = NO;
				GCC_C_LANGUAGE_STANDARD = "compiler-default";
				GCC_DYNAMIC_NO_PIC = NO;
				GCC_OPTIMIZATION_LEVEL = 0;
				GCC_PREPROCESSOR_DEFINITIONS = (
					"DEBUG=1",
					"$(inherited)",
				);
				GCC_SYMBOLS_PRIVATE_EXTERN = NO;
				GCC_WARN_ABOUT_RETURN_TYPE = YES;
				GCC_WARN_UNINITIALIZED_AUTOS = YES;
				GCC_WARN_UNUSED_VARIABLE = YES;
				IPHONEOS_DEPLOYMENT_TARGET = 6.1;
				ONLY_ACTIVE_ARCH = YES;
				SDKROOT = iphoneos;
				TARGETED_DEVICE_FAMILY = "1,2";
			};
			name = Debug;
		};
		2B62DD7616E7F0BD001F52FC /* Release */ = {
			isa = XCBuildConfiguration;
			buildSettings = {
				ALWAYS_SEARCH_USER_PATHS = NO;
				CLANG_CXX_LANGUAGE_STANDARD = "compiler-default";
				CLANG_CXX_LIBRARY = "compiler-default";
				CLANG_ENABLE_OBJC_ARC = YES;
				CLANG_WARN_CONSTANT_CONVERSION = YES;
				CLANG_WARN_EMPTY_BODY = YES;
				CLANG_WARN_ENUM_CONVERSION = YES;
				CLANG_WARN_INT_CONVERSION = YES;
				CLANG_WARN__DUPLICATE_METHOD_MATCH = YES;
				"CODE_SIGN_IDENTITY[sdk=iphoneos*]" = "iPhone Developer";
				COPY_PHASE_STRIP = YES;
				GCC_C_LANGUAGE_STANDARD = "compiler-default";
				GCC_WARN_ABOUT_RETURN_TYPE = YES;
				GCC_WARN_UNINITIALIZED_AUTOS = YES;
				GCC_WARN_UNUSED_VARIABLE = YES;
				IPHONEOS_DEPLOYMENT_TARGET = 6.1;
				OTHER_CFLAGS = "-DNS_BLOCK_ASSERTIONS=1";
				SDKROOT = iphoneos;
				TARGETED_DEVICE_FAMILY = "1,2";
				VALIDATE_PRODUCT = YES;
			};
			name = Release;
		};
		2B62DD7816E7F0BD001F52FC /* Debug */ = {
			isa = XCBuildConfiguration;
			buildSettings = {
				CLANG_CXX_LANGUAGE_STANDARD = "c++0x";
<<<<<<< HEAD
=======
				CLANG_CXX_LIBRARY = "libc++";
				CLANG_ENABLE_MODULES = YES;
>>>>>>> 5d9a32e6
				GCC_PRECOMPILE_PREFIX_HEADER = YES;
				GCC_PREFIX_HEADER = "WhirlyGlobeComponentTester/WhirlyGlobeComponentTester-Prefix.pch";
				HEADER_SEARCH_PATHS = (
					"\"$(SRCROOT)/../WhirlyGlobe-MaplyComponent/include\"",
					"\"$(SRCROOT)/../../third-party/KissXML/KissXML\"",
					/usr/include/libxml2/,
				);
				INFOPLIST_FILE = "WhirlyGlobeComponentTester/WhirlyGlobeComponentTester-Info.plist";
				IPHONEOS_DEPLOYMENT_TARGET = 6.0;
				OTHER_LDFLAGS = "";
				PRODUCT_NAME = "$(TARGET_NAME)";
				WRAPPER_EXTENSION = app;
			};
			name = Debug;
		};
		2B62DD7916E7F0BD001F52FC /* Release */ = {
			isa = XCBuildConfiguration;
			buildSettings = {
				CLANG_CXX_LANGUAGE_STANDARD = "c++0x";
<<<<<<< HEAD
=======
				CLANG_CXX_LIBRARY = "libc++";
				CLANG_ENABLE_MODULES = YES;
>>>>>>> 5d9a32e6
				GCC_PRECOMPILE_PREFIX_HEADER = YES;
				GCC_PREFIX_HEADER = "WhirlyGlobeComponentTester/WhirlyGlobeComponentTester-Prefix.pch";
				HEADER_SEARCH_PATHS = (
					"\"$(SRCROOT)/../WhirlyGlobe-MaplyComponent/include\"",
					"\"$(SRCROOT)/../../third-party/KissXML/KissXML\"",
					/usr/include/libxml2/,
				);
				INFOPLIST_FILE = "WhirlyGlobeComponentTester/WhirlyGlobeComponentTester-Info.plist";
				IPHONEOS_DEPLOYMENT_TARGET = 6.0;
				OTHER_LDFLAGS = "";
				PRODUCT_NAME = "$(TARGET_NAME)";
				WRAPPER_EXTENSION = app;
			};
			name = Release;
		};
/* End XCBuildConfiguration section */

/* Begin XCConfigurationList section */
		2B62DD5516E7F0BC001F52FC /* Build configuration list for PBXProject "WhirlyGlobeComponentTester" */ = {
			isa = XCConfigurationList;
			buildConfigurations = (
				2B62DD7516E7F0BD001F52FC /* Debug */,
				2B62DD7616E7F0BD001F52FC /* Release */,
			);
			defaultConfigurationIsVisible = 0;
			defaultConfigurationName = Release;
		};
		2B62DD7716E7F0BD001F52FC /* Build configuration list for PBXNativeTarget "WhirlyGlobeComponentTester" */ = {
			isa = XCConfigurationList;
			buildConfigurations = (
				2B62DD7816E7F0BD001F52FC /* Debug */,
				2B62DD7916E7F0BD001F52FC /* Release */,
			);
			defaultConfigurationIsVisible = 0;
			defaultConfigurationName = Release;
		};
/* End XCConfigurationList section */
	};
	rootObject = 2B62DD5216E7F0BC001F52FC /* Project object */;
}<|MERGE_RESOLUTION|>--- conflicted
+++ resolved
@@ -25,17 +25,6 @@
 		2B62DD8816E7F3A2001F52FC /* ConfigViewController.xib in Resources */ = {isa = PBXBuildFile; fileRef = 2B62DD7E16E7F3A2001F52FC /* ConfigViewController.xib */; };
 		2B62DD8A16E7F3A2001F52FC /* StartupViewController.m in Sources */ = {isa = PBXBuildFile; fileRef = 2B62DD8316E7F3A2001F52FC /* StartupViewController.m */; };
 		2B62DD8B16E7F3A2001F52FC /* TestViewController.m in Sources */ = {isa = PBXBuildFile; fileRef = 2B62DD8516E7F3A2001F52FC /* TestViewController.m */; };
-<<<<<<< HEAD
-		2B62DD9316E7F3D6001F52FC /* libWhirlyGlobe-MaplyComponent.a in Frameworks */ = {isa = PBXBuildFile; fileRef = 2B62DD9216E7F3D3001F52FC /* libWhirlyGlobe-MaplyComponent.a */; };
-		2B62DDB416E7F4FD001F52FC /* QuartzCore.framework in Frameworks */ = {isa = PBXBuildFile; fileRef = 2B62DDB316E7F4FD001F52FC /* QuartzCore.framework */; };
-		2B62DDB616E7F505001F52FC /* OpenGLES.framework in Frameworks */ = {isa = PBXBuildFile; fileRef = 2B62DDB516E7F505001F52FC /* OpenGLES.framework */; };
-		2B62DDB816E7F509001F52FC /* libsqlite3.dylib in Frameworks */ = {isa = PBXBuildFile; fileRef = 2B62DDB716E7F509001F52FC /* libsqlite3.dylib */; };
-		2B62DDBA16E7F514001F52FC /* SystemConfiguration.framework in Frameworks */ = {isa = PBXBuildFile; fileRef = 2B62DDB916E7F514001F52FC /* SystemConfiguration.framework */; };
-		2B62DDBC16E7F51B001F52FC /* libstdc++.dylib in Frameworks */ = {isa = PBXBuildFile; fileRef = 2B62DDBB16E7F51B001F52FC /* libstdc++.dylib */; };
-		2B62DDBE16E7F54B001F52FC /* MobileCoreServices.framework in Frameworks */ = {isa = PBXBuildFile; fileRef = 2B62DDBD16E7F54B001F52FC /* MobileCoreServices.framework */; };
-		2B8218CD176FCB7C0012322A /* CoreLocation.framework in Frameworks */ = {isa = PBXBuildFile; fileRef = 2B8218CC176FCB7C0012322A /* CoreLocation.framework */; };
-		2BA13C1217F112A5000C43B7 /* libc++.dylib in Frameworks */ = {isa = PBXBuildFile; fileRef = 2BA13C1117F112A5000C43B7 /* libc++.dylib */; };
-=======
 		2BA13BFF17F10D9A000C43B7 /* libWhirlyGlobe-MaplyComponent.a in Frameworks */ = {isa = PBXBuildFile; fileRef = 2B62DD9216E7F3D3001F52FC /* libWhirlyGlobe-MaplyComponent.a */; };
 		2BA13C0117F10E49000C43B7 /* CFNetwork.framework in Frameworks */ = {isa = PBXBuildFile; fileRef = 2BA13C0017F10E49000C43B7 /* CFNetwork.framework */; };
 		2BA13C0317F10E64000C43B7 /* libxml2.dylib in Frameworks */ = {isa = PBXBuildFile; fileRef = 2B0D630D17A2EE0400C3298D /* libxml2.dylib */; };
@@ -45,7 +34,6 @@
 		2BA13C0717F10ECA000C43B7 /* CoreLocation.framework in Frameworks */ = {isa = PBXBuildFile; fileRef = 2B8218CC176FCB7C0012322A /* CoreLocation.framework */; };
 		2BA13C0817F10EEA000C43B7 /* libz.dylib in Frameworks */ = {isa = PBXBuildFile; fileRef = 2BC989E117DC28350071DA9E /* libz.dylib */; };
 		2BA13C0917F11068000C43B7 /* libc++.dylib in Frameworks */ = {isa = PBXBuildFile; fileRef = 2BA13BF117EE1875000C43B7 /* libc++.dylib */; };
->>>>>>> 5d9a32e6
 		2BB54ECC17CEB8330065451F /* icon-iPhone.png in Resources */ = {isa = PBXBuildFile; fileRef = 2BB54ECB17CEB8330065451F /* icon-iPhone.png */; };
 		2BB54ECF17CEB8380065451F /* icon-iPhone@2x.png in Resources */ = {isa = PBXBuildFile; fileRef = 2BB54ECE17CEB8370065451F /* icon-iPhone@2x.png */; };
 		2BB54ED117CEB83E0065451F /* icon-iPad.png in Resources */ = {isa = PBXBuildFile; fileRef = 2BB54ED017CEB83E0065451F /* icon-iPad.png */; };
@@ -384,13 +372,9 @@
 		2B62DDBB16E7F51B001F52FC /* libstdc++.dylib */ = {isa = PBXFileReference; lastKnownFileType = "compiled.mach-o.dylib"; name = "libstdc++.dylib"; path = "usr/lib/libstdc++.dylib"; sourceTree = SDKROOT; };
 		2B62DDBD16E7F54B001F52FC /* MobileCoreServices.framework */ = {isa = PBXFileReference; lastKnownFileType = wrapper.framework; name = MobileCoreServices.framework; path = System/Library/Frameworks/MobileCoreServices.framework; sourceTree = SDKROOT; };
 		2B8218CC176FCB7C0012322A /* CoreLocation.framework */ = {isa = PBXFileReference; lastKnownFileType = wrapper.framework; name = CoreLocation.framework; path = System/Library/Frameworks/CoreLocation.framework; sourceTree = SDKROOT; };
-<<<<<<< HEAD
-		2BA13C1117F112A5000C43B7 /* libc++.dylib */ = {isa = PBXFileReference; lastKnownFileType = "compiled.mach-o.dylib"; name = "libc++.dylib"; path = "usr/lib/libc++.dylib"; sourceTree = SDKROOT; };
-=======
 		2BA13BF117EE1875000C43B7 /* libc++.dylib */ = {isa = PBXFileReference; lastKnownFileType = "compiled.mach-o.dylib"; name = "libc++.dylib"; path = "usr/lib/libc++.dylib"; sourceTree = SDKROOT; };
 		2BA13BF317EE1884000C43B7 /* libc++abi.dylib */ = {isa = PBXFileReference; lastKnownFileType = "compiled.mach-o.dylib"; name = "libc++abi.dylib"; path = "usr/lib/libc++abi.dylib"; sourceTree = SDKROOT; };
 		2BA13C0017F10E49000C43B7 /* CFNetwork.framework */ = {isa = PBXFileReference; lastKnownFileType = wrapper.framework; name = CFNetwork.framework; path = System/Library/Frameworks/CFNetwork.framework; sourceTree = SDKROOT; };
->>>>>>> 5d9a32e6
 		2BB54ECB17CEB8330065451F /* icon-iPhone.png */ = {isa = PBXFileReference; lastKnownFileType = image.png; path = "icon-iPhone.png"; sourceTree = "<group>"; };
 		2BB54ECE17CEB8370065451F /* icon-iPhone@2x.png */ = {isa = PBXFileReference; lastKnownFileType = image.png; path = "icon-iPhone@2x.png"; sourceTree = "<group>"; };
 		2BB54ED017CEB83E0065451F /* icon-iPad.png */ = {isa = PBXFileReference; lastKnownFileType = image.png; path = "icon-iPad.png"; sourceTree = "<group>"; };
@@ -680,23 +664,6 @@
 			isa = PBXFrameworksBuildPhase;
 			buildActionMask = 2147483647;
 			files = (
-<<<<<<< HEAD
-				2BA13C1217F112A5000C43B7 /* libc++.dylib in Frameworks */,
-				2BC989E217DC28350071DA9E /* libz.dylib in Frameworks */,
-				2B0D630E17A2EE0400C3298D /* libxml2.dylib in Frameworks */,
-				2B8218CD176FCB7C0012322A /* CoreLocation.framework in Frameworks */,
-				2BEA1E6B171E0F310039F1A4 /* CoreText.framework in Frameworks */,
-				2B62DDBE16E7F54B001F52FC /* MobileCoreServices.framework in Frameworks */,
-				2B62DD6216E7F0BC001F52FC /* CoreGraphics.framework in Frameworks */,
-				2B62DDBC16E7F51B001F52FC /* libstdc++.dylib in Frameworks */,
-				2B62DDBA16E7F514001F52FC /* SystemConfiguration.framework in Frameworks */,
-				2B62DDB816E7F509001F52FC /* libsqlite3.dylib in Frameworks */,
-				2B62DDB616E7F505001F52FC /* OpenGLES.framework in Frameworks */,
-				2B62DDB416E7F4FD001F52FC /* QuartzCore.framework in Frameworks */,
-				2B62DD9316E7F3D6001F52FC /* libWhirlyGlobe-MaplyComponent.a in Frameworks */,
-				2B62DD5E16E7F0BC001F52FC /* UIKit.framework in Frameworks */,
-				2B62DD6016E7F0BC001F52FC /* Foundation.framework in Frameworks */,
-=======
 				2BA13C0917F11068000C43B7 /* libc++.dylib in Frameworks */,
 				2BA13C0817F10EEA000C43B7 /* libz.dylib in Frameworks */,
 				2BA13C0717F10ECA000C43B7 /* CoreLocation.framework in Frameworks */,
@@ -706,7 +673,6 @@
 				2BA13C0317F10E64000C43B7 /* libxml2.dylib in Frameworks */,
 				2BA13C0117F10E49000C43B7 /* CFNetwork.framework in Frameworks */,
 				2BA13BFF17F10D9A000C43B7 /* libWhirlyGlobe-MaplyComponent.a in Frameworks */,
->>>>>>> 5d9a32e6
 			);
 			runOnlyForDeploymentPostprocessing = 0;
 		};
@@ -767,13 +733,9 @@
 		2B62DD5C16E7F0BC001F52FC /* Frameworks */ = {
 			isa = PBXGroup;
 			children = (
-<<<<<<< HEAD
-				2BA13C1117F112A5000C43B7 /* libc++.dylib */,
-=======
 				2BA13C0017F10E49000C43B7 /* CFNetwork.framework */,
 				2BA13BF317EE1884000C43B7 /* libc++abi.dylib */,
 				2BA13BF117EE1875000C43B7 /* libc++.dylib */,
->>>>>>> 5d9a32e6
 				2B62DD5D16E7F0BC001F52FC /* UIKit.framework */,
 				2B62DD5F16E7F0BC001F52FC /* Foundation.framework */,
 				2B62DD6116E7F0BC001F52FC /* CoreGraphics.framework */,
@@ -1591,11 +1553,8 @@
 			isa = XCBuildConfiguration;
 			buildSettings = {
 				CLANG_CXX_LANGUAGE_STANDARD = "c++0x";
-<<<<<<< HEAD
-=======
 				CLANG_CXX_LIBRARY = "libc++";
 				CLANG_ENABLE_MODULES = YES;
->>>>>>> 5d9a32e6
 				GCC_PRECOMPILE_PREFIX_HEADER = YES;
 				GCC_PREFIX_HEADER = "WhirlyGlobeComponentTester/WhirlyGlobeComponentTester-Prefix.pch";
 				HEADER_SEARCH_PATHS = (
@@ -1615,11 +1574,8 @@
 			isa = XCBuildConfiguration;
 			buildSettings = {
 				CLANG_CXX_LANGUAGE_STANDARD = "c++0x";
-<<<<<<< HEAD
-=======
 				CLANG_CXX_LIBRARY = "libc++";
 				CLANG_ENABLE_MODULES = YES;
->>>>>>> 5d9a32e6
 				GCC_PRECOMPILE_PREFIX_HEADER = YES;
 				GCC_PREFIX_HEADER = "WhirlyGlobeComponentTester/WhirlyGlobeComponentTester-Prefix.pch";
 				HEADER_SEARCH_PATHS = (
