package com.mousebirdconsulting.autotester.TestCases;

import android.app.Activity;
import android.graphics.Color;
import android.graphics.Typeface;

import com.mousebird.maply.AttrDictionary;
import com.mousebird.maply.ComponentObject;
import com.mousebird.maply.GlobeController;
import com.mousebird.maply.LabelInfo;
import com.mousebird.maply.MapController;
import com.mousebird.maply.MaplyBaseController;
import com.mousebird.maply.MarkerInfo;
import com.mousebird.maply.Point2d;
import com.mousebird.maply.ScreenLabel;
import com.mousebird.maply.ScreenMarker;
import com.mousebird.maply.VectorObject;
import com.mousebirdconsulting.autotester.Framework.MaplyTestCase;

import java.util.ArrayList;


public class ScreenLabelsTestCase extends MaplyTestCase {

	private ArrayList<ComponentObject> componentObjects = new ArrayList<>();

	public ScreenLabelsTestCase(Activity activity) {
		super(activity);
		this.setTestName("Screen Labels Test");
		this.setDelay(1000);
	}

	@Override
	public boolean setUpWithGlobe(GlobeController globeVC) throws Exception {
		VectorsTestCase baseView = new VectorsTestCase(getActivity());
		baseView.setUpWithGlobe(globeVC);
		insertLabels(baseView.getVectors(), globeVC);
		globeVC.animatePositionGeo(151.211111, -33.859972, 3, 1);
		return true;
	}

	@Override
	public boolean setUpWithMap(MapController mapVC) throws Exception {
		VectorsTestCase baseView = new VectorsTestCase(getActivity());
		baseView.setUpWithMap(mapVC);
		insertLabels(baseView.getVectors(), mapVC);
		mapVC.setPositionGeo(151.211111, -33.859972, 3);
		return true;
	}

	// If set, we'll put markers around the points for debugging
	static boolean addMarkers = true;

	private void insertLabels(ArrayList<VectorObject> objects, MaplyBaseController baseVC) {

		int[] layoutPlacements = {1<<1, 1<<2, 1<<3, 1<<4, 1<<5};

		int rand = (int) Math.random() * (layoutPlacements.length - 1);
		int layoutPlacement = layoutPlacements[rand];

		LabelInfo labelInfo = new LabelInfo();
		labelInfo.setFontSize(32.f);
		labelInfo.setTextColor(Color.WHITE);
		labelInfo.setBackgroundColor(Color.RED);
		labelInfo.setTypeface(Typeface.DEFAULT);
		labelInfo.setLayoutImportance(1.f);
		labelInfo.setLayoutPlacement(LabelInfo.LayoutCenter);
		labelInfo.setMinVis(0.f);
<<<<<<< HEAD
		labelInfo.setMaxVis(1.f);
		labelInfo.setLayoutPlacement(layoutPlacement);
=======
		labelInfo.setMaxVis(2.5f);
>>>>>>> 89905fd6

		MarkerInfo markerInfo = new MarkerInfo();
		markerInfo.setDrawPriority(labelInfo.getDrawPriority() - 1);

		ArrayList<ScreenLabel> labels = new ArrayList<ScreenLabel>();
		ArrayList<ScreenMarker> markers = new ArrayList<ScreenMarker>();

		for (VectorObject object : objects) {
			AttrDictionary attrs = object.getAttributes();
			if (attrs != null) {
				String labelName = attrs.getString("ADMIN");
				if (labelName != null && labelName.length() > 0) {
					ScreenLabel label = new ScreenLabel();
					label.text = labelName;
					label.loc = object.centroid();
					labels.add(label);

					if (addMarkers) {
						ScreenMarker marker = new ScreenMarker();
						marker.loc = label.loc;
						marker.size = new Point2d(32.f,32.f);
						markers.add(marker);
					}
				}
			}
		}

		// Toss in one with an explicit accent
		ScreenLabel label = new ScreenLabel();
		label.text = "Bogotá";
		label.loc = Point2d.FromDegrees(-74.075833, 4.598056);
		// Move this by a ridiculous amount so we can find it
		label.offset = new Point2d(-200,0.0);
		labels.add(label);

		ComponentObject comp = baseVC.addScreenLabels(labels, labelInfo, MaplyBaseController.ThreadMode.ThreadAny);
		if (comp != null)
			componentObjects.add(comp);
		if (addMarkers) {
			comp = baseVC.addScreenMarkers(markers, markerInfo, MaplyBaseController.ThreadMode.ThreadAny);
			if (comp != null)
				componentObjects.add(comp);
		}
	}

	public ArrayList<ComponentObject> getComponentObjects() {
		return componentObjects;
	}

	public void setComponentObjects(ArrayList<ComponentObject> componentObjects) {
		this.componentObjects = componentObjects;
	}
}<|MERGE_RESOLUTION|>--- conflicted
+++ resolved
@@ -53,25 +53,15 @@
 
 	private void insertLabels(ArrayList<VectorObject> objects, MaplyBaseController baseVC) {
 
-		int[] layoutPlacements = {1<<1, 1<<2, 1<<3, 1<<4, 1<<5};
-
-		int rand = (int) Math.random() * (layoutPlacements.length - 1);
-		int layoutPlacement = layoutPlacements[rand];
-
 		LabelInfo labelInfo = new LabelInfo();
 		labelInfo.setFontSize(32.f);
 		labelInfo.setTextColor(Color.WHITE);
 		labelInfo.setBackgroundColor(Color.RED);
 		labelInfo.setTypeface(Typeface.DEFAULT);
 		labelInfo.setLayoutImportance(1.f);
-		labelInfo.setLayoutPlacement(LabelInfo.LayoutCenter);
+		labelInfo.setLayoutPlacement(LabelInfo.LayoutRight);
 		labelInfo.setMinVis(0.f);
-<<<<<<< HEAD
-		labelInfo.setMaxVis(1.f);
-		labelInfo.setLayoutPlacement(layoutPlacement);
-=======
 		labelInfo.setMaxVis(2.5f);
->>>>>>> 89905fd6
 
 		MarkerInfo markerInfo = new MarkerInfo();
 		markerInfo.setDrawPriority(labelInfo.getDrawPriority() - 1);
